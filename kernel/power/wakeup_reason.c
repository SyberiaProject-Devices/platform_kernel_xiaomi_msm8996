--- conflicted
+++ resolved
@@ -26,12 +26,8 @@
 #include <linux/spinlock.h>
 #include <linux/notifier.h>
 #include <linux/suspend.h>
-<<<<<<< HEAD
 #include <linux/slab.h>
-=======
 #include <linux/debugfs.h>
-
->>>>>>> 4450e966
 
 #define MAX_WAKEUP_REASON_IRQS 32
 static bool suspend_abort;
@@ -573,7 +569,6 @@
 		curr_monotime = ktime_get();
 		/* monotonic time since boot including the time spent in suspend */
 		curr_stime = ktime_get_boottime();
-<<<<<<< HEAD
 #ifdef CONFIG_DEDUCE_WAKEUP_REASONS
 		/* log_wakeups should have been cleared by now. */
 		if (WARN_ON(logging_wakeup_reasons())) {
@@ -582,7 +577,7 @@
 		}
 #else
 		print_wakeup_sources();
-=======
+#endif
 
 #if IS_ENABLED(CONFIG_SUSPEND_TIME)
 		temp = ktime_sub(ktime_sub(curr_stime, last_stime),
@@ -591,7 +586,6 @@
 		time_in_suspend_bins[fls(suspend_time.tv_sec)]++;
 		pr_info("Suspended for %lu.%03lu seconds\n", suspend_time.tv_sec,
 			suspend_time.tv_nsec / NSEC_PER_MSEC);
->>>>>>> 4450e966
 #endif
 		break;
 	default:
@@ -604,8 +598,9 @@
 	.notifier_call = wakeup_reason_pm_event,
 };
 
-<<<<<<< HEAD
-=======
+/* Initializes the sysfs parameter
+ * registers the pm_event notifier
+ */
 #if IS_ENABLED(CONFIG_DEBUG_FS) && IS_ENABLED(CONFIG_SUSPEND_TIME)
 static int suspend_time_debug_show(struct seq_file *s, void *data)
 {
@@ -654,7 +649,6 @@
 /* Initializes the sysfs parameter
  * registers the pm_event notifier
  */
->>>>>>> 4450e966
 int __init wakeup_reason_init(void)
 {
 	spin_lock_init(&resume_reason_lock);
