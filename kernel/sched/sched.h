--- conflicted
+++ resolved
@@ -1154,11 +1154,7 @@
 extern unsigned int  __read_mostly sysctl_sched_spill_nr_run;
 extern unsigned int  __read_mostly sched_load_granule;
 
-<<<<<<< HEAD
-extern void init_new_task_load(struct task_struct *p, bool idle_task);
-=======
 extern void init_new_task_load(struct task_struct *p);
->>>>>>> 313e787f
 extern u64 sched_ktime_clock(void);
 extern int got_boost_kick(void);
 extern int register_cpu_cycle_counter_cb(struct cpu_cycle_counter_cb *cb);
@@ -1648,11 +1644,7 @@
 	return NULL;
 }
 
-<<<<<<< HEAD
-static inline void init_new_task_load(struct task_struct *p, bool idle_task)
-=======
 static inline void init_new_task_load(struct task_struct *p)
->>>>>>> 313e787f
 {
 }
 
