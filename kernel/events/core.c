/*
 * Performance events core code:
 *
 *  Copyright (C) 2008 Thomas Gleixner <tglx@linutronix.de>
 *  Copyright (C) 2008-2011 Red Hat, Inc., Ingo Molnar
 *  Copyright (C) 2008-2011 Red Hat, Inc., Peter Zijlstra <pzijlstr@redhat.com>
 *  Copyright  ©  2009 Paul Mackerras, IBM Corp. <paulus@au1.ibm.com>
 *
 * For licensing details see kernel-base/COPYING
 */

#include <linux/fs.h>
#include <linux/mm.h>
#include <linux/cpu.h>
#include <linux/smp.h>
#include <linux/idr.h>
#include <linux/file.h>
#include <linux/poll.h>
#include <linux/slab.h>
#include <linux/hash.h>
#include <linux/tick.h>
#include <linux/sysfs.h>
#include <linux/dcache.h>
#include <linux/percpu.h>
#include <linux/ptrace.h>
#include <linux/reboot.h>
#include <linux/vmstat.h>
#include <linux/device.h>
#include <linux/export.h>
#include <linux/vmalloc.h>
#include <linux/hardirq.h>
#include <linux/rculist.h>
#include <linux/uaccess.h>
#include <linux/syscalls.h>
#include <linux/anon_inodes.h>
#include <linux/kernel_stat.h>
#include <linux/perf_event.h>
#include <linux/ftrace_event.h>
#include <linux/hw_breakpoint.h>
#include <linux/mm_types.h>
#include <linux/cgroup.h>
#include <linux/module.h>
#include <linux/mman.h>
#include <linux/compat.h>

#include "internal.h"

#include <asm/irq_regs.h>

static struct workqueue_struct *perf_wq;

struct remote_function_call {
	struct task_struct	*p;
	int			(*func)(void *info);
	void			*info;
	int			ret;
};

static void remote_function(void *data)
{
	struct remote_function_call *tfc = data;
	struct task_struct *p = tfc->p;

	if (p) {
		tfc->ret = -EAGAIN;
		if (task_cpu(p) != smp_processor_id() || !task_curr(p))
			return;
	}

	tfc->ret = tfc->func(tfc->info);
}

/**
 * task_function_call - call a function on the cpu on which a task runs
 * @p:		the task to evaluate
 * @func:	the function to be called
 * @info:	the function call argument
 *
 * Calls the function @func when the task is currently running. This might
 * be on the current CPU, which just calls the function directly
 *
 * returns: @func return value, or
 *	    -ESRCH  - when the process isn't running
 *	    -EAGAIN - when the process moved away
 */
static int
task_function_call(struct task_struct *p, int (*func) (void *info), void *info)
{
	struct remote_function_call data = {
		.p	= p,
		.func	= func,
		.info	= info,
		.ret	= -ESRCH, /* No such (running) process */
	};

	if (task_curr(p))
		smp_call_function_single(task_cpu(p), remote_function, &data, 1);

	return data.ret;
}

/**
 * cpu_function_call - call a function on the cpu
 * @func:	the function to be called
 * @info:	the function call argument
 *
 * Calls the function @func on the remote cpu.
 *
 * returns: @func return value or -ENXIO when the cpu is offline
 */
static int cpu_function_call(int cpu, int (*func) (void *info), void *info)
{
	struct remote_function_call data = {
		.p	= NULL,
		.func	= func,
		.info	= info,
		.ret	= -ENXIO, /* No such CPU */
	};

	smp_call_function_single(cpu, remote_function, &data, 1);

	return data.ret;
}

#define EVENT_OWNER_KERNEL ((void *) -1)

static bool is_kernel_event(struct perf_event *event)
{
	return event->owner == EVENT_OWNER_KERNEL;
}

#define PERF_FLAG_ALL (PERF_FLAG_FD_NO_GROUP |\
		       PERF_FLAG_FD_OUTPUT  |\
		       PERF_FLAG_PID_CGROUP |\
		       PERF_FLAG_FD_CLOEXEC)

/*
 * branch priv levels that need permission checks
 */
#define PERF_SAMPLE_BRANCH_PERM_PLM \
	(PERF_SAMPLE_BRANCH_KERNEL |\
	 PERF_SAMPLE_BRANCH_HV)

enum event_type_t {
	EVENT_FLEXIBLE = 0x1,
	EVENT_PINNED = 0x2,
	EVENT_ALL = EVENT_FLEXIBLE | EVENT_PINNED,
};

/*
 * perf_sched_events : >0 events exist
 * perf_cgroup_events: >0 per-cpu cgroup events exist on this cpu
 */
struct static_key_deferred perf_sched_events __read_mostly;
static DEFINE_PER_CPU(atomic_t, perf_cgroup_events);
static DEFINE_PER_CPU(atomic_t, perf_branch_stack_events);
static DEFINE_PER_CPU(bool, is_idle);

static atomic_t nr_mmap_events __read_mostly;
static atomic_t nr_comm_events __read_mostly;
static atomic_t nr_task_events __read_mostly;
static atomic_t nr_freq_events __read_mostly;

static LIST_HEAD(pmus);
static DEFINE_MUTEX(pmus_lock);
static struct srcu_struct pmus_srcu;

/*
 * perf event paranoia level:
 *  -1 - not paranoid at all
 *   0 - disallow raw tracepoint access for unpriv
 *   1 - disallow cpu events for unpriv
 *   2 - disallow kernel profiling for unpriv
 *   3 - disallow all unpriv perf event use
 */
#ifdef CONFIG_SECURITY_PERF_EVENTS_RESTRICT
int sysctl_perf_event_paranoid __read_mostly = 3;
#else
int sysctl_perf_event_paranoid __read_mostly = 1;
#endif

/* Minimum for 512 kiB + 1 user control page */
int sysctl_perf_event_mlock __read_mostly = 512 + (PAGE_SIZE / 1024); /* 'free' kiB per user */

/*
 * max perf event sample rate
 */
#define DEFAULT_MAX_SAMPLE_RATE		100000
#define DEFAULT_SAMPLE_PERIOD_NS	(NSEC_PER_SEC / DEFAULT_MAX_SAMPLE_RATE)
#define DEFAULT_CPU_TIME_MAX_PERCENT	25

int sysctl_perf_event_sample_rate __read_mostly	= DEFAULT_MAX_SAMPLE_RATE;

static int max_samples_per_tick __read_mostly	= DIV_ROUND_UP(DEFAULT_MAX_SAMPLE_RATE, HZ);
static int perf_sample_period_ns __read_mostly	= DEFAULT_SAMPLE_PERIOD_NS;

static int perf_sample_allowed_ns __read_mostly =
	DEFAULT_SAMPLE_PERIOD_NS * DEFAULT_CPU_TIME_MAX_PERCENT / 100;

void update_perf_cpu_limits(void)
{
	u64 tmp = perf_sample_period_ns;

	tmp *= sysctl_perf_cpu_time_max_percent;
	do_div(tmp, 100);
	ACCESS_ONCE(perf_sample_allowed_ns) = tmp;
}

static int perf_rotate_context(struct perf_cpu_context *cpuctx);

int perf_proc_update_handler(struct ctl_table *table, int write,
		void __user *buffer, size_t *lenp,
		loff_t *ppos)
{
	int ret = proc_dointvec_minmax(table, write, buffer, lenp, ppos);

	if (ret || !write)
		return ret;

	max_samples_per_tick = DIV_ROUND_UP(sysctl_perf_event_sample_rate, HZ);
	perf_sample_period_ns = NSEC_PER_SEC / sysctl_perf_event_sample_rate;
	update_perf_cpu_limits();

	return 0;
}

int sysctl_perf_cpu_time_max_percent __read_mostly = DEFAULT_CPU_TIME_MAX_PERCENT;

int perf_cpu_time_max_percent_handler(struct ctl_table *table, int write,
				void __user *buffer, size_t *lenp,
				loff_t *ppos)
{
	int ret = proc_dointvec(table, write, buffer, lenp, ppos);

	if (ret || !write)
		return ret;

	update_perf_cpu_limits();

	return 0;
}

/*
 * perf samples are done in some very critical code paths (NMIs).
 * If they take too much CPU time, the system can lock up and not
 * get any real work done.  This will drop the sample rate when
 * we detect that events are taking too long.
 */
#define NR_ACCUMULATED_SAMPLES 128
static DEFINE_PER_CPU(u64, running_sample_length);

static void perf_duration_warn(struct irq_work *w)
{
	u64 allowed_ns = ACCESS_ONCE(perf_sample_allowed_ns);
	u64 avg_local_sample_len;
	u64 local_samples_len;

	local_samples_len = __this_cpu_read(running_sample_length);
	avg_local_sample_len = local_samples_len/NR_ACCUMULATED_SAMPLES;

	printk_ratelimited(KERN_WARNING
			"perf interrupt took too long (%lld > %lld), lowering "
			"kernel.perf_event_max_sample_rate to %d\n",
			avg_local_sample_len, allowed_ns >> 1,
			sysctl_perf_event_sample_rate);
}

static DEFINE_IRQ_WORK(perf_duration_work, perf_duration_warn);

void perf_sample_event_took(u64 sample_len_ns)
{
	u64 allowed_ns = ACCESS_ONCE(perf_sample_allowed_ns);
	u64 avg_local_sample_len;
	u64 local_samples_len;

	if (allowed_ns == 0)
		return;

	/* decay the counter by 1 average sample */
	local_samples_len = __this_cpu_read(running_sample_length);
	local_samples_len -= local_samples_len/NR_ACCUMULATED_SAMPLES;
	local_samples_len += sample_len_ns;
	__this_cpu_write(running_sample_length, local_samples_len);

	/*
	 * note: this will be biased artifically low until we have
	 * seen NR_ACCUMULATED_SAMPLES.  Doing it this way keeps us
	 * from having to maintain a count.
	 */
	avg_local_sample_len = local_samples_len/NR_ACCUMULATED_SAMPLES;

	if (avg_local_sample_len <= allowed_ns)
		return;

	if (max_samples_per_tick <= 1)
		return;

	max_samples_per_tick = DIV_ROUND_UP(max_samples_per_tick, 2);
	sysctl_perf_event_sample_rate = max_samples_per_tick * HZ;
	perf_sample_period_ns = NSEC_PER_SEC / sysctl_perf_event_sample_rate;

	update_perf_cpu_limits();

	if (!irq_work_queue(&perf_duration_work)) {
		early_printk("perf interrupt took too long (%lld > %lld), lowering "
			     "kernel.perf_event_max_sample_rate to %d\n",
			     avg_local_sample_len, allowed_ns >> 1,
			     sysctl_perf_event_sample_rate);
	}
}

static atomic64_t perf_event_id;

static void cpu_ctx_sched_out(struct perf_cpu_context *cpuctx,
			      enum event_type_t event_type);

static void cpu_ctx_sched_in(struct perf_cpu_context *cpuctx,
			     enum event_type_t event_type,
			     struct task_struct *task);

static void update_context_time(struct perf_event_context *ctx);
static u64 perf_event_time(struct perf_event *event);

void __weak perf_event_print_debug(void)	{ }

extern __weak const char *perf_pmu_name(void)
{
	return "pmu";
}

static inline u64 perf_clock(void)
{
	return local_clock();
}

static inline struct perf_cpu_context *
__get_cpu_context(struct perf_event_context *ctx)
{
	return this_cpu_ptr(ctx->pmu->pmu_cpu_context);
}

static void perf_ctx_lock(struct perf_cpu_context *cpuctx,
			  struct perf_event_context *ctx)
{
	raw_spin_lock(&cpuctx->ctx.lock);
	if (ctx)
		raw_spin_lock(&ctx->lock);
}

static void perf_ctx_unlock(struct perf_cpu_context *cpuctx,
			    struct perf_event_context *ctx)
{
	if (ctx)
		raw_spin_unlock(&ctx->lock);
	raw_spin_unlock(&cpuctx->ctx.lock);
}

#ifdef CONFIG_CGROUP_PERF

/*
 * perf_cgroup_info keeps track of time_enabled for a cgroup.
 * This is a per-cpu dynamically allocated data structure.
 */
struct perf_cgroup_info {
	u64				time;
	u64				timestamp;
};

struct perf_cgroup {
	struct cgroup_subsys_state	css;
	struct perf_cgroup_info	__percpu *info;
};

/*
 * Must ensure cgroup is pinned (css_get) before calling
 * this function. In other words, we cannot call this function
 * if there is no cgroup event for the current CPU context.
 */
static inline struct perf_cgroup *
perf_cgroup_from_task(struct task_struct *task)
{
	return container_of(task_css(task, perf_event_cgrp_id),
			    struct perf_cgroup, css);
}

static inline bool
perf_cgroup_match(struct perf_event *event)
{
	struct perf_event_context *ctx = event->ctx;
	struct perf_cpu_context *cpuctx = __get_cpu_context(ctx);

	/* @event doesn't care about cgroup */
	if (!event->cgrp)
		return true;

	/* wants specific cgroup scope but @cpuctx isn't associated with any */
	if (!cpuctx->cgrp)
		return false;

	/*
	 * Cgroup scoping is recursive.  An event enabled for a cgroup is
	 * also enabled for all its descendant cgroups.  If @cpuctx's
	 * cgroup is a descendant of @event's (the test covers identity
	 * case), it's a match.
	 */
	return cgroup_is_descendant(cpuctx->cgrp->css.cgroup,
				    event->cgrp->css.cgroup);
}

static inline void perf_detach_cgroup(struct perf_event *event)
{
	css_put(&event->cgrp->css);
	event->cgrp = NULL;
}

static inline int is_cgroup_event(struct perf_event *event)
{
	return event->cgrp != NULL;
}

static inline u64 perf_cgroup_event_time(struct perf_event *event)
{
	struct perf_cgroup_info *t;

	t = per_cpu_ptr(event->cgrp->info, event->cpu);
	return t->time;
}

static inline void __update_cgrp_time(struct perf_cgroup *cgrp)
{
	struct perf_cgroup_info *info;
	u64 now;

	now = perf_clock();

	info = this_cpu_ptr(cgrp->info);

	info->time += now - info->timestamp;
	info->timestamp = now;
}

static inline void update_cgrp_time_from_cpuctx(struct perf_cpu_context *cpuctx)
{
	struct perf_cgroup *cgrp_out = cpuctx->cgrp;
	if (cgrp_out)
		__update_cgrp_time(cgrp_out);
}

static inline void update_cgrp_time_from_event(struct perf_event *event)
{
	struct perf_cgroup *cgrp;

	/*
	 * ensure we access cgroup data only when needed and
	 * when we know the cgroup is pinned (css_get)
	 */
	if (!is_cgroup_event(event))
		return;

	cgrp = perf_cgroup_from_task(current);
	/*
	 * Do not update time when cgroup is not active
	 */
	if (cgrp == event->cgrp)
		__update_cgrp_time(event->cgrp);
}

static inline void
perf_cgroup_set_timestamp(struct task_struct *task,
			  struct perf_event_context *ctx)
{
	struct perf_cgroup *cgrp;
	struct perf_cgroup_info *info;

	/*
	 * ctx->lock held by caller
	 * ensure we do not access cgroup data
	 * unless we have the cgroup pinned (css_get)
	 */
	if (!task || !ctx->nr_cgroups)
		return;

	cgrp = perf_cgroup_from_task(task);
	info = this_cpu_ptr(cgrp->info);
	info->timestamp = ctx->timestamp;
}

#define PERF_CGROUP_SWOUT	0x1 /* cgroup switch out every event */
#define PERF_CGROUP_SWIN	0x2 /* cgroup switch in events based on task */

/*
 * reschedule events based on the cgroup constraint of task.
 *
 * mode SWOUT : schedule out everything
 * mode SWIN : schedule in based on cgroup for next
 */
void perf_cgroup_switch(struct task_struct *task, int mode)
{
	struct perf_cpu_context *cpuctx;
	struct pmu *pmu;
	unsigned long flags;

	/*
	 * disable interrupts to avoid geting nr_cgroup
	 * changes via __perf_event_disable(). Also
	 * avoids preemption.
	 */
	local_irq_save(flags);

	/*
	 * we reschedule only in the presence of cgroup
	 * constrained events.
	 */
	rcu_read_lock();

	list_for_each_entry_rcu(pmu, &pmus, entry) {
		cpuctx = this_cpu_ptr(pmu->pmu_cpu_context);
		if (cpuctx->unique_pmu != pmu)
			continue; /* ensure we process each cpuctx once */

		/*
		 * perf_cgroup_events says at least one
		 * context on this CPU has cgroup events.
		 *
		 * ctx->nr_cgroups reports the number of cgroup
		 * events for a context.
		 */
		if (cpuctx->ctx.nr_cgroups > 0) {
			perf_ctx_lock(cpuctx, cpuctx->task_ctx);
			perf_pmu_disable(cpuctx->ctx.pmu);

			if (mode & PERF_CGROUP_SWOUT) {
				cpu_ctx_sched_out(cpuctx, EVENT_ALL);
				/*
				 * must not be done before ctxswout due
				 * to event_filter_match() in event_sched_out()
				 */
				cpuctx->cgrp = NULL;
			}

			if (mode & PERF_CGROUP_SWIN) {
				WARN_ON_ONCE(cpuctx->cgrp);
				/*
				 * set cgrp before ctxsw in to allow
				 * event_filter_match() to not have to pass
				 * task around
				 */
				cpuctx->cgrp = perf_cgroup_from_task(task);
				cpu_ctx_sched_in(cpuctx, EVENT_ALL, task);
			}
			perf_pmu_enable(cpuctx->ctx.pmu);
			perf_ctx_unlock(cpuctx, cpuctx->task_ctx);
		}
	}

	rcu_read_unlock();

	local_irq_restore(flags);
}

static inline void perf_cgroup_sched_out(struct task_struct *task,
					 struct task_struct *next)
{
	struct perf_cgroup *cgrp1;
	struct perf_cgroup *cgrp2 = NULL;

	/*
	 * we come here when we know perf_cgroup_events > 0
	 */
	cgrp1 = perf_cgroup_from_task(task);

	/*
	 * next is NULL when called from perf_event_enable_on_exec()
	 * that will systematically cause a cgroup_switch()
	 */
	if (next)
		cgrp2 = perf_cgroup_from_task(next);

	/*
	 * only schedule out current cgroup events if we know
	 * that we are switching to a different cgroup. Otherwise,
	 * do no touch the cgroup events.
	 */
	if (cgrp1 != cgrp2)
		perf_cgroup_switch(task, PERF_CGROUP_SWOUT);
}

static inline void perf_cgroup_sched_in(struct task_struct *prev,
					struct task_struct *task)
{
	struct perf_cgroup *cgrp1;
	struct perf_cgroup *cgrp2 = NULL;

	/*
	 * we come here when we know perf_cgroup_events > 0
	 */
	cgrp1 = perf_cgroup_from_task(task);

	/* prev can never be NULL */
	cgrp2 = perf_cgroup_from_task(prev);

	/*
	 * only need to schedule in cgroup events if we are changing
	 * cgroup during ctxsw. Cgroup events were not scheduled
	 * out of ctxsw out if that was not the case.
	 */
	if (cgrp1 != cgrp2)
		perf_cgroup_switch(task, PERF_CGROUP_SWIN);
}

static inline int perf_cgroup_connect(int fd, struct perf_event *event,
				      struct perf_event_attr *attr,
				      struct perf_event *group_leader)
{
	struct perf_cgroup *cgrp;
	struct cgroup_subsys_state *css;
	struct fd f = fdget(fd);
	int ret = 0;

	if (!f.file)
		return -EBADF;

	css = css_tryget_online_from_dir(f.file->f_dentry,
					 &perf_event_cgrp_subsys);
	if (IS_ERR(css)) {
		ret = PTR_ERR(css);
		goto out;
	}

	cgrp = container_of(css, struct perf_cgroup, css);
	event->cgrp = cgrp;

	/*
	 * all events in a group must monitor
	 * the same cgroup because a task belongs
	 * to only one perf cgroup at a time
	 */
	if (group_leader && group_leader->cgrp != cgrp) {
		perf_detach_cgroup(event);
		ret = -EINVAL;
	}
out:
	fdput(f);
	return ret;
}

static inline void
perf_cgroup_set_shadow_time(struct perf_event *event, u64 now)
{
	struct perf_cgroup_info *t;
	t = per_cpu_ptr(event->cgrp->info, event->cpu);
	event->shadow_ctx_time = now - t->timestamp;
}

static inline void
perf_cgroup_defer_enabled(struct perf_event *event)
{
	/*
	 * when the current task's perf cgroup does not match
	 * the event's, we need to remember to call the
	 * perf_mark_enable() function the first time a task with
	 * a matching perf cgroup is scheduled in.
	 */
	if (is_cgroup_event(event) && !perf_cgroup_match(event))
		event->cgrp_defer_enabled = 1;
}

static inline void
perf_cgroup_mark_enabled(struct perf_event *event,
			 struct perf_event_context *ctx)
{
	struct perf_event *sub;
	u64 tstamp = perf_event_time(event);

	if (!event->cgrp_defer_enabled)
		return;

	event->cgrp_defer_enabled = 0;

	event->tstamp_enabled = tstamp - event->total_time_enabled;
	list_for_each_entry(sub, &event->sibling_list, group_entry) {
		if (sub->state >= PERF_EVENT_STATE_INACTIVE) {
			sub->tstamp_enabled = tstamp - sub->total_time_enabled;
			sub->cgrp_defer_enabled = 0;
		}
	}
}
#else /* !CONFIG_CGROUP_PERF */

static inline bool
perf_cgroup_match(struct perf_event *event)
{
	return true;
}

static inline void perf_detach_cgroup(struct perf_event *event)
{}

static inline int is_cgroup_event(struct perf_event *event)
{
	return 0;
}

static inline u64 perf_cgroup_event_cgrp_time(struct perf_event *event)
{
	return 0;
}

static inline void update_cgrp_time_from_event(struct perf_event *event)
{
}

static inline void update_cgrp_time_from_cpuctx(struct perf_cpu_context *cpuctx)
{
}

static inline void perf_cgroup_sched_out(struct task_struct *task,
					 struct task_struct *next)
{
}

static inline void perf_cgroup_sched_in(struct task_struct *prev,
					struct task_struct *task)
{
}

static inline int perf_cgroup_connect(pid_t pid, struct perf_event *event,
				      struct perf_event_attr *attr,
				      struct perf_event *group_leader)
{
	return -EINVAL;
}

static inline void
perf_cgroup_set_timestamp(struct task_struct *task,
			  struct perf_event_context *ctx)
{
}

void
perf_cgroup_switch(struct task_struct *task, struct task_struct *next)
{
}

static inline void
perf_cgroup_set_shadow_time(struct perf_event *event, u64 now)
{
}

static inline u64 perf_cgroup_event_time(struct perf_event *event)
{
	return 0;
}

static inline void
perf_cgroup_defer_enabled(struct perf_event *event)
{
}

static inline void
perf_cgroup_mark_enabled(struct perf_event *event,
			 struct perf_event_context *ctx)
{
}
#endif

/*
 * set default to be dependent on timer tick just
 * like original code
 */
#define PERF_CPU_HRTIMER (1000 / HZ)
/*
 * function must be called with interrupts disbled
 */
static enum hrtimer_restart perf_cpu_hrtimer_handler(struct hrtimer *hr)
{
	struct perf_cpu_context *cpuctx;
	enum hrtimer_restart ret = HRTIMER_NORESTART;
	int rotations = 0;

	WARN_ON(!irqs_disabled());

	cpuctx = container_of(hr, struct perf_cpu_context, hrtimer);

	rotations = perf_rotate_context(cpuctx);

	/*
	 * arm timer if needed
	 */
	if (rotations) {
		hrtimer_forward_now(hr, cpuctx->hrtimer_interval);
		ret = HRTIMER_RESTART;
	}

	return ret;
}

/* CPU is going down */
void perf_cpu_hrtimer_cancel(int cpu)
{
	struct perf_cpu_context *cpuctx;
	struct pmu *pmu;
	unsigned long flags;

	if (WARN_ON(cpu != smp_processor_id()))
		return;

	local_irq_save(flags);

	rcu_read_lock();

	list_for_each_entry_rcu(pmu, &pmus, entry) {
		cpuctx = this_cpu_ptr(pmu->pmu_cpu_context);

		if (pmu->task_ctx_nr == perf_sw_context)
			continue;

		hrtimer_cancel(&cpuctx->hrtimer);
	}

	rcu_read_unlock();

	local_irq_restore(flags);
}

static void __perf_cpu_hrtimer_init(struct perf_cpu_context *cpuctx, int cpu)
{
	struct hrtimer *hr = &cpuctx->hrtimer;
	struct pmu *pmu = cpuctx->ctx.pmu;
	int timer;

	/* no multiplexing needed for SW PMU */
	if (pmu->task_ctx_nr == perf_sw_context)
		return;

	/*
	 * check default is sane, if not set then force to
	 * default interval (1/tick)
	 */
	timer = pmu->hrtimer_interval_ms;
	if (timer < 1)
		timer = pmu->hrtimer_interval_ms = PERF_CPU_HRTIMER;

	cpuctx->hrtimer_interval = ns_to_ktime(NSEC_PER_MSEC * timer);

	hrtimer_init(hr, CLOCK_MONOTONIC, HRTIMER_MODE_REL_PINNED);
	hr->function = perf_cpu_hrtimer_handler;
}

static void perf_cpu_hrtimer_restart(struct perf_cpu_context *cpuctx)
{
	struct hrtimer *hr = &cpuctx->hrtimer;
	struct pmu *pmu = cpuctx->ctx.pmu;

	/* not for SW PMU */
	if (pmu->task_ctx_nr == perf_sw_context)
		return;

	if (hrtimer_active(hr))
		return;

	if (!hrtimer_callback_running(hr))
		__hrtimer_start_range_ns(hr, cpuctx->hrtimer_interval,
					 0, HRTIMER_MODE_REL_PINNED, 0);
}

void perf_pmu_disable(struct pmu *pmu)
{
	int *count = this_cpu_ptr(pmu->pmu_disable_count);
	if (!(*count)++)
		pmu->pmu_disable(pmu);
}

void perf_pmu_enable(struct pmu *pmu)
{
	int *count = this_cpu_ptr(pmu->pmu_disable_count);
	if (!--(*count))
		pmu->pmu_enable(pmu);
}

static DEFINE_PER_CPU(struct list_head, rotation_list);

/*
 * perf_pmu_rotate_start() and perf_rotate_context() are fully serialized
 * because they're strictly cpu affine and rotate_start is called with IRQs
 * disabled, while rotate_context is called from IRQ context.
 */
static void perf_pmu_rotate_start(struct pmu *pmu)
{
	struct perf_cpu_context *cpuctx = this_cpu_ptr(pmu->pmu_cpu_context);
	struct list_head *head = this_cpu_ptr(&rotation_list);

	WARN_ON(!irqs_disabled());

	if (list_empty(&cpuctx->rotation_list))
		list_add(&cpuctx->rotation_list, head);
}

static void get_ctx(struct perf_event_context *ctx)
{
	WARN_ON(!atomic_inc_not_zero(&ctx->refcount));
}

static void put_ctx(struct perf_event_context *ctx)
{
	if (atomic_dec_and_test(&ctx->refcount)) {
		if (ctx->parent_ctx)
			put_ctx(ctx->parent_ctx);
		if (ctx->task)
			put_task_struct(ctx->task);
		kfree_rcu(ctx, rcu_head);
	}
}

/*
 * Because of perf_event::ctx migration in sys_perf_event_open::move_group and
 * perf_pmu_migrate_context() we need some magic.
 *
 * Those places that change perf_event::ctx will hold both
 * perf_event_ctx::mutex of the 'old' and 'new' ctx value.
 *
 * Lock ordering is by mutex address. There is one other site where
 * perf_event_context::mutex nests and that is put_event(). But remember that
 * that is a parent<->child context relation, and migration does not affect
 * children, therefore these two orderings should not interact.
 *
 * The change in perf_event::ctx does not affect children (as claimed above)
 * because the sys_perf_event_open() case will install a new event and break
 * the ctx parent<->child relation, and perf_pmu_migrate_context() is only
 * concerned with cpuctx and that doesn't have children.
 *
 * The places that change perf_event::ctx will issue:
 *
 *   perf_remove_from_context();
 *   synchronize_rcu();
 *   perf_install_in_context();
 *
 * to affect the change. The remove_from_context() + synchronize_rcu() should
 * quiesce the event, after which we can install it in the new location. This
 * means that only external vectors (perf_fops, prctl) can perturb the event
 * while in transit. Therefore all such accessors should also acquire
 * perf_event_context::mutex to serialize against this.
 *
 * However; because event->ctx can change while we're waiting to acquire
 * ctx->mutex we must be careful and use the below perf_event_ctx_lock()
 * function.
 *
 * Lock order:
 *	task_struct::perf_event_mutex
 *	  perf_event_context::mutex
 *	    perf_event_context::lock
 *	    perf_event::child_mutex;
 *	    perf_event::mmap_mutex
 *	    mmap_sem
 */
static struct perf_event_context *perf_event_ctx_lock(struct perf_event *event)
{
	struct perf_event_context *ctx;

again:
	rcu_read_lock();
	ctx = ACCESS_ONCE(event->ctx);
	if (!atomic_inc_not_zero(&ctx->refcount)) {
		rcu_read_unlock();
		goto again;
	}
	rcu_read_unlock();

	mutex_lock(&ctx->mutex);
	if (event->ctx != ctx) {
		mutex_unlock(&ctx->mutex);
		put_ctx(ctx);
		goto again;
	}

	return ctx;
}

static void perf_event_ctx_unlock(struct perf_event *event,
				  struct perf_event_context *ctx)
{
	mutex_unlock(&ctx->mutex);
	put_ctx(ctx);
}

/*
 * This must be done under the ctx->lock, such as to serialize against
 * context_equiv(), therefore we cannot call put_ctx() since that might end up
 * calling scheduler related locks and ctx->lock nests inside those.
 */
static __must_check struct perf_event_context *
unclone_ctx(struct perf_event_context *ctx)
{
	struct perf_event_context *parent_ctx = ctx->parent_ctx;

	lockdep_assert_held(&ctx->lock);

	if (parent_ctx)
		ctx->parent_ctx = NULL;
	ctx->generation++;

	return parent_ctx;
}

static u32 perf_event_pid(struct perf_event *event, struct task_struct *p)
{
	/*
	 * only top level events have the pid namespace they were created in
	 */
	if (event->parent)
		event = event->parent;

	return task_tgid_nr_ns(p, event->ns);
}

static u32 perf_event_tid(struct perf_event *event, struct task_struct *p)
{
	/*
	 * only top level events have the pid namespace they were created in
	 */
	if (event->parent)
		event = event->parent;

	return task_pid_nr_ns(p, event->ns);
}

/*
 * If we inherit events we want to return the parent event id
 * to userspace.
 */
static u64 primary_event_id(struct perf_event *event)
{
	u64 id = event->id;

	if (event->parent)
		id = event->parent->id;

	return id;
}

/*
 * Get the perf_event_context for a task and lock it.
 * This has to cope with with the fact that until it is locked,
 * the context could get moved to another task.
 */
static struct perf_event_context *
perf_lock_task_context(struct task_struct *task, int ctxn, unsigned long *flags)
{
	struct perf_event_context *ctx;

retry:
	/*
	 * One of the few rules of preemptible RCU is that one cannot do
	 * rcu_read_unlock() while holding a scheduler (or nested) lock when
	 * part of the read side critical section was preemptible -- see
	 * rcu_read_unlock_special().
	 *
	 * Since ctx->lock nests under rq->lock we must ensure the entire read
	 * side critical section is non-preemptible.
	 */
	preempt_disable();
	rcu_read_lock();
	ctx = rcu_dereference(task->perf_event_ctxp[ctxn]);
	if (ctx) {
		/*
		 * If this context is a clone of another, it might
		 * get swapped for another underneath us by
		 * perf_event_task_sched_out, though the
		 * rcu_read_lock() protects us from any context
		 * getting freed.  Lock the context and check if it
		 * got swapped before we could get the lock, and retry
		 * if so.  If we locked the right context, then it
		 * can't get swapped on us any more.
		 */
		raw_spin_lock_irqsave(&ctx->lock, *flags);
		if (ctx != rcu_dereference(task->perf_event_ctxp[ctxn])) {
			raw_spin_unlock_irqrestore(&ctx->lock, *flags);
			rcu_read_unlock();
			preempt_enable();
			goto retry;
		}

		if (!atomic_inc_not_zero(&ctx->refcount)) {
			raw_spin_unlock_irqrestore(&ctx->lock, *flags);
			ctx = NULL;
		}
	}
	rcu_read_unlock();
	preempt_enable();
	return ctx;
}

/*
 * Get the context for a task and increment its pin_count so it
 * can't get swapped to another task.  This also increments its
 * reference count so that the context can't get freed.
 */
static struct perf_event_context *
perf_pin_task_context(struct task_struct *task, int ctxn)
{
	struct perf_event_context *ctx;
	unsigned long flags;

	ctx = perf_lock_task_context(task, ctxn, &flags);
	if (ctx) {
		++ctx->pin_count;
		raw_spin_unlock_irqrestore(&ctx->lock, flags);
	}
	return ctx;
}

static void perf_unpin_context(struct perf_event_context *ctx)
{
	unsigned long flags;

	raw_spin_lock_irqsave(&ctx->lock, flags);
	--ctx->pin_count;
	raw_spin_unlock_irqrestore(&ctx->lock, flags);
}

/*
 * Update the record of the current time in a context.
 */
static void update_context_time(struct perf_event_context *ctx)
{
	u64 now = perf_clock();

	ctx->time += now - ctx->timestamp;
	ctx->timestamp = now;
}

static u64 perf_event_time(struct perf_event *event)
{
	struct perf_event_context *ctx = event->ctx;

	if (is_cgroup_event(event))
		return perf_cgroup_event_time(event);

	return ctx ? ctx->time : 0;
}

/*
 * Update the total_time_enabled and total_time_running fields for a event.
 * The caller of this function needs to hold the ctx->lock.
 */
static void update_event_times(struct perf_event *event)
{
	struct perf_event_context *ctx = event->ctx;
	u64 run_end;

	if (event->state < PERF_EVENT_STATE_INACTIVE ||
	    event->group_leader->state < PERF_EVENT_STATE_INACTIVE)
		return;
	/*
	 * in cgroup mode, time_enabled represents
	 * the time the event was enabled AND active
	 * tasks were in the monitored cgroup. This is
	 * independent of the activity of the context as
	 * there may be a mix of cgroup and non-cgroup events.
	 *
	 * That is why we treat cgroup events differently
	 * here.
	 */
	if (is_cgroup_event(event))
		run_end = perf_cgroup_event_time(event);
	else if (ctx->is_active)
		run_end = ctx->time;
	else
		run_end = event->tstamp_stopped;

	event->total_time_enabled = run_end - event->tstamp_enabled;

	if (event->state == PERF_EVENT_STATE_INACTIVE)
		run_end = event->tstamp_stopped;
	else
		run_end = perf_event_time(event);

	event->total_time_running = run_end - event->tstamp_running;

}

/*
 * Update total_time_enabled and total_time_running for all events in a group.
 */
static void update_group_times(struct perf_event *leader)
{
	struct perf_event *event;

	update_event_times(leader);
	list_for_each_entry(event, &leader->sibling_list, group_entry)
		update_event_times(event);
}

static struct list_head *
ctx_group_list(struct perf_event *event, struct perf_event_context *ctx)
{
	if (event->attr.pinned)
		return &ctx->pinned_groups;
	else
		return &ctx->flexible_groups;
}

/*
 * Add a event from the lists for its context.
 * Must be called with ctx->mutex and ctx->lock held.
 */
static void
list_add_event(struct perf_event *event, struct perf_event_context *ctx)
{
	WARN_ON_ONCE(event->attach_state & PERF_ATTACH_CONTEXT);
	event->attach_state |= PERF_ATTACH_CONTEXT;

	/*
	 * If we're a stand alone event or group leader, we go to the context
	 * list, group events are kept attached to the group so that
	 * perf_group_detach can, at all times, locate all siblings.
	 */
	if (event->group_leader == event) {
		struct list_head *list;

		if (is_software_event(event))
			event->group_flags |= PERF_GROUP_SOFTWARE;

		list = ctx_group_list(event, ctx);
		list_add_tail(&event->group_entry, list);
	}

	if (is_cgroup_event(event))
		ctx->nr_cgroups++;

	if (has_branch_stack(event))
		ctx->nr_branch_stack++;

	list_add_rcu(&event->event_entry, &ctx->event_list);
	if (!ctx->nr_events)
		perf_pmu_rotate_start(ctx->pmu);
	ctx->nr_events++;
	if (event->attr.inherit_stat)
		ctx->nr_stat++;

	ctx->generation++;
}

/*
 * Initialize event state based on the perf_event_attr::disabled.
 */
static inline void perf_event__state_init(struct perf_event *event)
{
	event->state = event->attr.disabled ? PERF_EVENT_STATE_OFF :
					      PERF_EVENT_STATE_INACTIVE;
}

/*
 * Called at perf_event creation and when events are attached/detached from a
 * group.
 */
static void perf_event__read_size(struct perf_event *event)
{
	int entry = sizeof(u64); /* value */
	int size = 0;
	int nr = 1;

	if (event->attr.read_format & PERF_FORMAT_TOTAL_TIME_ENABLED)
		size += sizeof(u64);

	if (event->attr.read_format & PERF_FORMAT_TOTAL_TIME_RUNNING)
		size += sizeof(u64);

	if (event->attr.read_format & PERF_FORMAT_ID)
		entry += sizeof(u64);

	if (event->attr.read_format & PERF_FORMAT_GROUP) {
		nr += event->group_leader->nr_siblings;
		size += sizeof(u64);
	}

	size += entry * nr;
	event->read_size = size;
}

static void perf_event__header_size(struct perf_event *event)
{
	struct perf_sample_data *data;
	u64 sample_type = event->attr.sample_type;
	u16 size = 0;

	perf_event__read_size(event);

	if (sample_type & PERF_SAMPLE_IP)
		size += sizeof(data->ip);

	if (sample_type & PERF_SAMPLE_ADDR)
		size += sizeof(data->addr);

	if (sample_type & PERF_SAMPLE_PERIOD)
		size += sizeof(data->period);

	if (sample_type & PERF_SAMPLE_WEIGHT)
		size += sizeof(data->weight);

	if (sample_type & PERF_SAMPLE_READ)
		size += event->read_size;

	if (sample_type & PERF_SAMPLE_DATA_SRC)
		size += sizeof(data->data_src.val);

	if (sample_type & PERF_SAMPLE_TRANSACTION)
		size += sizeof(data->txn);

	event->header_size = size;
}

static void perf_event__id_header_size(struct perf_event *event)
{
	struct perf_sample_data *data;
	u64 sample_type = event->attr.sample_type;
	u16 size = 0;

	if (sample_type & PERF_SAMPLE_TID)
		size += sizeof(data->tid_entry);

	if (sample_type & PERF_SAMPLE_TIME)
		size += sizeof(data->time);

	if (sample_type & PERF_SAMPLE_IDENTIFIER)
		size += sizeof(data->id);

	if (sample_type & PERF_SAMPLE_ID)
		size += sizeof(data->id);

	if (sample_type & PERF_SAMPLE_STREAM_ID)
		size += sizeof(data->stream_id);

	if (sample_type & PERF_SAMPLE_CPU)
		size += sizeof(data->cpu_entry);

	event->id_header_size = size;
}

static void perf_group_attach(struct perf_event *event)
{
	struct perf_event *group_leader = event->group_leader, *pos;

	/*
	 * We can have double attach due to group movement in perf_event_open.
	 */
	if (event->attach_state & PERF_ATTACH_GROUP)
		return;

	event->attach_state |= PERF_ATTACH_GROUP;

	if (group_leader == event)
		return;

	if (group_leader->group_flags & PERF_GROUP_SOFTWARE &&
			!is_software_event(event))
		group_leader->group_flags &= ~PERF_GROUP_SOFTWARE;

	list_add_tail(&event->group_entry, &group_leader->sibling_list);
	group_leader->nr_siblings++;

	perf_event__header_size(group_leader);

	list_for_each_entry(pos, &group_leader->sibling_list, group_entry)
		perf_event__header_size(pos);
}

/*
 * Remove a event from the lists for its context.
 * Must be called with ctx->mutex and ctx->lock held.
 */
static void
list_del_event(struct perf_event *event, struct perf_event_context *ctx)
{
	struct perf_cpu_context *cpuctx;
	/*
	 * We can have double detach due to exit/hot-unplug + close.
	 */
	if (!(event->attach_state & PERF_ATTACH_CONTEXT))
		return;

	event->attach_state &= ~PERF_ATTACH_CONTEXT;

	if (is_cgroup_event(event)) {
		ctx->nr_cgroups--;
		cpuctx = __get_cpu_context(ctx);
		/*
		 * if there are no more cgroup events
		 * then cler cgrp to avoid stale pointer
		 * in update_cgrp_time_from_cpuctx()
		 */
		if (!ctx->nr_cgroups)
			cpuctx->cgrp = NULL;
	}

	if (has_branch_stack(event))
		ctx->nr_branch_stack--;

	ctx->nr_events--;
	if (event->attr.inherit_stat)
		ctx->nr_stat--;

	list_del_rcu(&event->event_entry);

	if (event->group_leader == event)
		list_del_init(&event->group_entry);

	update_group_times(event);

	/*
	 * If event was in error state, then keep it
	 * that way, otherwise bogus counts will be
	 * returned on read(). The only way to get out
	 * of error state is by explicit re-enabling
	 * of the event
	 */
	if (event->state > PERF_EVENT_STATE_OFF)
		event->state = PERF_EVENT_STATE_OFF;

	ctx->generation++;
}

static void perf_group_detach(struct perf_event *event)
{
	struct perf_event *sibling, *tmp;
	struct list_head *list = NULL;

	/*
	 * We can have double detach due to exit/hot-unplug + close.
	 */
	if (!(event->attach_state & PERF_ATTACH_GROUP))
		return;

	event->attach_state &= ~PERF_ATTACH_GROUP;

	/*
	 * If this is a sibling, remove it from its group.
	 */
	if (event->group_leader != event) {
		list_del_init(&event->group_entry);
		event->group_leader->nr_siblings--;
		goto out;
	}

	if (!list_empty(&event->group_entry))
		list = &event->group_entry;

	/*
	 * If this was a group event with sibling events then
	 * upgrade the siblings to singleton events by adding them
	 * to whatever list we are on.
	 * If this isn't on a list, make sure we still remove the sibling's
	 * group_entry from this sibling_list; otherwise, when that sibling
	 * is later deallocated, it will try to remove itself from this
	 * sibling_list, which may well have been deallocated already,
	 * resulting in a use-after-free.
	 */
	list_for_each_entry_safe(sibling, tmp, &event->sibling_list, group_entry) {
		if (list)
			list_move_tail(&sibling->group_entry, list);
		else
			list_del_init(&sibling->group_entry);
		sibling->group_leader = sibling;

		/* Inherit group flags from the previous leader */
		sibling->group_flags = event->group_flags;
	}

out:
	perf_event__header_size(event->group_leader);

	list_for_each_entry(tmp, &event->group_leader->sibling_list, group_entry)
		perf_event__header_size(tmp);
}

/*
 * User event without the task.
 */
static bool is_orphaned_event(struct perf_event *event)
{
	return event && !is_kernel_event(event) && !event->owner;
}

/*
 * Event has a parent but parent's task finished and it's
 * alive only because of children holding refference.
 */
static bool is_orphaned_child(struct perf_event *event)
{
	return is_orphaned_event(event->parent);
}

static void orphans_remove_work(struct work_struct *work);

static void schedule_orphans_remove(struct perf_event_context *ctx)
{
	if (!ctx->task || ctx->orphans_remove_sched || !perf_wq)
		return;

	if (queue_delayed_work(perf_wq, &ctx->orphans_remove, 1)) {
		get_ctx(ctx);
		ctx->orphans_remove_sched = true;
	}
}

static int __init perf_workqueue_init(void)
{
	perf_wq = create_singlethread_workqueue("perf");
	WARN(!perf_wq, "failed to create perf workqueue\n");
	return perf_wq ? 0 : -1;
}

core_initcall(perf_workqueue_init);

static inline int
event_filter_match(struct perf_event *event)
{
	return (event->cpu == -1 || event->cpu == smp_processor_id())
	    && perf_cgroup_match(event);
}

static void
event_sched_out(struct perf_event *event,
		  struct perf_cpu_context *cpuctx,
		  struct perf_event_context *ctx)
{
	u64 tstamp = perf_event_time(event);
	u64 delta;
	/*
	 * An event which could not be activated because of
	 * filter mismatch still needs to have its timings
	 * maintained, otherwise bogus information is return
	 * via read() for time_enabled, time_running:
	 */
	if (event->state == PERF_EVENT_STATE_INACTIVE
	    && !event_filter_match(event)) {
		delta = tstamp - event->tstamp_stopped;
		event->tstamp_running += delta;
		event->tstamp_stopped = tstamp;
	}

	if (event->state != PERF_EVENT_STATE_ACTIVE)
		return;

	perf_pmu_disable(event->pmu);

	event->state = PERF_EVENT_STATE_INACTIVE;
	if (event->pending_disable) {
		event->pending_disable = 0;
		event->state = PERF_EVENT_STATE_OFF;
	}
	event->tstamp_stopped = tstamp;
	event->pmu->del(event, 0);
	event->oncpu = -1;

	if (!is_software_event(event))
		cpuctx->active_oncpu--;
	ctx->nr_active--;
	if (event->attr.freq && event->attr.sample_freq)
		ctx->nr_freq--;
	if (event->attr.exclusive || !cpuctx->active_oncpu)
		cpuctx->exclusive = 0;

	if (is_orphaned_child(event))
		schedule_orphans_remove(ctx);

	perf_pmu_enable(event->pmu);
}

static void
group_sched_out(struct perf_event *group_event,
		struct perf_cpu_context *cpuctx,
		struct perf_event_context *ctx)
{
	struct perf_event *event;
	int state = group_event->state;

	event_sched_out(group_event, cpuctx, ctx);

	/*
	 * Schedule out siblings (if any):
	 */
	list_for_each_entry(event, &group_event->sibling_list, group_entry)
		event_sched_out(event, cpuctx, ctx);

	if (state == PERF_EVENT_STATE_ACTIVE && group_event->attr.exclusive)
		cpuctx->exclusive = 0;
}

struct remove_event {
	struct perf_event *event;
	bool detach_group;
};

/*
 * Cross CPU call to remove a performance event
 *
 * We disable the event on the hardware level first. After that we
 * remove it from the context list.
 */
static int __perf_remove_from_context(void *info)
{
	struct remove_event *re = info;
	struct perf_event *event = re->event;
	struct perf_event_context *ctx = event->ctx;
	struct perf_cpu_context *cpuctx = __get_cpu_context(ctx);

	raw_spin_lock(&ctx->lock);
	event_sched_out(event, cpuctx, ctx);
	if (re->detach_group)
		perf_group_detach(event);
	list_del_event(event, ctx);
	if (!ctx->nr_events && cpuctx->task_ctx == ctx) {
		ctx->is_active = 0;
		cpuctx->task_ctx = NULL;
	}
	raw_spin_unlock(&ctx->lock);

	return 0;
}

/*
 * Remove the event from a task's (or a CPU's) list of events.
 *
 * CPU events are removed with a smp call. For task events we only
 * call when the task is on a CPU.
 *
 * If event->ctx is a cloned context, callers must make sure that
 * every task struct that event->ctx->task could possibly point to
 * remains valid.  This is OK when called from perf_release since
 * that only calls us on the top-level context, which can't be a clone.
 * When called from perf_event_exit_task, it's OK because the
 * context has been detached from its task.
 */
static void __ref perf_remove_from_context(struct perf_event *event,
					   bool detach_group)
{
	struct perf_event_context *ctx = event->ctx;
	struct task_struct *task = ctx->task;
	struct remove_event re = {
		.event = event,
		.detach_group = detach_group,
	};
	int ret;

	lockdep_assert_held(&ctx->mutex);

	if (!task) {
		/*
		 * Per cpu events are removed via an smp call. The removal can
		 * fail if the CPU is currently offline, but in that case we
		 * already called __perf_remove_from_context from
		 * perf_event_exit_cpu.
		 */
		ret = cpu_function_call(event->cpu, __perf_remove_from_context,
					&re);
		return;
	}

retry:
	if (!task_function_call(task, __perf_remove_from_context, &re))
		return;

	raw_spin_lock_irq(&ctx->lock);
	/*
	 * If we failed to find a running task, but find the context active now
	 * that we've acquired the ctx->lock, retry.
	 */
	if (ctx->is_active) {
		raw_spin_unlock_irq(&ctx->lock);
		/*
		 * Reload the task pointer, it might have been changed by
		 * a concurrent perf_event_context_sched_out().
		 */
		task = ctx->task;
		goto retry;
	}

	/*
	 * Since the task isn't running, its safe to remove the event, us
	 * holding the ctx->lock ensures the task won't get scheduled in.
	 */
	if (detach_group)
		perf_group_detach(event);
	list_del_event(event, ctx);
	raw_spin_unlock_irq(&ctx->lock);
}

/*
 * Cross CPU call to disable a performance event
 */
int __perf_event_disable(void *info)
{
	struct perf_event *event = info;
	struct perf_event_context *ctx = event->ctx;
	struct perf_cpu_context *cpuctx = __get_cpu_context(ctx);

	/*
	 * If this is a per-task event, need to check whether this
	 * event's task is the current task on this cpu.
	 *
	 * Can trigger due to concurrent perf_event_context_sched_out()
	 * flipping contexts around.
	 */
	if (ctx->task && cpuctx->task_ctx != ctx)
		return -EINVAL;

	raw_spin_lock(&ctx->lock);

	/*
	 * If the event is on, turn it off.
	 * If it is in error state, leave it in error state.
	 */
	if (event->state >= PERF_EVENT_STATE_INACTIVE) {
		update_context_time(ctx);
		update_cgrp_time_from_event(event);
		update_group_times(event);
		if (event == event->group_leader)
			group_sched_out(event, cpuctx, ctx);
		else
			event_sched_out(event, cpuctx, ctx);
		event->state = PERF_EVENT_STATE_OFF;
	}

	raw_spin_unlock(&ctx->lock);

	return 0;
}

/*
 * Disable a event.
 *
 * If event->ctx is a cloned context, callers must make sure that
 * every task struct that event->ctx->task could possibly point to
 * remains valid.  This condition is satisifed when called through
 * perf_event_for_each_child or perf_event_for_each because they
 * hold the top-level event's child_mutex, so any descendant that
 * goes to exit will block in sync_child_event.
 * When called from perf_pending_event it's OK because event->ctx
 * is the current context on this CPU and preemption is disabled,
 * hence we can't get into perf_event_task_sched_out for this context.
 */
static void _perf_event_disable(struct perf_event *event)
{
	struct perf_event_context *ctx = event->ctx;
	struct task_struct *task = ctx->task;

	if (!task) {
		/*
		 * Disable the event on the cpu that it's on
		 */
		cpu_function_call(event->cpu, __perf_event_disable, event);
		return;
	}

retry:
	if (!task_function_call(task, __perf_event_disable, event))
		return;

	raw_spin_lock_irq(&ctx->lock);
	/*
	 * If the event is still active, we need to retry the cross-call.
	 */
	if (event->state == PERF_EVENT_STATE_ACTIVE) {
		raw_spin_unlock_irq(&ctx->lock);
		/*
		 * Reload the task pointer, it might have been changed by
		 * a concurrent perf_event_context_sched_out().
		 */
		task = ctx->task;
		goto retry;
	}

	/*
	 * Since we have the lock this context can't be scheduled
	 * in, so we can change the state safely.
	 */
	if (event->state == PERF_EVENT_STATE_INACTIVE) {
		update_group_times(event);
		event->state = PERF_EVENT_STATE_OFF;
	}
	raw_spin_unlock_irq(&ctx->lock);
}

/*
 * Strictly speaking kernel users cannot create groups and therefore this
 * interface does not need the perf_event_ctx_lock() magic.
 */
void perf_event_disable(struct perf_event *event)
{
	struct perf_event_context *ctx;

	ctx = perf_event_ctx_lock(event);
	_perf_event_disable(event);
	perf_event_ctx_unlock(event, ctx);
}
EXPORT_SYMBOL_GPL(perf_event_disable);

static void perf_set_shadow_time(struct perf_event *event,
				 struct perf_event_context *ctx,
				 u64 tstamp)
{
	/*
	 * use the correct time source for the time snapshot
	 *
	 * We could get by without this by leveraging the
	 * fact that to get to this function, the caller
	 * has most likely already called update_context_time()
	 * and update_cgrp_time_xx() and thus both timestamp
	 * are identical (or very close). Given that tstamp is,
	 * already adjusted for cgroup, we could say that:
	 *    tstamp - ctx->timestamp
	 * is equivalent to
	 *    tstamp - cgrp->timestamp.
	 *
	 * Then, in perf_output_read(), the calculation would
	 * work with no changes because:
	 * - event is guaranteed scheduled in
	 * - no scheduled out in between
	 * - thus the timestamp would be the same
	 *
	 * But this is a bit hairy.
	 *
	 * So instead, we have an explicit cgroup call to remain
	 * within the time time source all along. We believe it
	 * is cleaner and simpler to understand.
	 */
	if (is_cgroup_event(event))
		perf_cgroup_set_shadow_time(event, tstamp);
	else
		event->shadow_ctx_time = tstamp - ctx->timestamp;
}

#define MAX_INTERRUPTS (~0ULL)

static void perf_log_throttle(struct perf_event *event, int enable);

static int
event_sched_in(struct perf_event *event,
		 struct perf_cpu_context *cpuctx,
		 struct perf_event_context *ctx)
{
	u64 tstamp = perf_event_time(event);
	int ret = 0;

	lockdep_assert_held(&ctx->lock);

	if (event->state <= PERF_EVENT_STATE_OFF)
		return 0;

	event->state = PERF_EVENT_STATE_ACTIVE;
	event->oncpu = smp_processor_id();

	/*
	 * Unthrottle events, since we scheduled we might have missed several
	 * ticks already, also for a heavily scheduling task there is little
	 * guarantee it'll get a tick in a timely manner.
	 */
	if (unlikely(event->hw.interrupts == MAX_INTERRUPTS)) {
		perf_log_throttle(event, 1);
		event->hw.interrupts = 0;
	}

	/*
	 * The new state must be visible before we turn it on in the hardware:
	 */
	smp_wmb();

	perf_pmu_disable(event->pmu);

	if (event->pmu->add(event, PERF_EF_START)) {
		event->state = PERF_EVENT_STATE_INACTIVE;
		event->oncpu = -1;
		ret = -EAGAIN;
		goto out;
	}

	event->tstamp_running += tstamp - event->tstamp_stopped;

	perf_set_shadow_time(event, ctx, tstamp);

	if (!is_software_event(event))
		cpuctx->active_oncpu++;
	ctx->nr_active++;
	if (event->attr.freq && event->attr.sample_freq)
		ctx->nr_freq++;

	if (event->attr.exclusive)
		cpuctx->exclusive = 1;

	if (is_orphaned_child(event))
		schedule_orphans_remove(ctx);

out:
	perf_pmu_enable(event->pmu);

	return ret;
}

static int
group_sched_in(struct perf_event *group_event,
	       struct perf_cpu_context *cpuctx,
	       struct perf_event_context *ctx)
{
	struct perf_event *event, *partial_group = NULL;
	struct pmu *pmu = ctx->pmu;
	u64 now = ctx->time;
	bool simulate = false;

	if (group_event->state == PERF_EVENT_STATE_OFF)
		return 0;

	pmu->start_txn(pmu);

	if (event_sched_in(group_event, cpuctx, ctx)) {
		pmu->cancel_txn(pmu);
		perf_cpu_hrtimer_restart(cpuctx);
		return -EAGAIN;
	}

	/*
	 * Schedule in siblings as one group (if any):
	 */
	list_for_each_entry(event, &group_event->sibling_list, group_entry) {
		if (event_sched_in(event, cpuctx, ctx)) {
			partial_group = event;
			goto group_error;
		}
	}

	if (!pmu->commit_txn(pmu))
		return 0;

group_error:
	/*
	 * Groups can be scheduled in as one unit only, so undo any
	 * partial group before returning:
	 * The events up to the failed event are scheduled out normally,
	 * tstamp_stopped will be updated.
	 *
	 * The failed events and the remaining siblings need to have
	 * their timings updated as if they had gone thru event_sched_in()
	 * and event_sched_out(). This is required to get consistent timings
	 * across the group. This also takes care of the case where the group
	 * could never be scheduled by ensuring tstamp_stopped is set to mark
	 * the time the event was actually stopped, such that time delta
	 * calculation in update_event_times() is correct.
	 */
	list_for_each_entry(event, &group_event->sibling_list, group_entry) {
		if (event == partial_group)
			simulate = true;

		if (simulate) {
			event->tstamp_running += now - event->tstamp_stopped;
			event->tstamp_stopped = now;
		} else {
			event_sched_out(event, cpuctx, ctx);
		}
	}
	event_sched_out(group_event, cpuctx, ctx);

	pmu->cancel_txn(pmu);

	perf_cpu_hrtimer_restart(cpuctx);

	return -EAGAIN;
}

/*
 * Work out whether we can put this event group on the CPU now.
 */
static int group_can_go_on(struct perf_event *event,
			   struct perf_cpu_context *cpuctx,
			   int can_add_hw)
{
	/*
	 * Groups consisting entirely of software events can always go on.
	 */
	if (event->group_flags & PERF_GROUP_SOFTWARE)
		return 1;
	/*
	 * If an exclusive group is already on, no other hardware
	 * events can go on.
	 */
	if (cpuctx->exclusive)
		return 0;
	/*
	 * If this group is exclusive and there are already
	 * events on the CPU, it can't go on.
	 */
	if (event->attr.exclusive && cpuctx->active_oncpu)
		return 0;
	/*
	 * Otherwise, try to add it if all previous groups were able
	 * to go on.
	 */
	return can_add_hw;
}

static void add_event_to_ctx(struct perf_event *event,
			       struct perf_event_context *ctx)
{
	u64 tstamp = perf_event_time(event);

	list_add_event(event, ctx);
	perf_group_attach(event);
	event->tstamp_enabled = tstamp;
	event->tstamp_running = tstamp;
	event->tstamp_stopped = tstamp;
}

static void task_ctx_sched_out(struct perf_event_context *ctx);
static void
ctx_sched_in(struct perf_event_context *ctx,
	     struct perf_cpu_context *cpuctx,
	     enum event_type_t event_type,
	     struct task_struct *task);

static void perf_event_sched_in(struct perf_cpu_context *cpuctx,
				struct perf_event_context *ctx,
				struct task_struct *task)
{
	cpu_ctx_sched_in(cpuctx, EVENT_PINNED, task);
	if (ctx)
		ctx_sched_in(ctx, cpuctx, EVENT_PINNED, task);
	cpu_ctx_sched_in(cpuctx, EVENT_FLEXIBLE, task);
	if (ctx)
		ctx_sched_in(ctx, cpuctx, EVENT_FLEXIBLE, task);
}

/*
 * Cross CPU call to install and enable a performance event
 *
 * Must be called with ctx->mutex held
 */
static int  __perf_install_in_context(void *info)
{
	struct perf_event *event = info;
	struct perf_event_context *ctx = event->ctx;
	struct perf_cpu_context *cpuctx = __get_cpu_context(ctx);
	struct perf_event_context *task_ctx = cpuctx->task_ctx;
	struct task_struct *task = current;

	perf_ctx_lock(cpuctx, task_ctx);
	perf_pmu_disable(cpuctx->ctx.pmu);

	/*
	 * If there was an active task_ctx schedule it out.
	 */
	if (task_ctx)
		task_ctx_sched_out(task_ctx);

	/*
	 * If the context we're installing events in is not the
	 * active task_ctx, flip them.
	 */
	if (ctx->task && task_ctx != ctx) {
		if (task_ctx)
			raw_spin_unlock(&task_ctx->lock);
		raw_spin_lock(&ctx->lock);
		task_ctx = ctx;
	}

	if (task_ctx) {
		cpuctx->task_ctx = task_ctx;
		task = task_ctx->task;
	}

	cpu_ctx_sched_out(cpuctx, EVENT_ALL);

	update_context_time(ctx);
	/*
	 * update cgrp time only if current cgrp
	 * matches event->cgrp. Must be done before
	 * calling add_event_to_ctx()
	 */
	update_cgrp_time_from_event(event);

	add_event_to_ctx(event, ctx);

	/*
	 * Schedule everything back in
	 */
	perf_event_sched_in(cpuctx, task_ctx, task);

	perf_pmu_enable(cpuctx->ctx.pmu);
	perf_ctx_unlock(cpuctx, task_ctx);

	return 0;
}

/*
 * Attach a performance event to a context
 *
 * First we add the event to the list with the hardware enable bit
 * in event->hw_config cleared.
 *
 * If the event is attached to a task which is on a CPU we use a smp
 * call to enable it in the task context. The task might have been
 * scheduled away, but we check this in the smp call again.
 */
static void
perf_install_in_context(struct perf_event_context *ctx,
			struct perf_event *event,
			int cpu)
{
	struct task_struct *task = ctx->task;

	lockdep_assert_held(&ctx->mutex);

	event->ctx = ctx;
	if (event->cpu != -1)
		event->cpu = cpu;

	if (!task) {
		/*
		 * Per cpu events are installed via an smp call and
		 * the install is always successful.
		 */
		cpu_function_call(cpu, __perf_install_in_context, event);
		return;
	}

retry:
	if (!task_function_call(task, __perf_install_in_context, event))
		return;

	raw_spin_lock_irq(&ctx->lock);
	/*
	 * If we failed to find a running task, but find the context active now
	 * that we've acquired the ctx->lock, retry.
	 */
	if (ctx->is_active) {
		raw_spin_unlock_irq(&ctx->lock);
		/*
		 * Reload the task pointer, it might have been changed by
		 * a concurrent perf_event_context_sched_out().
		 */
		task = ctx->task;
		goto retry;
	}

	/*
	 * Since the task isn't running, its safe to add the event, us holding
	 * the ctx->lock ensures the task won't get scheduled in.
	 */
	add_event_to_ctx(event, ctx);
	raw_spin_unlock_irq(&ctx->lock);
}

/*
 * Put a event into inactive state and update time fields.
 * Enabling the leader of a group effectively enables all
 * the group members that aren't explicitly disabled, so we
 * have to update their ->tstamp_enabled also.
 * Note: this works for group members as well as group leaders
 * since the non-leader members' sibling_lists will be empty.
 */
static void __perf_event_mark_enabled(struct perf_event *event)
{
	struct perf_event *sub;
	u64 tstamp = perf_event_time(event);

	event->state = PERF_EVENT_STATE_INACTIVE;
	event->tstamp_enabled = tstamp - event->total_time_enabled;
	list_for_each_entry(sub, &event->sibling_list, group_entry) {
		if (sub->state >= PERF_EVENT_STATE_INACTIVE)
			sub->tstamp_enabled = tstamp - sub->total_time_enabled;
	}
}

/*
 * Cross CPU call to enable a performance event
 */
static int __perf_event_enable(void *info)
{
	struct perf_event *event = info;
	struct perf_event_context *ctx = event->ctx;
	struct perf_event *leader = event->group_leader;
	struct perf_cpu_context *cpuctx = __get_cpu_context(ctx);
	int err;

	/*
	 * There's a time window between 'ctx->is_active' check
	 * in perf_event_enable function and this place having:
	 *   - IRQs on
	 *   - ctx->lock unlocked
	 *
	 * where the task could be killed and 'ctx' deactivated
	 * by perf_event_exit_task.
	 */
	if (!ctx->is_active)
		return -EINVAL;

	raw_spin_lock(&ctx->lock);
	update_context_time(ctx);

	if (event->state >= PERF_EVENT_STATE_INACTIVE)
		goto unlock;

	/*
	 * set current task's cgroup time reference point
	 */
	perf_cgroup_set_timestamp(current, ctx);

	__perf_event_mark_enabled(event);

	if (!event_filter_match(event)) {
		if (is_cgroup_event(event))
			perf_cgroup_defer_enabled(event);
		goto unlock;
	}

	/*
	 * If the event is in a group and isn't the group leader,
	 * then don't put it on unless the group is on.
	 */
	if (leader != event && leader->state != PERF_EVENT_STATE_ACTIVE)
		goto unlock;

	if (!group_can_go_on(event, cpuctx, 1)) {
		err = -EEXIST;
	} else {
		if (event == leader)
			err = group_sched_in(event, cpuctx, ctx);
		else
			err = event_sched_in(event, cpuctx, ctx);
	}

	if (err) {
		/*
		 * If this event can't go on and it's part of a
		 * group, then the whole group has to come off.
		 */
		if (leader != event) {
			group_sched_out(leader, cpuctx, ctx);
			perf_cpu_hrtimer_restart(cpuctx);
		}
		if (leader->attr.pinned) {
			update_group_times(leader);
			leader->state = PERF_EVENT_STATE_ERROR;
		}
	}

unlock:
	raw_spin_unlock(&ctx->lock);

	return 0;
}

/*
 * Enable a event.
 *
 * If event->ctx is a cloned context, callers must make sure that
 * every task struct that event->ctx->task could possibly point to
 * remains valid.  This condition is satisfied when called through
 * perf_event_for_each_child or perf_event_for_each as described
 * for perf_event_disable.
 */
static void _perf_event_enable(struct perf_event *event)
{
	struct perf_event_context *ctx = event->ctx;
	struct task_struct *task = ctx->task;

	if (!task) {
		/*
		 * Enable the event on the cpu that it's on
		 */
		cpu_function_call(event->cpu, __perf_event_enable, event);
		return;
	}

	raw_spin_lock_irq(&ctx->lock);
	if (event->state >= PERF_EVENT_STATE_INACTIVE)
		goto out;

	/*
	 * If the event is in error state, clear that first.
	 * That way, if we see the event in error state below, we
	 * know that it has gone back into error state, as distinct
	 * from the task having been scheduled away before the
	 * cross-call arrived.
	 */
	if (event->state == PERF_EVENT_STATE_ERROR)
		event->state = PERF_EVENT_STATE_OFF;

retry:
	if (!ctx->is_active) {
		__perf_event_mark_enabled(event);
		goto out;
	}

	raw_spin_unlock_irq(&ctx->lock);

	if (!task_function_call(task, __perf_event_enable, event))
		return;

	raw_spin_lock_irq(&ctx->lock);

	/*
	 * If the context is active and the event is still off,
	 * we need to retry the cross-call.
	 */
	if (ctx->is_active && event->state == PERF_EVENT_STATE_OFF) {
		/*
		 * task could have been flipped by a concurrent
		 * perf_event_context_sched_out()
		 */
		task = ctx->task;
		goto retry;
	}

out:
	raw_spin_unlock_irq(&ctx->lock);
}

/*
 * See perf_event_disable();
 */
void perf_event_enable(struct perf_event *event)
{
	struct perf_event_context *ctx;

	ctx = perf_event_ctx_lock(event);
	_perf_event_enable(event);
	perf_event_ctx_unlock(event, ctx);
}
EXPORT_SYMBOL_GPL(perf_event_enable);

static int _perf_event_refresh(struct perf_event *event, int refresh)
{
	/*
	 * not supported on inherited events
	 */
	if (event->attr.inherit || !is_sampling_event(event))
		return -EINVAL;

	atomic_add(refresh, &event->event_limit);
	_perf_event_enable(event);

	return 0;
}

/*
 * See perf_event_disable()
 */
int perf_event_refresh(struct perf_event *event, int refresh)
{
	struct perf_event_context *ctx;
	int ret;

	ctx = perf_event_ctx_lock(event);
	ret = _perf_event_refresh(event, refresh);
	perf_event_ctx_unlock(event, ctx);

	return ret;
}
EXPORT_SYMBOL_GPL(perf_event_refresh);

static void ctx_sched_out(struct perf_event_context *ctx,
			  struct perf_cpu_context *cpuctx,
			  enum event_type_t event_type)
{
	struct perf_event *event;
	int is_active = ctx->is_active;

	ctx->is_active &= ~event_type;
	if (likely(!ctx->nr_events))
		return;

	update_context_time(ctx);
	update_cgrp_time_from_cpuctx(cpuctx);
	if (!ctx->nr_active)
		return;

	perf_pmu_disable(ctx->pmu);
	if ((is_active & EVENT_PINNED) && (event_type & EVENT_PINNED)) {
		list_for_each_entry(event, &ctx->pinned_groups, group_entry)
			group_sched_out(event, cpuctx, ctx);
	}

	if ((is_active & EVENT_FLEXIBLE) && (event_type & EVENT_FLEXIBLE)) {
		list_for_each_entry(event, &ctx->flexible_groups, group_entry)
			group_sched_out(event, cpuctx, ctx);
	}
	perf_pmu_enable(ctx->pmu);
}

/*
 * Test whether two contexts are equivalent, i.e. whether they have both been
 * cloned from the same version of the same context.
 *
 * Equivalence is measured using a generation number in the context that is
 * incremented on each modification to it; see unclone_ctx(), list_add_event()
 * and list_del_event().
 */
static int context_equiv(struct perf_event_context *ctx1,
			 struct perf_event_context *ctx2)
{
	lockdep_assert_held(&ctx1->lock);
	lockdep_assert_held(&ctx2->lock);

	/* Pinning disables the swap optimization */
	if (ctx1->pin_count || ctx2->pin_count)
		return 0;

	/* If ctx1 is the parent of ctx2 */
	if (ctx1 == ctx2->parent_ctx && ctx1->generation == ctx2->parent_gen)
		return 1;

	/* If ctx2 is the parent of ctx1 */
	if (ctx1->parent_ctx == ctx2 && ctx1->parent_gen == ctx2->generation)
		return 1;

	/*
	 * If ctx1 and ctx2 have the same parent; we flatten the parent
	 * hierarchy, see perf_event_init_context().
	 */
	if (ctx1->parent_ctx && ctx1->parent_ctx == ctx2->parent_ctx &&
			ctx1->parent_gen == ctx2->parent_gen)
		return 1;

	/* Unmatched */
	return 0;
}

static void __perf_event_sync_stat(struct perf_event *event,
				     struct perf_event *next_event)
{
	u64 value;

	if (!event->attr.inherit_stat)
		return;

	/*
	 * Update the event value, we cannot use perf_event_read()
	 * because we're in the middle of a context switch and have IRQs
	 * disabled, which upsets smp_call_function_single(), however
	 * we know the event must be on the current CPU, therefore we
	 * don't need to use it.
	 */
	switch (event->state) {
	case PERF_EVENT_STATE_ACTIVE:
		event->pmu->read(event);
		/* fall-through */

	case PERF_EVENT_STATE_INACTIVE:
		update_event_times(event);
		break;

	default:
		break;
	}

	/*
	 * In order to keep per-task stats reliable we need to flip the event
	 * values when we flip the contexts.
	 */
	value = local64_read(&next_event->count);
	value = local64_xchg(&event->count, value);
	local64_set(&next_event->count, value);

	swap(event->total_time_enabled, next_event->total_time_enabled);
	swap(event->total_time_running, next_event->total_time_running);

	/*
	 * Since we swizzled the values, update the user visible data too.
	 */
	perf_event_update_userpage(event);
	perf_event_update_userpage(next_event);
}

static void perf_event_sync_stat(struct perf_event_context *ctx,
				   struct perf_event_context *next_ctx)
{
	struct perf_event *event, *next_event;

	if (!ctx->nr_stat)
		return;

	update_context_time(ctx);

	event = list_first_entry(&ctx->event_list,
				   struct perf_event, event_entry);

	next_event = list_first_entry(&next_ctx->event_list,
					struct perf_event, event_entry);

	while (&event->event_entry != &ctx->event_list &&
	       &next_event->event_entry != &next_ctx->event_list) {

		__perf_event_sync_stat(event, next_event);

		event = list_next_entry(event, event_entry);
		next_event = list_next_entry(next_event, event_entry);
	}
}

static void perf_event_context_sched_out(struct task_struct *task, int ctxn,
					 struct task_struct *next)
{
	struct perf_event_context *ctx = task->perf_event_ctxp[ctxn];
	struct perf_event_context *next_ctx;
	struct perf_event_context *parent, *next_parent;
	struct perf_cpu_context *cpuctx;
	int do_switch = 1;

	if (likely(!ctx))
		return;

	cpuctx = __get_cpu_context(ctx);
	if (!cpuctx->task_ctx)
		return;

	rcu_read_lock();
	next_ctx = next->perf_event_ctxp[ctxn];
	if (!next_ctx)
		goto unlock;

	parent = rcu_dereference(ctx->parent_ctx);
	next_parent = rcu_dereference(next_ctx->parent_ctx);

	/* If neither context have a parent context; they cannot be clones. */
	if (!parent && !next_parent)
		goto unlock;

	if (next_parent == ctx || next_ctx == parent || next_parent == parent) {
		/*
		 * Looks like the two contexts are clones, so we might be
		 * able to optimize the context switch.  We lock both
		 * contexts and check that they are clones under the
		 * lock (including re-checking that neither has been
		 * uncloned in the meantime).  It doesn't matter which
		 * order we take the locks because no other cpu could
		 * be trying to lock both of these tasks.
		 */
		raw_spin_lock(&ctx->lock);
		raw_spin_lock_nested(&next_ctx->lock, SINGLE_DEPTH_NESTING);
		if (context_equiv(ctx, next_ctx)) {
			/*
			 * XXX do we need a memory barrier of sorts
			 * wrt to rcu_dereference() of perf_event_ctxp
			 */
			task->perf_event_ctxp[ctxn] = next_ctx;
			next->perf_event_ctxp[ctxn] = ctx;
			ctx->task = next;
			next_ctx->task = task;
			do_switch = 0;

			perf_event_sync_stat(ctx, next_ctx);
		}
		raw_spin_unlock(&next_ctx->lock);
		raw_spin_unlock(&ctx->lock);
	}
unlock:
	rcu_read_unlock();

	if (do_switch) {
		raw_spin_lock(&ctx->lock);
		ctx_sched_out(ctx, cpuctx, EVENT_ALL);
		cpuctx->task_ctx = NULL;
		raw_spin_unlock(&ctx->lock);
	}
}

#define for_each_task_context_nr(ctxn)					\
	for ((ctxn) = 0; (ctxn) < perf_nr_task_contexts; (ctxn)++)

/*
 * Called from scheduler to remove the events of the current task,
 * with interrupts disabled.
 *
 * We stop each event and update the event value in event->count.
 *
 * This does not protect us against NMI, but disable()
 * sets the disabled bit in the control field of event _before_
 * accessing the event control register. If a NMI hits, then it will
 * not restart the event.
 */
void __perf_event_task_sched_out(struct task_struct *task,
				 struct task_struct *next)
{
	int ctxn;

	for_each_task_context_nr(ctxn)
		perf_event_context_sched_out(task, ctxn, next);

	/*
	 * if cgroup events exist on this CPU, then we need
	 * to check if we have to switch out PMU state.
	 * cgroup event are system-wide mode only
	 */
	if (atomic_read(this_cpu_ptr(&perf_cgroup_events)))
		perf_cgroup_sched_out(task, next);
}

static void task_ctx_sched_out(struct perf_event_context *ctx)
{
	struct perf_cpu_context *cpuctx = __get_cpu_context(ctx);

	if (!cpuctx->task_ctx)
		return;

	if (WARN_ON_ONCE(ctx != cpuctx->task_ctx))
		return;

	ctx_sched_out(ctx, cpuctx, EVENT_ALL);
	cpuctx->task_ctx = NULL;
}

/*
 * Called with IRQs disabled
 */
static void cpu_ctx_sched_out(struct perf_cpu_context *cpuctx,
			      enum event_type_t event_type)
{
	ctx_sched_out(&cpuctx->ctx, cpuctx, event_type);
}

static void
ctx_pinned_sched_in(struct perf_event_context *ctx,
		    struct perf_cpu_context *cpuctx)
{
	struct perf_event *event;

	list_for_each_entry(event, &ctx->pinned_groups, group_entry) {
		if (event->state <= PERF_EVENT_STATE_OFF)
			continue;
		if (!event_filter_match(event))
			continue;

		/* may need to reset tstamp_enabled */
		if (is_cgroup_event(event))
			perf_cgroup_mark_enabled(event, ctx);

		if (group_can_go_on(event, cpuctx, 1))
			group_sched_in(event, cpuctx, ctx);

		/*
		 * If this pinned group hasn't been scheduled,
		 * put it in error state.
		 */
		if (event->state == PERF_EVENT_STATE_INACTIVE) {
			update_group_times(event);
			event->state = PERF_EVENT_STATE_ERROR;
		}
	}
}

static void
ctx_flexible_sched_in(struct perf_event_context *ctx,
		      struct perf_cpu_context *cpuctx)
{
	struct perf_event *event;
	int can_add_hw = 1;

	list_for_each_entry(event, &ctx->flexible_groups, group_entry) {
		/* Ignore events in OFF or ERROR state */
		if (event->state <= PERF_EVENT_STATE_OFF)
			continue;
		/*
		 * Listen to the 'cpu' scheduling filter constraint
		 * of events:
		 */
		if (!event_filter_match(event))
			continue;

		/* may need to reset tstamp_enabled */
		if (is_cgroup_event(event))
			perf_cgroup_mark_enabled(event, ctx);

		if (group_can_go_on(event, cpuctx, can_add_hw)) {
			if (group_sched_in(event, cpuctx, ctx))
				can_add_hw = 0;
		}
	}
}

static void
ctx_sched_in(struct perf_event_context *ctx,
	     struct perf_cpu_context *cpuctx,
	     enum event_type_t event_type,
	     struct task_struct *task)
{
	u64 now;
	int is_active = ctx->is_active;

	ctx->is_active |= event_type;
	if (likely(!ctx->nr_events))
		return;

	now = perf_clock();
	ctx->timestamp = now;
	perf_cgroup_set_timestamp(task, ctx);
	/*
	 * First go through the list and put on any pinned groups
	 * in order to give them the best chance of going on.
	 */
	if (!(is_active & EVENT_PINNED) && (event_type & EVENT_PINNED))
		ctx_pinned_sched_in(ctx, cpuctx);

	/* Then walk through the lower prio flexible groups */
	if (!(is_active & EVENT_FLEXIBLE) && (event_type & EVENT_FLEXIBLE))
		ctx_flexible_sched_in(ctx, cpuctx);
}

static void cpu_ctx_sched_in(struct perf_cpu_context *cpuctx,
			     enum event_type_t event_type,
			     struct task_struct *task)
{
	struct perf_event_context *ctx = &cpuctx->ctx;

	ctx_sched_in(ctx, cpuctx, event_type, task);
}

static void perf_event_context_sched_in(struct perf_event_context *ctx,
					struct task_struct *task)
{
	struct perf_cpu_context *cpuctx;

	cpuctx = __get_cpu_context(ctx);
	if (cpuctx->task_ctx == ctx)
		return;

	perf_ctx_lock(cpuctx, ctx);
	perf_pmu_disable(ctx->pmu);
	/*
	 * We want to keep the following priority order:
	 * cpu pinned (that don't need to move), task pinned,
	 * cpu flexible, task flexible.
	 */
	cpu_ctx_sched_out(cpuctx, EVENT_FLEXIBLE);

	if (ctx->nr_events)
		cpuctx->task_ctx = ctx;

	perf_event_sched_in(cpuctx, cpuctx->task_ctx, task);

	perf_pmu_enable(ctx->pmu);
	perf_ctx_unlock(cpuctx, ctx);

	/*
	 * Since these rotations are per-cpu, we need to ensure the
	 * cpu-context we got scheduled on is actually rotating.
	 */
	perf_pmu_rotate_start(ctx->pmu);
}

/*
 * When sampling the branck stack in system-wide, it may be necessary
 * to flush the stack on context switch. This happens when the branch
 * stack does not tag its entries with the pid of the current task.
 * Otherwise it becomes impossible to associate a branch entry with a
 * task. This ambiguity is more likely to appear when the branch stack
 * supports priv level filtering and the user sets it to monitor only
 * at the user level (which could be a useful measurement in system-wide
 * mode). In that case, the risk is high of having a branch stack with
 * branch from multiple tasks. Flushing may mean dropping the existing
 * entries or stashing them somewhere in the PMU specific code layer.
 *
 * This function provides the context switch callback to the lower code
 * layer. It is invoked ONLY when there is at least one system-wide context
 * with at least one active event using taken branch sampling.
 */
static void perf_branch_stack_sched_in(struct task_struct *prev,
				       struct task_struct *task)
{
	struct perf_cpu_context *cpuctx;
	struct pmu *pmu;
	unsigned long flags;

	/* no need to flush branch stack if not changing task */
	if (prev == task)
		return;

	local_irq_save(flags);

	rcu_read_lock();

	list_for_each_entry_rcu(pmu, &pmus, entry) {
		cpuctx = this_cpu_ptr(pmu->pmu_cpu_context);

		/*
		 * check if the context has at least one
		 * event using PERF_SAMPLE_BRANCH_STACK
		 */
		if (cpuctx->ctx.nr_branch_stack > 0
		    && pmu->flush_branch_stack) {

			perf_ctx_lock(cpuctx, cpuctx->task_ctx);

			perf_pmu_disable(pmu);

			pmu->flush_branch_stack();

			perf_pmu_enable(pmu);

			perf_ctx_unlock(cpuctx, cpuctx->task_ctx);
		}
	}

	rcu_read_unlock();

	local_irq_restore(flags);
}

/*
 * Called from scheduler to add the events of the current task
 * with interrupts disabled.
 *
 * We restore the event value and then enable it.
 *
 * This does not protect us against NMI, but enable()
 * sets the enabled bit in the control field of event _before_
 * accessing the event control register. If a NMI hits, then it will
 * keep the event running.
 */
void __perf_event_task_sched_in(struct task_struct *prev,
				struct task_struct *task)
{
	struct perf_event_context *ctx;
	int ctxn;

	for_each_task_context_nr(ctxn) {
		ctx = task->perf_event_ctxp[ctxn];
		if (likely(!ctx))
			continue;

		perf_event_context_sched_in(ctx, task);
	}
	/*
	 * if cgroup events exist on this CPU, then we need
	 * to check if we have to switch in PMU state.
	 * cgroup event are system-wide mode only
	 */
	if (atomic_read(this_cpu_ptr(&perf_cgroup_events)))
		perf_cgroup_sched_in(prev, task);

	/* check for system-wide branch_stack events */
	if (atomic_read(this_cpu_ptr(&perf_branch_stack_events)))
		perf_branch_stack_sched_in(prev, task);
}

static u64 perf_calculate_period(struct perf_event *event, u64 nsec, u64 count)
{
	u64 frequency = event->attr.sample_freq;
	u64 sec = NSEC_PER_SEC;
	u64 divisor, dividend;

	int count_fls, nsec_fls, frequency_fls, sec_fls;

	count_fls = fls64(count);
	nsec_fls = fls64(nsec);
	frequency_fls = fls64(frequency);
	sec_fls = 30;

	/*
	 * We got @count in @nsec, with a target of sample_freq HZ
	 * the target period becomes:
	 *
	 *             @count * 10^9
	 * period = -------------------
	 *          @nsec * sample_freq
	 *
	 */

	/*
	 * Reduce accuracy by one bit such that @a and @b converge
	 * to a similar magnitude.
	 */
#define REDUCE_FLS(a, b)		\
do {					\
	if (a##_fls > b##_fls) {	\
		a >>= 1;		\
		a##_fls--;		\
	} else {			\
		b >>= 1;		\
		b##_fls--;		\
	}				\
} while (0)

	/*
	 * Reduce accuracy until either term fits in a u64, then proceed with
	 * the other, so that finally we can do a u64/u64 division.
	 */
	while (count_fls + sec_fls > 64 && nsec_fls + frequency_fls > 64) {
		REDUCE_FLS(nsec, frequency);
		REDUCE_FLS(sec, count);
	}

	if (count_fls + sec_fls > 64) {
		divisor = nsec * frequency;

		while (count_fls + sec_fls > 64) {
			REDUCE_FLS(count, sec);
			divisor >>= 1;
		}

		dividend = count * sec;
	} else {
		dividend = count * sec;

		while (nsec_fls + frequency_fls > 64) {
			REDUCE_FLS(nsec, frequency);
			dividend >>= 1;
		}

		divisor = nsec * frequency;
	}

	if (!divisor)
		return dividend;

	return div64_u64(dividend, divisor);
}

static DEFINE_PER_CPU(int, perf_throttled_count);
static DEFINE_PER_CPU(u64, perf_throttled_seq);

static void perf_adjust_period(struct perf_event *event, u64 nsec, u64 count, bool disable)
{
	struct hw_perf_event *hwc = &event->hw;
	s64 period, sample_period;
	s64 delta;

	period = perf_calculate_period(event, nsec, count);

	delta = (s64)(period - hwc->sample_period);
	delta = (delta + 7) / 8; /* low pass filter */

	sample_period = hwc->sample_period + delta;

	if (!sample_period)
		sample_period = 1;

	hwc->sample_period = sample_period;

	if (local64_read(&hwc->period_left) > 8*sample_period) {
		if (disable)
			event->pmu->stop(event, PERF_EF_UPDATE);

		local64_set(&hwc->period_left, 0);

		if (disable)
			event->pmu->start(event, PERF_EF_RELOAD);
	}
}

/*
 * combine freq adjustment with unthrottling to avoid two passes over the
 * events. At the same time, make sure, having freq events does not change
 * the rate of unthrottling as that would introduce bias.
 */
static void perf_adjust_freq_unthr_context(struct perf_event_context *ctx,
					   int needs_unthr)
{
	struct perf_event *event;
	struct hw_perf_event *hwc;
	u64 now, period = TICK_NSEC;
	s64 delta;

	/*
	 * only need to iterate over all events iff:
	 * - context have events in frequency mode (needs freq adjust)
	 * - there are events to unthrottle on this cpu
	 */
	if (!(ctx->nr_freq || needs_unthr))
		return;

	raw_spin_lock(&ctx->lock);
	perf_pmu_disable(ctx->pmu);

	list_for_each_entry_rcu(event, &ctx->event_list, event_entry) {
		if (event->state != PERF_EVENT_STATE_ACTIVE)
			continue;

		if (!event_filter_match(event))
			continue;

		perf_pmu_disable(event->pmu);

		hwc = &event->hw;

		if (hwc->interrupts == MAX_INTERRUPTS) {
			hwc->interrupts = 0;
			perf_log_throttle(event, 1);
			event->pmu->start(event, 0);
		}

		if (!event->attr.freq || !event->attr.sample_freq)
			goto next;

		/*
		 * stop the event and update event->count
		 */
		event->pmu->stop(event, PERF_EF_UPDATE);

		now = local64_read(&event->count);
		delta = now - hwc->freq_count_stamp;
		hwc->freq_count_stamp = now;

		/*
		 * restart the event
		 * reload only if value has changed
		 * we have stopped the event so tell that
		 * to perf_adjust_period() to avoid stopping it
		 * twice.
		 */
		if (delta > 0)
			perf_adjust_period(event, period, delta, false);

		event->pmu->start(event, delta > 0 ? PERF_EF_RELOAD : 0);
	next:
		perf_pmu_enable(event->pmu);
	}

	perf_pmu_enable(ctx->pmu);
	raw_spin_unlock(&ctx->lock);
}

/*
 * Round-robin a context's events:
 */
static void rotate_ctx(struct perf_event_context *ctx)
{
	/*
	 * Rotate the first entry last of non-pinned groups. Rotation might be
	 * disabled by the inheritance code.
	 */
	if (!ctx->rotate_disable)
		list_rotate_left(&ctx->flexible_groups);
}

/*
 * perf_pmu_rotate_start() and perf_rotate_context() are fully serialized
 * because they're strictly cpu affine and rotate_start is called with IRQs
 * disabled, while rotate_context is called from IRQ context.
 */
static int perf_rotate_context(struct perf_cpu_context *cpuctx)
{
	struct perf_event_context *ctx = NULL;
	int rotate = 0, remove = 1;

	if (cpuctx->ctx.nr_events) {
		remove = 0;
		if (cpuctx->ctx.nr_events != cpuctx->ctx.nr_active)
			rotate = 1;
	}

	ctx = cpuctx->task_ctx;
	if (ctx && ctx->nr_events) {
		remove = 0;
		if (ctx->nr_events != ctx->nr_active)
			rotate = 1;
	}

	if (!rotate)
		goto done;

	perf_ctx_lock(cpuctx, cpuctx->task_ctx);
	perf_pmu_disable(cpuctx->ctx.pmu);

	cpu_ctx_sched_out(cpuctx, EVENT_FLEXIBLE);
	if (ctx)
		ctx_sched_out(ctx, cpuctx, EVENT_FLEXIBLE);

	rotate_ctx(&cpuctx->ctx);
	if (ctx)
		rotate_ctx(ctx);

	perf_event_sched_in(cpuctx, ctx, current);

	perf_pmu_enable(cpuctx->ctx.pmu);
	perf_ctx_unlock(cpuctx, cpuctx->task_ctx);
done:
	if (remove)
		list_del_init(&cpuctx->rotation_list);

	return rotate;
}

#ifdef CONFIG_NO_HZ_FULL
bool perf_event_can_stop_tick(void)
{
	if (atomic_read(&nr_freq_events) ||
	    __this_cpu_read(perf_throttled_count))
		return false;
	else
		return true;
}
#endif

void perf_event_task_tick(void)
{
	struct list_head *head = this_cpu_ptr(&rotation_list);
	struct perf_cpu_context *cpuctx, *tmp;
	struct perf_event_context *ctx;
	int throttled;

	WARN_ON(!irqs_disabled());

	__this_cpu_inc(perf_throttled_seq);
	throttled = __this_cpu_xchg(perf_throttled_count, 0);

	list_for_each_entry_safe(cpuctx, tmp, head, rotation_list) {
		ctx = &cpuctx->ctx;
		perf_adjust_freq_unthr_context(ctx, throttled);

		ctx = cpuctx->task_ctx;
		if (ctx)
			perf_adjust_freq_unthr_context(ctx, throttled);
	}
}

static int event_enable_on_exec(struct perf_event *event,
				struct perf_event_context *ctx)
{
	if (!event->attr.enable_on_exec)
		return 0;

	event->attr.enable_on_exec = 0;
	if (event->state >= PERF_EVENT_STATE_INACTIVE)
		return 0;

	__perf_event_mark_enabled(event);

	return 1;
}

/*
 * Enable all of a task's events that have been marked enable-on-exec.
 * This expects task == current.
 */
static void perf_event_enable_on_exec(struct perf_event_context *ctx)
{
	struct perf_event_context *clone_ctx = NULL;
	struct perf_event *event;
	unsigned long flags;
	int enabled = 0;
	int ret;

	local_irq_save(flags);
	if (!ctx || !ctx->nr_events)
		goto out;

	/*
	 * We must ctxsw out cgroup events to avoid conflict
	 * when invoking perf_task_event_sched_in() later on
	 * in this function. Otherwise we end up trying to
	 * ctxswin cgroup events which are already scheduled
	 * in.
	 */
	perf_cgroup_sched_out(current, NULL);

	raw_spin_lock(&ctx->lock);
	task_ctx_sched_out(ctx);

	list_for_each_entry(event, &ctx->event_list, event_entry) {
		ret = event_enable_on_exec(event, ctx);
		if (ret)
			enabled = 1;
	}

	/*
	 * Unclone this context if we enabled any event.
	 */
	if (enabled)
		clone_ctx = unclone_ctx(ctx);

	raw_spin_unlock(&ctx->lock);

	/*
	 * Also calls ctxswin for cgroup events, if any:
	 */
	perf_event_context_sched_in(ctx, ctx->task);
out:
	local_irq_restore(flags);

	if (clone_ctx)
		put_ctx(clone_ctx);
}

void perf_event_exec(void)
{
	struct perf_event_context *ctx;
	int ctxn;

	rcu_read_lock();
	for_each_task_context_nr(ctxn) {
		ctx = current->perf_event_ctxp[ctxn];
		if (!ctx)
			continue;

		perf_event_enable_on_exec(ctx);
	}
	rcu_read_unlock();
}

/*
 * Cross CPU call to read the hardware event
 */
static void __perf_event_read(void *info)
{
	struct perf_event *event = info;
	struct perf_event_context *ctx = event->ctx;
	struct perf_cpu_context *cpuctx = __get_cpu_context(ctx);

	/*
	 * If this is a task context, we need to check whether it is
	 * the current task context of this cpu.  If not it has been
	 * scheduled out before the smp call arrived.  In that case
	 * event->count would have been updated to a recent sample
	 * when the event was scheduled out.
	 */
	if (ctx->task && cpuctx->task_ctx != ctx)
		return;

	raw_spin_lock(&ctx->lock);
	if (ctx->is_active) {
		update_context_time(ctx);
		update_cgrp_time_from_event(event);
	}
	update_event_times(event);
	if (event->state == PERF_EVENT_STATE_ACTIVE)
		event->pmu->read(event);
	raw_spin_unlock(&ctx->lock);
}

static inline u64 perf_event_count(struct perf_event *event)
{
	return local64_read(&event->count) + atomic64_read(&event->child_count);
}

static u64 perf_event_read(struct perf_event *event)
{
	/*
	 * If event is enabled and currently active on a CPU, update the
	 * value in the event structure:
	 */
	if (event->state == PERF_EVENT_STATE_ACTIVE) {
		if (!event->attr.exclude_idle ||
			(!per_cpu(is_idle, event->oncpu) &&
			event->attr.type == PERF_TYPE_RAW))
				smp_call_function_single(event->oncpu,
					 __perf_event_read, event, 1);
	} else if (event->state == PERF_EVENT_STATE_INACTIVE) {
		struct perf_event_context *ctx = event->ctx;
		unsigned long flags;

		raw_spin_lock_irqsave(&ctx->lock, flags);
		/*
		 * may read while context is not active
		 * (e.g., thread is blocked), in that case
		 * we cannot update context time
		 */
		if (ctx->is_active) {
			update_context_time(ctx);
			update_cgrp_time_from_event(event);
		}
		update_event_times(event);
		raw_spin_unlock_irqrestore(&ctx->lock, flags);
	}

	return perf_event_count(event);
}

/*
 * Initialize the perf_event context in a task_struct:
 */
static void __perf_event_init_context(struct perf_event_context *ctx)
{
	raw_spin_lock_init(&ctx->lock);
	mutex_init(&ctx->mutex);
	INIT_LIST_HEAD(&ctx->pinned_groups);
	INIT_LIST_HEAD(&ctx->flexible_groups);
	INIT_LIST_HEAD(&ctx->event_list);
	atomic_set(&ctx->refcount, 1);
	INIT_DELAYED_WORK(&ctx->orphans_remove, orphans_remove_work);
}

static struct perf_event_context *
alloc_perf_context(struct pmu *pmu, struct task_struct *task)
{
	struct perf_event_context *ctx;

	ctx = kzalloc(sizeof(struct perf_event_context), GFP_KERNEL);
	if (!ctx)
		return NULL;

	__perf_event_init_context(ctx);
	if (task) {
		ctx->task = task;
		get_task_struct(task);
	}
	ctx->pmu = pmu;

	return ctx;
}

static struct task_struct *
find_lively_task_by_vpid(pid_t vpid)
{
	struct task_struct *task;
	int err;

	rcu_read_lock();
	if (!vpid)
		task = current;
	else
		task = find_task_by_vpid(vpid);
	if (task)
		get_task_struct(task);
	rcu_read_unlock();

	if (!task)
		return ERR_PTR(-ESRCH);

	/* Reuse ptrace permission checks for now. */
	err = -EACCES;
	if (!ptrace_may_access(task, PTRACE_MODE_READ_REALCREDS))
		goto errout;

	return task;
errout:
	put_task_struct(task);
	return ERR_PTR(err);

}

/*
 * Returns a matching context with refcount and pincount.
 */
static struct perf_event_context *
find_get_context(struct perf_event *event, struct task_struct *task, int cpu)
{
	struct perf_event_context *ctx, *clone_ctx = NULL;
	struct perf_cpu_context *cpuctx;
	struct pmu *pmu = event->pmu;
	unsigned long flags;
	int ctxn, err;

	if (!task) {
		/* Must be root to operate on a CPU event: */
		if (event->owner != EVENT_OWNER_KERNEL && perf_paranoid_cpu() &&
			!capable(CAP_SYS_ADMIN))
			return ERR_PTR(-EACCES);

		/*
		 * We could be clever and allow to attach a event to an
		 * offline CPU and activate it when the CPU comes up, but
		 * that's for later.
		 */
		if (!cpu_online(cpu))
			return ERR_PTR(-ENODEV);

		cpuctx = per_cpu_ptr(pmu->pmu_cpu_context, cpu);
		ctx = &cpuctx->ctx;
		get_ctx(ctx);
		++ctx->pin_count;

		return ctx;
	}

	err = -EINVAL;
	ctxn = pmu->task_ctx_nr;
	if (ctxn < 0)
		goto errout;

retry:
	ctx = perf_lock_task_context(task, ctxn, &flags);
	if (ctx) {
		clone_ctx = unclone_ctx(ctx);
		++ctx->pin_count;
		raw_spin_unlock_irqrestore(&ctx->lock, flags);

		if (clone_ctx)
			put_ctx(clone_ctx);
	} else {
		ctx = alloc_perf_context(pmu, task);
		err = -ENOMEM;
		if (!ctx)
			goto errout;

		err = 0;
		mutex_lock(&task->perf_event_mutex);
		/*
		 * If it has already passed perf_event_exit_task().
		 * we must see PF_EXITING, it takes this mutex too.
		 */
		if (task->flags & PF_EXITING)
			err = -ESRCH;
		else if (task->perf_event_ctxp[ctxn])
			err = -EAGAIN;
		else {
			get_ctx(ctx);
			++ctx->pin_count;
			rcu_assign_pointer(task->perf_event_ctxp[ctxn], ctx);
		}
		mutex_unlock(&task->perf_event_mutex);

		if (unlikely(err)) {
			put_ctx(ctx);

			if (err == -EAGAIN)
				goto retry;
			goto errout;
		}
	}

	return ctx;

errout:
	return ERR_PTR(err);
}

static void perf_event_free_filter(struct perf_event *event);

static void free_event_rcu(struct rcu_head *head)
{
	struct perf_event *event;

	event = container_of(head, struct perf_event, rcu_head);
	if (event->ns)
		put_pid_ns(event->ns);
	perf_event_free_filter(event);
	kfree(event);
}

static void ring_buffer_put(struct ring_buffer *rb);
static void ring_buffer_attach(struct perf_event *event,
			       struct ring_buffer *rb);

static void unaccount_event_cpu(struct perf_event *event, int cpu)
{
	if (event->parent)
		return;

	if (has_branch_stack(event)) {
		if (!(event->attach_state & PERF_ATTACH_TASK))
			atomic_dec(&per_cpu(perf_branch_stack_events, cpu));
	}
	if (is_cgroup_event(event))
		atomic_dec(&per_cpu(perf_cgroup_events, cpu));
}

static void unaccount_event(struct perf_event *event)
{
	if (event->parent)
		return;

	if (event->attach_state & PERF_ATTACH_TASK)
		static_key_slow_dec_deferred(&perf_sched_events);
	if (event->attr.mmap || event->attr.mmap_data)
		atomic_dec(&nr_mmap_events);
	if (event->attr.comm)
		atomic_dec(&nr_comm_events);
	if (event->attr.task)
		atomic_dec(&nr_task_events);
	if (event->attr.freq)
		atomic_dec(&nr_freq_events);
	if (is_cgroup_event(event))
		static_key_slow_dec_deferred(&perf_sched_events);
	if (has_branch_stack(event))
		static_key_slow_dec_deferred(&perf_sched_events);

	unaccount_event_cpu(event, event->cpu);
}

static void __free_event(struct perf_event *event)
{
	if (!event->parent) {
		if (event->attr.sample_type & PERF_SAMPLE_CALLCHAIN)
			put_callchain_buffers();
	}

	if (event->destroy)
		event->destroy(event);

	if (event->ctx)
		put_ctx(event->ctx);

	if (event->pmu)
		module_put(event->pmu->module);

	call_rcu(&event->rcu_head, free_event_rcu);
}

static void _free_event(struct perf_event *event)
{
	irq_work_sync(&event->pending);

	unaccount_event(event);

	if (event->rb) {
		/*
		 * Can happen when we close an event with re-directed output.
		 *
		 * Since we have a 0 refcount, perf_mmap_close() will skip
		 * over us; possibly making our ring_buffer_put() the last.
		 */
		mutex_lock(&event->mmap_mutex);
		ring_buffer_attach(event, NULL);
		mutex_unlock(&event->mmap_mutex);
	}

	if (is_cgroup_event(event))
		perf_detach_cgroup(event);

	__free_event(event);
}

/*
 * Used to free events which have a known refcount of 1, such as in error paths
 * where the event isn't exposed yet and inherited events.
 */
static void free_event(struct perf_event *event)
{
	if (WARN(atomic_long_cmpxchg(&event->refcount, 1, 0) != 1,
				"unexpected event refcount: %ld; ptr=%p\n",
				atomic_long_read(&event->refcount), event)) {
		/* leak to avoid use-after-free */
		return;
	}

	_free_event(event);
}

/*
 * Remove user event from the owner task.
 */
static void perf_remove_from_owner(struct perf_event *event)
{
	struct task_struct *owner;

	rcu_read_lock();
	owner = ACCESS_ONCE(event->owner);
	/*
	 * Matches the smp_wmb() in perf_event_exit_task(). If we observe
	 * !owner it means the list deletion is complete and we can indeed
	 * free this event, otherwise we need to serialize on
	 * owner->perf_event_mutex.
	 */
	smp_read_barrier_depends();
	if (owner) {
		/*
		 * Since delayed_put_task_struct() also drops the last
		 * task reference we can safely take a new reference
		 * while holding the rcu_read_lock().
		 */
		get_task_struct(owner);
	}
	rcu_read_unlock();

	if (owner) {
		/*
		 * If we're here through perf_event_exit_task() we're already
		 * holding ctx->mutex which would be an inversion wrt. the
		 * normal lock order.
		 *
		 * However we can safely take this lock because its the child
		 * ctx->mutex.
		 */
		mutex_lock_nested(&owner->perf_event_mutex, SINGLE_DEPTH_NESTING);

		/*
		 * We have to re-check the event->owner field, if it is cleared
		 * we raced with perf_event_exit_task(), acquiring the mutex
		 * ensured they're done, and we can proceed with freeing the
		 * event.
		 */
		if (event->owner)
			list_del_init(&event->owner_entry);
		mutex_unlock(&owner->perf_event_mutex);
		put_task_struct(owner);
	}
}

/*
 * Called when the last reference to the file is gone.
 */
static void put_event(struct perf_event *event)
{
	struct perf_event_context *ctx = event->ctx;

	if (!atomic_long_dec_and_test(&event->refcount))
		return;

	if (!is_kernel_event(event))
		perf_remove_from_owner(event);

	WARN_ON_ONCE(ctx->parent_ctx);
	/*
	 * There are two ways this annotation is useful:
	 *
	 *  1) there is a lock recursion from perf_event_exit_task
	 *     see the comment there.
	 *
	 *  2) there is a lock-inversion with mmap_sem through
	 *     perf_event_read_group(), which takes faults while
	 *     holding ctx->mutex, however this is called after
	 *     the last filedesc died, so there is no possibility
	 *     to trigger the AB-BA case.
	 */
	mutex_lock_nested(&ctx->mutex, SINGLE_DEPTH_NESTING);
	perf_remove_from_context(event, true);
	mutex_unlock(&ctx->mutex);

	_free_event(event);
}

int perf_event_release_kernel(struct perf_event *event)
{
	put_event(event);
	return 0;
}
EXPORT_SYMBOL_GPL(perf_event_release_kernel);

static int perf_release(struct inode *inode, struct file *file)
{
	struct perf_event *event = file->private_data;

	/*
	 * Event can be in state OFF because of a constraint check.
	 * Change to ACTIVE so that it gets cleaned up correctly.
	 */
	if ((event->state == PERF_EVENT_STATE_OFF) &&
	    event->attr.constraint_duplicate)
		event->state = PERF_EVENT_STATE_ACTIVE;
	put_event(file->private_data);
	return 0;
}

/*
 * Remove all orphanes events from the context.
 */
static void orphans_remove_work(struct work_struct *work)
{
	struct perf_event_context *ctx;
	struct perf_event *event, *tmp;

	ctx = container_of(work, struct perf_event_context,
			   orphans_remove.work);

	mutex_lock(&ctx->mutex);
	list_for_each_entry_safe(event, tmp, &ctx->event_list, event_entry) {
		struct perf_event *parent_event = event->parent;

		if (!is_orphaned_child(event))
			continue;

		perf_remove_from_context(event, true);

		mutex_lock(&parent_event->child_mutex);
		list_del_init(&event->child_list);
		mutex_unlock(&parent_event->child_mutex);

		free_event(event);
		put_event(parent_event);
	}

	raw_spin_lock_irq(&ctx->lock);
	ctx->orphans_remove_sched = false;
	raw_spin_unlock_irq(&ctx->lock);
	mutex_unlock(&ctx->mutex);

	put_ctx(ctx);
}

u64 perf_event_read_value(struct perf_event *event, u64 *enabled, u64 *running)
{
	struct perf_event *child;
	u64 total = 0;

	*enabled = 0;
	*running = 0;

	mutex_lock(&event->child_mutex);
	total += perf_event_read(event);
	*enabled += event->total_time_enabled +
			atomic64_read(&event->child_total_time_enabled);
	*running += event->total_time_running +
			atomic64_read(&event->child_total_time_running);

	list_for_each_entry(child, &event->child_list, child_list) {
		total += perf_event_read(child);
		*enabled += child->total_time_enabled;
		*running += child->total_time_running;
	}
	mutex_unlock(&event->child_mutex);

	return total;
}
EXPORT_SYMBOL_GPL(perf_event_read_value);

static int perf_event_read_group(struct perf_event *event,
				   u64 read_format, char __user *buf)
{
	struct perf_event *leader = event->group_leader, *sub;
	struct perf_event_context *ctx = leader->ctx;
	int n = 0, size = 0, ret;
	u64 count, enabled, running;
	u64 values[5];

	lockdep_assert_held(&ctx->mutex);

	count = perf_event_read_value(leader, &enabled, &running);

	values[n++] = 1 + leader->nr_siblings;
	if (read_format & PERF_FORMAT_TOTAL_TIME_ENABLED)
		values[n++] = enabled;
	if (read_format & PERF_FORMAT_TOTAL_TIME_RUNNING)
		values[n++] = running;
	values[n++] = count;
	if (read_format & PERF_FORMAT_ID)
		values[n++] = primary_event_id(leader);

	size = n * sizeof(u64);

	if (copy_to_user(buf, values, size))
		return -EFAULT;

	ret = size;

	list_for_each_entry(sub, &leader->sibling_list, group_entry) {
		n = 0;

		values[n++] = perf_event_read_value(sub, &enabled, &running);
		if (read_format & PERF_FORMAT_ID)
			values[n++] = primary_event_id(sub);

		size = n * sizeof(u64);

		if (copy_to_user(buf + ret, values, size)) {
			return -EFAULT;
		}

		ret += size;
	}

	return ret;
}

static int perf_event_read_one(struct perf_event *event,
				 u64 read_format, char __user *buf)
{
	u64 enabled, running;
	u64 values[4];
	int n = 0;

	values[n++] = perf_event_read_value(event, &enabled, &running);
	if (read_format & PERF_FORMAT_TOTAL_TIME_ENABLED)
		values[n++] = enabled;
	if (read_format & PERF_FORMAT_TOTAL_TIME_RUNNING)
		values[n++] = running;
	if (read_format & PERF_FORMAT_ID)
		values[n++] = primary_event_id(event);

	if (copy_to_user(buf, values, n * sizeof(u64)))
		return -EFAULT;

	return n * sizeof(u64);
}

static bool is_event_hup(struct perf_event *event)
{
	bool no_children;

	if (event->state != PERF_EVENT_STATE_EXIT)
		return false;

	mutex_lock(&event->child_mutex);
	no_children = list_empty(&event->child_list);
	mutex_unlock(&event->child_mutex);
	return no_children;
}

/*
 * Read the performance event - simple non blocking version for now
 */
static ssize_t
perf_read_hw(struct perf_event *event, char __user *buf, size_t count)
{
	u64 read_format = event->attr.read_format;
	int ret;

	/*
	 * Return end-of-file for a read on a event that is in
	 * error state (i.e. because it was pinned but it couldn't be
	 * scheduled on to the CPU at some point).
	 */
	if (event->state == PERF_EVENT_STATE_ERROR)
		return 0;

	if (count < event->read_size)
		return -ENOSPC;

	WARN_ON_ONCE(event->ctx->parent_ctx);
	if (read_format & PERF_FORMAT_GROUP)
		ret = perf_event_read_group(event, read_format, buf);
	else
		ret = perf_event_read_one(event, read_format, buf);

	return ret;
}

static ssize_t
perf_read(struct file *file, char __user *buf, size_t count, loff_t *ppos)
{
	struct perf_event *event = file->private_data;
	struct perf_event_context *ctx;
	int ret;

	ctx = perf_event_ctx_lock(event);
	ret = perf_read_hw(event, buf, count);
	perf_event_ctx_unlock(event, ctx);

	return ret;
}

static unsigned int perf_poll(struct file *file, poll_table *wait)
{
	struct perf_event *event = file->private_data;
	struct ring_buffer *rb;
	unsigned int events = POLLHUP;

	poll_wait(file, &event->waitq, wait);

	if (is_event_hup(event))
		return events;

	/*
	 * Pin the event->rb by taking event->mmap_mutex; otherwise
	 * perf_event_set_output() can swizzle our rb and make us miss wakeups.
	 */
	mutex_lock(&event->mmap_mutex);
	rb = event->rb;
	if (rb)
		events = atomic_xchg(&rb->poll, 0);
	mutex_unlock(&event->mmap_mutex);
	return events;
}

static void _perf_event_reset(struct perf_event *event)
{
	(void)perf_event_read(event);
	local64_set(&event->count, 0);
	perf_event_update_userpage(event);
}

/*
 * Holding the top-level event's child_mutex means that any
 * descendant process that has inherited this event will block
 * in sync_child_event if it goes to exit, thus satisfying the
 * task existence requirements of perf_event_enable/disable.
 */
static void perf_event_for_each_child(struct perf_event *event,
					void (*func)(struct perf_event *))
{
	struct perf_event *child;

	WARN_ON_ONCE(event->ctx->parent_ctx);

	mutex_lock(&event->child_mutex);
	func(event);
	list_for_each_entry(child, &event->child_list, child_list)
		func(child);
	mutex_unlock(&event->child_mutex);
}

static void perf_event_for_each(struct perf_event *event,
				  void (*func)(struct perf_event *))
{
	struct perf_event_context *ctx = event->ctx;
	struct perf_event *sibling;

	lockdep_assert_held(&ctx->mutex);

	event = event->group_leader;

	perf_event_for_each_child(event, func);
	list_for_each_entry(sibling, &event->sibling_list, group_entry)
		perf_event_for_each_child(sibling, func);
}

struct period_event {
	struct perf_event *event;
	u64 value;
};

static int __perf_event_period(void *info)
{
	struct period_event *pe = info;
	struct perf_event *event = pe->event;
	struct perf_event_context *ctx = event->ctx;
	u64 value = pe->value;
	bool active;

	raw_spin_lock(&ctx->lock);
	if (event->attr.freq) {
		event->attr.sample_freq = value;
	} else {
		event->attr.sample_period = value;
		event->hw.sample_period = value;
	}

	active = (event->state == PERF_EVENT_STATE_ACTIVE);
	if (active) {
		perf_pmu_disable(ctx->pmu);
		event->pmu->stop(event, PERF_EF_UPDATE);
	}

	local64_set(&event->hw.period_left, 0);

	if (active) {
		event->pmu->start(event, PERF_EF_RELOAD);
		perf_pmu_enable(ctx->pmu);
	}
	raw_spin_unlock(&ctx->lock);

	return 0;
}

static int perf_event_period(struct perf_event *event, u64 __user *arg)
{
	struct period_event pe = { .event = event, };
	struct perf_event_context *ctx = event->ctx;
	struct task_struct *task;
	u64 value;

	if (!is_sampling_event(event))
		return -EINVAL;

	if (copy_from_user(&value, arg, sizeof(value)))
		return -EFAULT;

	if (!value)
		return -EINVAL;

	if (event->attr.freq && value > sysctl_perf_event_sample_rate)
		return -EINVAL;

	task = ctx->task;
	pe.value = value;

	if (!task) {
		cpu_function_call(event->cpu, __perf_event_period, &pe);
		return 0;
	}

retry:
	if (!task_function_call(task, __perf_event_period, &pe))
		return 0;

	raw_spin_lock_irq(&ctx->lock);
	if (ctx->is_active) {
		raw_spin_unlock_irq(&ctx->lock);
		task = ctx->task;
		goto retry;
	}

	__perf_event_period(&pe);
	raw_spin_unlock_irq(&ctx->lock);

	return 0;
}

static const struct file_operations perf_fops;

static inline int perf_fget_light(int fd, struct fd *p)
{
	struct fd f = fdget(fd);
	if (!f.file)
		return -EBADF;

	if (f.file->f_op != &perf_fops) {
		fdput(f);
		return -EBADF;
	}
	*p = f;
	return 0;
}

static int perf_event_set_output(struct perf_event *event,
				 struct perf_event *output_event);
static int perf_event_set_filter(struct perf_event *event, void __user *arg);

static long _perf_ioctl(struct perf_event *event, unsigned int cmd, unsigned long arg)
{
	void (*func)(struct perf_event *);
	u32 flags = arg;

	switch (cmd) {
	case PERF_EVENT_IOC_ENABLE:
		func = _perf_event_enable;
		break;
	case PERF_EVENT_IOC_DISABLE:
		func = _perf_event_disable;
		break;
	case PERF_EVENT_IOC_RESET:
		func = _perf_event_reset;
		break;

	case PERF_EVENT_IOC_REFRESH:
		return _perf_event_refresh(event, arg);

	case PERF_EVENT_IOC_PERIOD:
		return perf_event_period(event, (u64 __user *)arg);

	case PERF_EVENT_IOC_ID:
	{
		u64 id = primary_event_id(event);

		if (copy_to_user((void __user *)arg, &id, sizeof(id)))
			return -EFAULT;
		return 0;
	}

	case PERF_EVENT_IOC_SET_OUTPUT:
	{
		int ret;
		if (arg != -1) {
			struct perf_event *output_event;
			struct fd output;
			ret = perf_fget_light(arg, &output);
			if (ret)
				return ret;
			output_event = output.file->private_data;
			ret = perf_event_set_output(event, output_event);
			fdput(output);
		} else {
			ret = perf_event_set_output(event, NULL);
		}
		return ret;
	}

	case PERF_EVENT_IOC_SET_FILTER:
		return perf_event_set_filter(event, (void __user *)arg);

	default:
		return -ENOTTY;
	}

	if (flags & PERF_IOC_FLAG_GROUP)
		perf_event_for_each(event, func);
	else
		perf_event_for_each_child(event, func);

	return 0;
}

static long perf_ioctl(struct file *file, unsigned int cmd, unsigned long arg)
{
	struct perf_event *event = file->private_data;
	struct perf_event_context *ctx;
	long ret;

	ctx = perf_event_ctx_lock(event);
	ret = _perf_ioctl(event, cmd, arg);
	perf_event_ctx_unlock(event, ctx);

	return ret;
}

#ifdef CONFIG_COMPAT
static long perf_compat_ioctl(struct file *file, unsigned int cmd,
				unsigned long arg)
{
	switch (_IOC_NR(cmd)) {
	case _IOC_NR(PERF_EVENT_IOC_SET_FILTER):
	case _IOC_NR(PERF_EVENT_IOC_ID):
		/* Fix up pointer size (usually 4 -> 8 in 32-on-64-bit case */
		if (_IOC_SIZE(cmd) == sizeof(compat_uptr_t)) {
			cmd &= ~IOCSIZE_MASK;
			cmd |= sizeof(void *) << IOCSIZE_SHIFT;
		}
		break;
	}
	return perf_ioctl(file, cmd, arg);
}
#else
# define perf_compat_ioctl NULL
#endif

int perf_event_task_enable(void)
{
	struct perf_event_context *ctx;
	struct perf_event *event;

	mutex_lock(&current->perf_event_mutex);
	list_for_each_entry(event, &current->perf_event_list, owner_entry) {
		ctx = perf_event_ctx_lock(event);
		perf_event_for_each_child(event, _perf_event_enable);
		perf_event_ctx_unlock(event, ctx);
	}
	mutex_unlock(&current->perf_event_mutex);

	return 0;
}

int perf_event_task_disable(void)
{
	struct perf_event_context *ctx;
	struct perf_event *event;

	mutex_lock(&current->perf_event_mutex);
	list_for_each_entry(event, &current->perf_event_list, owner_entry) {
		ctx = perf_event_ctx_lock(event);
		perf_event_for_each_child(event, _perf_event_disable);
		perf_event_ctx_unlock(event, ctx);
	}
	mutex_unlock(&current->perf_event_mutex);

	return 0;
}

static int perf_event_index(struct perf_event *event)
{
	if (event->hw.state & PERF_HES_STOPPED)
		return 0;

	if (event->state != PERF_EVENT_STATE_ACTIVE)
		return 0;

	return event->pmu->event_idx(event);
}

static void calc_timer_values(struct perf_event *event,
				u64 *now,
				u64 *enabled,
				u64 *running)
{
	u64 ctx_time;

	*now = perf_clock();
	ctx_time = event->shadow_ctx_time + *now;
	*enabled = ctx_time - event->tstamp_enabled;
	*running = ctx_time - event->tstamp_running;
}

static void perf_event_init_userpage(struct perf_event *event)
{
	struct perf_event_mmap_page *userpg;
	struct ring_buffer *rb;

	rcu_read_lock();
	rb = rcu_dereference(event->rb);
	if (!rb)
		goto unlock;

	userpg = rb->user_page;

	/* Allow new userspace to detect that bit 0 is deprecated */
	userpg->cap_bit0_is_deprecated = 1;
	userpg->size = offsetof(struct perf_event_mmap_page, __reserved);

unlock:
	rcu_read_unlock();
}

void __weak arch_perf_update_userpage(struct perf_event_mmap_page *userpg, u64 now)
{
}

/*
 * Callers need to ensure there can be no nesting of this function, otherwise
 * the seqlock logic goes bad. We can not serialize this because the arch
 * code calls this from NMI context.
 */
void perf_event_update_userpage(struct perf_event *event)
{
	struct perf_event_mmap_page *userpg;
	struct ring_buffer *rb;
	u64 enabled, running, now;

	rcu_read_lock();
	rb = rcu_dereference(event->rb);
	if (!rb)
		goto unlock;

	/*
	 * compute total_time_enabled, total_time_running
	 * based on snapshot values taken when the event
	 * was last scheduled in.
	 *
	 * we cannot simply called update_context_time()
	 * because of locking issue as we can be called in
	 * NMI context
	 */
	calc_timer_values(event, &now, &enabled, &running);

	userpg = rb->user_page;
	/*
	 * Disable preemption so as to not let the corresponding user-space
	 * spin too long if we get preempted.
	 */
	preempt_disable();
	++userpg->lock;
	barrier();
	userpg->index = perf_event_index(event);
	userpg->offset = perf_event_count(event);
	if (userpg->index)
		userpg->offset -= local64_read(&event->hw.prev_count);

	userpg->time_enabled = enabled +
			atomic64_read(&event->child_total_time_enabled);

	userpg->time_running = running +
			atomic64_read(&event->child_total_time_running);

	arch_perf_update_userpage(userpg, now);

	barrier();
	++userpg->lock;
	preempt_enable();
unlock:
	rcu_read_unlock();
}

static int perf_mmap_fault(struct vm_area_struct *vma, struct vm_fault *vmf)
{
	struct perf_event *event = vma->vm_file->private_data;
	struct ring_buffer *rb;
	int ret = VM_FAULT_SIGBUS;

	if (vmf->flags & FAULT_FLAG_MKWRITE) {
		if (vmf->pgoff == 0)
			ret = 0;
		return ret;
	}

	rcu_read_lock();
	rb = rcu_dereference(event->rb);
	if (!rb)
		goto unlock;

	if (vmf->pgoff && (vmf->flags & FAULT_FLAG_WRITE))
		goto unlock;

	vmf->page = perf_mmap_to_page(rb, vmf->pgoff);
	if (!vmf->page)
		goto unlock;

	get_page(vmf->page);
	vmf->page->mapping = vma->vm_file->f_mapping;
	vmf->page->index   = vmf->pgoff;

	ret = 0;
unlock:
	rcu_read_unlock();

	return ret;
}

static void ring_buffer_attach(struct perf_event *event,
			       struct ring_buffer *rb)
{
	struct ring_buffer *old_rb = NULL;
	unsigned long flags;

	if (event->rb) {
		/*
		 * Should be impossible, we set this when removing
		 * event->rb_entry and wait/clear when adding event->rb_entry.
		 */
		WARN_ON_ONCE(event->rcu_pending);

		old_rb = event->rb;
		spin_lock_irqsave(&old_rb->event_lock, flags);
		list_del_rcu(&event->rb_entry);
		spin_unlock_irqrestore(&old_rb->event_lock, flags);

		event->rcu_batches = get_state_synchronize_rcu();
		event->rcu_pending = 1;
	}

	if (rb) {
		if (event->rcu_pending) {
			cond_synchronize_rcu(event->rcu_batches);
			event->rcu_pending = 0;
		}

		spin_lock_irqsave(&rb->event_lock, flags);
		list_add_rcu(&event->rb_entry, &rb->event_list);
		spin_unlock_irqrestore(&rb->event_lock, flags);
	}

	rcu_assign_pointer(event->rb, rb);

	if (old_rb) {
		ring_buffer_put(old_rb);
		/*
		 * Since we detached before setting the new rb, so that we
		 * could attach the new rb, we could have missed a wakeup.
		 * Provide it now.
		 */
		wake_up_all(&event->waitq);
	}
}

static void ring_buffer_wakeup(struct perf_event *event)
{
	struct ring_buffer *rb;

	rcu_read_lock();
	rb = rcu_dereference(event->rb);
	if (rb) {
		list_for_each_entry_rcu(event, &rb->event_list, rb_entry)
			wake_up_all(&event->waitq);
	}
	rcu_read_unlock();
}

static void rb_free_rcu(struct rcu_head *rcu_head)
{
	struct ring_buffer *rb;

	rb = container_of(rcu_head, struct ring_buffer, rcu_head);
	rb_free(rb);
}

static struct ring_buffer *ring_buffer_get(struct perf_event *event)
{
	struct ring_buffer *rb;

	rcu_read_lock();
	rb = rcu_dereference(event->rb);
	if (rb) {
		if (!atomic_inc_not_zero(&rb->refcount))
			rb = NULL;
	}
	rcu_read_unlock();

	return rb;
}

static void ring_buffer_put(struct ring_buffer *rb)
{
	if (!atomic_dec_and_test(&rb->refcount))
		return;

	WARN_ON_ONCE(!list_empty(&rb->event_list));

	call_rcu(&rb->rcu_head, rb_free_rcu);
}

static void perf_mmap_open(struct vm_area_struct *vma)
{
	struct perf_event *event = vma->vm_file->private_data;

	atomic_inc(&event->mmap_count);
	atomic_inc(&event->rb->mmap_count);
}

/*
 * A buffer can be mmap()ed multiple times; either directly through the same
 * event, or through other events by use of perf_event_set_output().
 *
 * In order to undo the VM accounting done by perf_mmap() we need to destroy
 * the buffer here, where we still have a VM context. This means we need
 * to detach all events redirecting to us.
 */
static void perf_mmap_close(struct vm_area_struct *vma)
{
	struct perf_event *event = vma->vm_file->private_data;

	struct ring_buffer *rb = ring_buffer_get(event);
	struct user_struct *mmap_user = rb->mmap_user;
	int mmap_locked = rb->mmap_locked;
	unsigned long size = perf_data_size(rb);

	atomic_dec(&rb->mmap_count);

	if (!atomic_dec_and_mutex_lock(&event->mmap_count, &event->mmap_mutex))
		goto out_put;

	ring_buffer_attach(event, NULL);
	mutex_unlock(&event->mmap_mutex);

	/* If there's still other mmap()s of this buffer, we're done. */
	if (atomic_read(&rb->mmap_count))
		goto out_put;

	/*
	 * No other mmap()s, detach from all other events that might redirect
	 * into the now unreachable buffer. Somewhat complicated by the
	 * fact that rb::event_lock otherwise nests inside mmap_mutex.
	 */
again:
	rcu_read_lock();
	list_for_each_entry_rcu(event, &rb->event_list, rb_entry) {
		if (!atomic_long_inc_not_zero(&event->refcount)) {
			/*
			 * This event is en-route to free_event() which will
			 * detach it and remove it from the list.
			 */
			continue;
		}
		rcu_read_unlock();

		mutex_lock(&event->mmap_mutex);
		/*
		 * Check we didn't race with perf_event_set_output() which can
		 * swizzle the rb from under us while we were waiting to
		 * acquire mmap_mutex.
		 *
		 * If we find a different rb; ignore this event, a next
		 * iteration will no longer find it on the list. We have to
		 * still restart the iteration to make sure we're not now
		 * iterating the wrong list.
		 */
		if (event->rb == rb)
			ring_buffer_attach(event, NULL);

		mutex_unlock(&event->mmap_mutex);
		put_event(event);

		/*
		 * Restart the iteration; either we're on the wrong list or
		 * destroyed its integrity by doing a deletion.
		 */
		goto again;
	}
	rcu_read_unlock();

	/*
	 * It could be there's still a few 0-ref events on the list; they'll
	 * get cleaned up by free_event() -- they'll also still have their
	 * ref on the rb and will free it whenever they are done with it.
	 *
	 * Aside from that, this buffer is 'fully' detached and unmapped,
	 * undo the VM accounting.
	 */

	atomic_long_sub((size >> PAGE_SHIFT) + 1, &mmap_user->locked_vm);
	vma->vm_mm->pinned_vm -= mmap_locked;
	free_uid(mmap_user);

out_put:
	ring_buffer_put(rb); /* could be last */
}

static const struct vm_operations_struct perf_mmap_vmops = {
	.open		= perf_mmap_open,
	.close		= perf_mmap_close,
	.fault		= perf_mmap_fault,
	.page_mkwrite	= perf_mmap_fault,
};

static int perf_mmap(struct file *file, struct vm_area_struct *vma)
{
	struct perf_event *event = file->private_data;
	unsigned long user_locked, user_lock_limit;
	struct user_struct *user = current_user();
	unsigned long locked, lock_limit;
	struct ring_buffer *rb;
	unsigned long vma_size;
	unsigned long nr_pages;
	long user_extra, extra;
	int ret = 0, flags = 0;

	/*
	 * Don't allow mmap() of inherited per-task counters. This would
	 * create a performance issue due to all children writing to the
	 * same rb.
	 */
	if (event->cpu == -1 && event->attr.inherit)
		return -EINVAL;

	if (!(vma->vm_flags & VM_SHARED))
		return -EINVAL;

	vma_size = vma->vm_end - vma->vm_start;
	nr_pages = (vma_size / PAGE_SIZE) - 1;

	/*
	 * If we have rb pages ensure they're a power-of-two number, so we
	 * can do bitmasks instead of modulo.
	 */
	if (nr_pages != 0 && !is_power_of_2(nr_pages))
		return -EINVAL;

	if (vma_size != PAGE_SIZE * (1 + nr_pages))
		return -EINVAL;

	if (vma->vm_pgoff != 0)
		return -EINVAL;

	WARN_ON_ONCE(event->ctx->parent_ctx);
again:
	mutex_lock(&event->mmap_mutex);
	if (event->rb) {
		if (event->rb->nr_pages != nr_pages) {
			ret = -EINVAL;
			goto unlock;
		}

		if (!atomic_inc_not_zero(&event->rb->mmap_count)) {
			/*
			 * Raced against perf_mmap_close() through
			 * perf_event_set_output(). Try again, hope for better
			 * luck.
			 */
			mutex_unlock(&event->mmap_mutex);
			goto again;
		}

		goto unlock;
	}

	user_extra = nr_pages + 1;
	user_lock_limit = sysctl_perf_event_mlock >> (PAGE_SHIFT - 10);

	/*
	 * Increase the limit linearly with more CPUs:
	 */
	user_lock_limit *= num_online_cpus();

	user_locked = atomic_long_read(&user->locked_vm) + user_extra;

	extra = 0;
	if (user_locked > user_lock_limit)
		extra = user_locked - user_lock_limit;

	lock_limit = rlimit(RLIMIT_MEMLOCK);
	lock_limit >>= PAGE_SHIFT;
	locked = vma->vm_mm->pinned_vm + extra;

	if ((locked > lock_limit) && perf_paranoid_tracepoint_raw() &&
		!capable(CAP_IPC_LOCK)) {
		ret = -EPERM;
		goto unlock;
	}

	WARN_ON(event->rb);

	if (vma->vm_flags & VM_WRITE)
		flags |= RING_BUFFER_WRITABLE;

	rb = rb_alloc(nr_pages, 
		event->attr.watermark ? event->attr.wakeup_watermark : 0,
		event->cpu, flags);

	if (!rb) {
		ret = -ENOMEM;
		goto unlock;
	}

	atomic_set(&rb->mmap_count, 1);
	rb->mmap_locked = extra;
	rb->mmap_user = get_current_user();

	atomic_long_add(user_extra, &user->locked_vm);
	vma->vm_mm->pinned_vm += extra;

	ring_buffer_attach(event, rb);

	perf_event_init_userpage(event);
	perf_event_update_userpage(event);

unlock:
	if (!ret)
		atomic_inc(&event->mmap_count);
	mutex_unlock(&event->mmap_mutex);

	/*
	 * Since pinned accounting is per vm we cannot allow fork() to copy our
	 * vma.
	 */
	vma->vm_flags |= VM_DONTCOPY | VM_DONTEXPAND | VM_DONTDUMP;
	vma->vm_ops = &perf_mmap_vmops;

	return ret;
}

static int perf_fasync(int fd, struct file *filp, int on)
{
	struct inode *inode = file_inode(filp);
	struct perf_event *event = filp->private_data;
	int retval;

	mutex_lock(&inode->i_mutex);
	retval = fasync_helper(fd, filp, on, &event->fasync);
	mutex_unlock(&inode->i_mutex);

	if (retval < 0)
		return retval;

	return 0;
}

static const struct file_operations perf_fops = {
	.llseek			= no_llseek,
	.release		= perf_release,
	.read			= perf_read,
	.poll			= perf_poll,
	.unlocked_ioctl		= perf_ioctl,
	.compat_ioctl		= perf_compat_ioctl,
	.mmap			= perf_mmap,
	.fasync			= perf_fasync,
};

/*
 * Perf event wakeup
 *
 * If there's data, ensure we set the poll() state and publish everything
 * to user-space before waking everybody up.
 */

static inline struct fasync_struct **perf_event_fasync(struct perf_event *event)
{
	/* only the parent has fasync state */
	if (event->parent)
		event = event->parent;
	return &event->fasync;
}

void perf_event_wakeup(struct perf_event *event)
{
	ring_buffer_wakeup(event);

	if (event->pending_kill) {
		kill_fasync(perf_event_fasync(event), SIGIO, event->pending_kill);
		event->pending_kill = 0;
	}
}

static void perf_pending_event(struct irq_work *entry)
{
	struct perf_event *event = container_of(entry,
			struct perf_event, pending);
	int rctx;

	rctx = perf_swevent_get_recursion_context();
	/*
	 * If we 'fail' here, that's OK, it means recursion is already disabled
	 * and we won't recurse 'further'.
	 */

	if (event->pending_disable) {
		event->pending_disable = 0;
		__perf_event_disable(event);
	}

	if (event->pending_wakeup) {
		event->pending_wakeup = 0;
		perf_event_wakeup(event);
	}

	if (rctx >= 0)
		perf_swevent_put_recursion_context(rctx);
}

/*
 * We assume there is only KVM supporting the callbacks.
 * Later on, we might change it to a list if there is
 * another virtualization implementation supporting the callbacks.
 */
struct perf_guest_info_callbacks *perf_guest_cbs;

int perf_register_guest_info_callbacks(struct perf_guest_info_callbacks *cbs)
{
	perf_guest_cbs = cbs;
	return 0;
}
EXPORT_SYMBOL_GPL(perf_register_guest_info_callbacks);

int perf_unregister_guest_info_callbacks(struct perf_guest_info_callbacks *cbs)
{
	perf_guest_cbs = NULL;
	return 0;
}
EXPORT_SYMBOL_GPL(perf_unregister_guest_info_callbacks);

static void
perf_output_sample_regs(struct perf_output_handle *handle,
			struct pt_regs *regs, u64 mask)
{
	int bit;

	for_each_set_bit(bit, (const unsigned long *) &mask,
			 sizeof(mask) * BITS_PER_BYTE) {
		u64 val;

		val = perf_reg_value(regs, bit);
		perf_output_put(handle, val);
	}
}

static void perf_sample_regs_user(struct perf_regs_user *regs_user,
				  struct pt_regs *regs)
{
	if (!user_mode(regs)) {
		if (current->mm)
			regs = task_pt_regs(current);
		else
			regs = NULL;
	}

	if (regs) {
		regs_user->regs = regs;
		regs_user->abi  = perf_reg_abi(current);
	}
}

/*
 * Get remaining task size from user stack pointer.
 *
 * It'd be better to take stack vma map and limit this more
 * precisly, but there's no way to get it safely under interrupt,
 * so using TASK_SIZE as limit.
 */
static u64 perf_ustack_task_size(struct pt_regs *regs)
{
	unsigned long addr = perf_user_stack_pointer(regs);

	if (!addr || addr >= TASK_SIZE)
		return 0;

	return TASK_SIZE - addr;
}

static u16
perf_sample_ustack_size(u16 stack_size, u16 header_size,
			struct pt_regs *regs)
{
	u64 task_size;

	/* No regs, no stack pointer, no dump. */
	if (!regs)
		return 0;

	/*
	 * Check if we fit in with the requested stack size into the:
	 * - TASK_SIZE
	 *   If we don't, we limit the size to the TASK_SIZE.
	 *
	 * - remaining sample size
	 *   If we don't, we customize the stack size to
	 *   fit in to the remaining sample size.
	 */

	task_size  = min((u64) USHRT_MAX, perf_ustack_task_size(regs));
	stack_size = min(stack_size, (u16) task_size);

	/* Current header size plus static size and dynamic size. */
	header_size += 2 * sizeof(u64);

	/* Do we fit in with the current stack dump size? */
	if ((u16) (header_size + stack_size) < header_size) {
		/*
		 * If we overflow the maximum size for the sample,
		 * we customize the stack dump size to fit in.
		 */
		stack_size = USHRT_MAX - header_size - sizeof(u64);
		stack_size = round_up(stack_size, sizeof(u64));
	}

	return stack_size;
}

static void
perf_output_sample_ustack(struct perf_output_handle *handle, u64 dump_size,
			  struct pt_regs *regs)
{
	/* Case of a kernel thread, nothing to dump */
	if (!regs) {
		u64 size = 0;
		perf_output_put(handle, size);
	} else {
		unsigned long sp;
		unsigned int rem;
		u64 dyn_size;

		/*
		 * We dump:
		 * static size
		 *   - the size requested by user or the best one we can fit
		 *     in to the sample max size
		 * data
		 *   - user stack dump data
		 * dynamic size
		 *   - the actual dumped size
		 */

		/* Static size. */
		perf_output_put(handle, dump_size);

		/* Data. */
		sp = perf_user_stack_pointer(regs);
		rem = __output_copy_user(handle, (void *) sp, dump_size);
		dyn_size = dump_size - rem;

		perf_output_skip(handle, rem);

		/* Dynamic size. */
		perf_output_put(handle, dyn_size);
	}
}

static void __perf_event_header__init_id(struct perf_event_header *header,
					 struct perf_sample_data *data,
					 struct perf_event *event)
{
	u64 sample_type = event->attr.sample_type;

	data->type = sample_type;
	header->size += event->id_header_size;

	if (sample_type & PERF_SAMPLE_TID) {
		/* namespace issues */
		data->tid_entry.pid = perf_event_pid(event, current);
		data->tid_entry.tid = perf_event_tid(event, current);
	}

	if (sample_type & PERF_SAMPLE_TIME)
		data->time = perf_clock();

	if (sample_type & (PERF_SAMPLE_ID | PERF_SAMPLE_IDENTIFIER))
		data->id = primary_event_id(event);

	if (sample_type & PERF_SAMPLE_STREAM_ID)
		data->stream_id = event->id;

	if (sample_type & PERF_SAMPLE_CPU) {
		data->cpu_entry.cpu	 = raw_smp_processor_id();
		data->cpu_entry.reserved = 0;
	}
}

void perf_event_header__init_id(struct perf_event_header *header,
				struct perf_sample_data *data,
				struct perf_event *event)
{
	if (event->attr.sample_id_all)
		__perf_event_header__init_id(header, data, event);
}

static void __perf_event__output_id_sample(struct perf_output_handle *handle,
					   struct perf_sample_data *data)
{
	u64 sample_type = data->type;

	if (sample_type & PERF_SAMPLE_TID)
		perf_output_put(handle, data->tid_entry);

	if (sample_type & PERF_SAMPLE_TIME)
		perf_output_put(handle, data->time);

	if (sample_type & PERF_SAMPLE_ID)
		perf_output_put(handle, data->id);

	if (sample_type & PERF_SAMPLE_STREAM_ID)
		perf_output_put(handle, data->stream_id);

	if (sample_type & PERF_SAMPLE_CPU)
		perf_output_put(handle, data->cpu_entry);

	if (sample_type & PERF_SAMPLE_IDENTIFIER)
		perf_output_put(handle, data->id);
}

void perf_event__output_id_sample(struct perf_event *event,
				  struct perf_output_handle *handle,
				  struct perf_sample_data *sample)
{
	if (event->attr.sample_id_all)
		__perf_event__output_id_sample(handle, sample);
}

static void perf_output_read_one(struct perf_output_handle *handle,
				 struct perf_event *event,
				 u64 enabled, u64 running)
{
	u64 read_format = event->attr.read_format;
	u64 values[4];
	int n = 0;

	values[n++] = perf_event_count(event);
	if (read_format & PERF_FORMAT_TOTAL_TIME_ENABLED) {
		values[n++] = enabled +
			atomic64_read(&event->child_total_time_enabled);
	}
	if (read_format & PERF_FORMAT_TOTAL_TIME_RUNNING) {
		values[n++] = running +
			atomic64_read(&event->child_total_time_running);
	}
	if (read_format & PERF_FORMAT_ID)
		values[n++] = primary_event_id(event);

	__output_copy(handle, values, n * sizeof(u64));
}

/*
 * XXX PERF_FORMAT_GROUP vs inherited events seems difficult.
 */
static void perf_output_read_group(struct perf_output_handle *handle,
			    struct perf_event *event,
			    u64 enabled, u64 running)
{
	struct perf_event *leader = event->group_leader, *sub;
	u64 read_format = event->attr.read_format;
	u64 values[5];
	int n = 0;

	values[n++] = 1 + leader->nr_siblings;

	if (read_format & PERF_FORMAT_TOTAL_TIME_ENABLED)
		values[n++] = enabled;

	if (read_format & PERF_FORMAT_TOTAL_TIME_RUNNING)
		values[n++] = running;

	if (leader != event)
		leader->pmu->read(leader);

	values[n++] = perf_event_count(leader);
	if (read_format & PERF_FORMAT_ID)
		values[n++] = primary_event_id(leader);

	__output_copy(handle, values, n * sizeof(u64));

	list_for_each_entry(sub, &leader->sibling_list, group_entry) {
		n = 0;

		if ((sub != event) &&
		    (sub->state == PERF_EVENT_STATE_ACTIVE))
			sub->pmu->read(sub);

		values[n++] = perf_event_count(sub);
		if (read_format & PERF_FORMAT_ID)
			values[n++] = primary_event_id(sub);

		__output_copy(handle, values, n * sizeof(u64));
	}
}

#define PERF_FORMAT_TOTAL_TIMES (PERF_FORMAT_TOTAL_TIME_ENABLED|\
				 PERF_FORMAT_TOTAL_TIME_RUNNING)

static void perf_output_read(struct perf_output_handle *handle,
			     struct perf_event *event)
{
	u64 enabled = 0, running = 0, now;
	u64 read_format = event->attr.read_format;

	/*
	 * compute total_time_enabled, total_time_running
	 * based on snapshot values taken when the event
	 * was last scheduled in.
	 *
	 * we cannot simply called update_context_time()
	 * because of locking issue as we are called in
	 * NMI context
	 */
	if (read_format & PERF_FORMAT_TOTAL_TIMES)
		calc_timer_values(event, &now, &enabled, &running);

	if (event->attr.read_format & PERF_FORMAT_GROUP)
		perf_output_read_group(handle, event, enabled, running);
	else
		perf_output_read_one(handle, event, enabled, running);
}

void perf_output_sample(struct perf_output_handle *handle,
			struct perf_event_header *header,
			struct perf_sample_data *data,
			struct perf_event *event)
{
	u64 sample_type = data->type;

	perf_output_put(handle, *header);

	if (sample_type & PERF_SAMPLE_IDENTIFIER)
		perf_output_put(handle, data->id);

	if (sample_type & PERF_SAMPLE_IP)
		perf_output_put(handle, data->ip);

	if (sample_type & PERF_SAMPLE_TID)
		perf_output_put(handle, data->tid_entry);

	if (sample_type & PERF_SAMPLE_TIME)
		perf_output_put(handle, data->time);

	if (sample_type & PERF_SAMPLE_ADDR)
		perf_output_put(handle, data->addr);

	if (sample_type & PERF_SAMPLE_ID)
		perf_output_put(handle, data->id);

	if (sample_type & PERF_SAMPLE_STREAM_ID)
		perf_output_put(handle, data->stream_id);

	if (sample_type & PERF_SAMPLE_CPU)
		perf_output_put(handle, data->cpu_entry);

	if (sample_type & PERF_SAMPLE_PERIOD)
		perf_output_put(handle, data->period);

	if (sample_type & PERF_SAMPLE_READ)
		perf_output_read(handle, event);

	if (sample_type & PERF_SAMPLE_CALLCHAIN) {
		if (data->callchain) {
			int size = 1;

			if (data->callchain)
				size += data->callchain->nr;

			size *= sizeof(u64);

			__output_copy(handle, data->callchain, size);
		} else {
			u64 nr = 0;
			perf_output_put(handle, nr);
		}
	}

	if (sample_type & PERF_SAMPLE_RAW) {
		if (data->raw) {
			perf_output_put(handle, data->raw->size);
			__output_copy(handle, data->raw->data,
					   data->raw->size);
		} else {
			struct {
				u32	size;
				u32	data;
			} raw = {
				.size = sizeof(u32),
				.data = 0,
			};
			perf_output_put(handle, raw);
		}
	}

	if (sample_type & PERF_SAMPLE_BRANCH_STACK) {
		if (data->br_stack) {
			size_t size;

			size = data->br_stack->nr
			     * sizeof(struct perf_branch_entry);

			perf_output_put(handle, data->br_stack->nr);
			perf_output_copy(handle, data->br_stack->entries, size);
		} else {
			/*
			 * we always store at least the value of nr
			 */
			u64 nr = 0;
			perf_output_put(handle, nr);
		}
	}

	if (sample_type & PERF_SAMPLE_REGS_USER) {
		u64 abi = data->regs_user.abi;

		/*
		 * If there are no regs to dump, notice it through
		 * first u64 being zero (PERF_SAMPLE_REGS_ABI_NONE).
		 */
		perf_output_put(handle, abi);

		if (abi) {
			u64 mask = event->attr.sample_regs_user;
			perf_output_sample_regs(handle,
						data->regs_user.regs,
						mask);
		}
	}

	if (sample_type & PERF_SAMPLE_STACK_USER) {
		perf_output_sample_ustack(handle,
					  data->stack_user_size,
					  data->regs_user.regs);
	}

	if (sample_type & PERF_SAMPLE_WEIGHT)
		perf_output_put(handle, data->weight);

	if (sample_type & PERF_SAMPLE_DATA_SRC)
		perf_output_put(handle, data->data_src.val);

	if (sample_type & PERF_SAMPLE_TRANSACTION)
		perf_output_put(handle, data->txn);

	if (!event->attr.watermark) {
		int wakeup_events = event->attr.wakeup_events;

		if (wakeup_events) {
			struct ring_buffer *rb = handle->rb;
			int events = local_inc_return(&rb->events);

			if (events >= wakeup_events) {
				local_sub(wakeup_events, &rb->events);
				local_inc(&rb->wakeup);
			}
		}
	}
}

void perf_prepare_sample(struct perf_event_header *header,
			 struct perf_sample_data *data,
			 struct perf_event *event,
			 struct pt_regs *regs)
{
	u64 sample_type = event->attr.sample_type;

	header->type = PERF_RECORD_SAMPLE;
	header->size = sizeof(*header) + event->header_size;

	header->misc = 0;
	header->misc |= perf_misc_flags(regs);

	__perf_event_header__init_id(header, data, event);

	if (sample_type & PERF_SAMPLE_IP)
		data->ip = perf_instruction_pointer(regs);

	if (sample_type & PERF_SAMPLE_CALLCHAIN) {
		int size = 1;

		data->callchain = perf_callchain(event, regs);

		if (data->callchain)
			size += data->callchain->nr;

		header->size += size * sizeof(u64);
	}

	if (sample_type & PERF_SAMPLE_RAW) {
		int size = sizeof(u32);

		if (data->raw)
			size += data->raw->size;
		else
			size += sizeof(u32);

		WARN_ON_ONCE(size & (sizeof(u64)-1));
		header->size += size;
	}

	if (sample_type & PERF_SAMPLE_BRANCH_STACK) {
		int size = sizeof(u64); /* nr */
		if (data->br_stack) {
			size += data->br_stack->nr
			      * sizeof(struct perf_branch_entry);
		}
		header->size += size;
	}

	if (sample_type & PERF_SAMPLE_REGS_USER) {
		/* regs dump ABI info */
		int size = sizeof(u64);

		perf_sample_regs_user(&data->regs_user, regs);

		if (data->regs_user.regs) {
			u64 mask = event->attr.sample_regs_user;
			size += hweight64(mask) * sizeof(u64);
		}

		header->size += size;
	}

	if (sample_type & PERF_SAMPLE_STACK_USER) {
		/*
		 * Either we need PERF_SAMPLE_STACK_USER bit to be allways
		 * processed as the last one or have additional check added
		 * in case new sample type is added, because we could eat
		 * up the rest of the sample size.
		 */
		struct perf_regs_user *uregs = &data->regs_user;
		u16 stack_size = event->attr.sample_stack_user;
		u16 size = sizeof(u64);

		if (!uregs->abi)
			perf_sample_regs_user(uregs, regs);

		stack_size = perf_sample_ustack_size(stack_size, header->size,
						     uregs->regs);

		/*
		 * If there is something to dump, add space for the dump
		 * itself and for the field that tells the dynamic size,
		 * which is how many have been actually dumped.
		 */
		if (stack_size)
			size += sizeof(u64) + stack_size;

		data->stack_user_size = stack_size;
		header->size += size;
	}
}

static void perf_event_output(struct perf_event *event,
				struct perf_sample_data *data,
				struct pt_regs *regs)
{
	struct perf_output_handle handle;
	struct perf_event_header header;

	/* protect the callchain buffers */
	rcu_read_lock();

	perf_prepare_sample(&header, data, event, regs);

	if (perf_output_begin(&handle, event, header.size))
		goto exit;

	perf_output_sample(&handle, &header, data, event);

	perf_output_end(&handle);

exit:
	rcu_read_unlock();
}

/*
 * read event_id
 */

struct perf_read_event {
	struct perf_event_header	header;

	u32				pid;
	u32				tid;
};

static void
perf_event_read_event(struct perf_event *event,
			struct task_struct *task)
{
	struct perf_output_handle handle;
	struct perf_sample_data sample;
	struct perf_read_event read_event = {
		.header = {
			.type = PERF_RECORD_READ,
			.misc = 0,
			.size = sizeof(read_event) + event->read_size,
		},
		.pid = perf_event_pid(event, task),
		.tid = perf_event_tid(event, task),
	};
	int ret;

	perf_event_header__init_id(&read_event.header, &sample, event);
	ret = perf_output_begin(&handle, event, read_event.header.size);
	if (ret)
		return;

	perf_output_put(&handle, read_event);
	perf_output_read(&handle, event);
	perf_event__output_id_sample(event, &handle, &sample);

	perf_output_end(&handle);
}

typedef void (perf_event_aux_output_cb)(struct perf_event *event, void *data);

static void
perf_event_aux_ctx(struct perf_event_context *ctx,
		   perf_event_aux_output_cb output,
		   void *data)
{
	struct perf_event *event;

	list_for_each_entry_rcu(event, &ctx->event_list, event_entry) {
		if (event->state < PERF_EVENT_STATE_INACTIVE)
			continue;
		if (!event_filter_match(event))
			continue;
		output(event, data);
	}
}

static void
perf_event_aux(perf_event_aux_output_cb output, void *data,
	       struct perf_event_context *task_ctx)
{
	struct perf_cpu_context *cpuctx;
	struct perf_event_context *ctx;
	struct pmu *pmu;
	int ctxn;

	rcu_read_lock();
	list_for_each_entry_rcu(pmu, &pmus, entry) {
		cpuctx = get_cpu_ptr(pmu->pmu_cpu_context);
		if (cpuctx->unique_pmu != pmu)
			goto next;
		perf_event_aux_ctx(&cpuctx->ctx, output, data);
		if (task_ctx)
			goto next;
		ctxn = pmu->task_ctx_nr;
		if (ctxn < 0)
			goto next;
		ctx = rcu_dereference(current->perf_event_ctxp[ctxn]);
		if (ctx)
			perf_event_aux_ctx(ctx, output, data);
next:
		put_cpu_ptr(pmu->pmu_cpu_context);
	}

	if (task_ctx) {
		preempt_disable();
		perf_event_aux_ctx(task_ctx, output, data);
		preempt_enable();
	}
	rcu_read_unlock();
}

/*
 * task tracking -- fork/exit
 *
 * enabled by: attr.comm | attr.mmap | attr.mmap2 | attr.mmap_data | attr.task
 */

struct perf_task_event {
	struct task_struct		*task;
	struct perf_event_context	*task_ctx;

	struct {
		struct perf_event_header	header;

		u32				pid;
		u32				ppid;
		u32				tid;
		u32				ptid;
		u64				time;
	} event_id;
};

static int perf_event_task_match(struct perf_event *event)
{
	return event->attr.comm  || event->attr.mmap ||
	       event->attr.mmap2 || event->attr.mmap_data ||
	       event->attr.task;
}

static void perf_event_task_output(struct perf_event *event,
				   void *data)
{
	struct perf_task_event *task_event = data;
	struct perf_output_handle handle;
	struct perf_sample_data	sample;
	struct task_struct *task = task_event->task;
	int ret, size = task_event->event_id.header.size;

	if (!perf_event_task_match(event))
		return;

	perf_event_header__init_id(&task_event->event_id.header, &sample, event);

	ret = perf_output_begin(&handle, event,
				task_event->event_id.header.size);
	if (ret)
		goto out;

	task_event->event_id.pid = perf_event_pid(event, task);
	task_event->event_id.ppid = perf_event_pid(event, current);

	task_event->event_id.tid = perf_event_tid(event, task);
	task_event->event_id.ptid = perf_event_tid(event, current);

	perf_output_put(&handle, task_event->event_id);

	perf_event__output_id_sample(event, &handle, &sample);

	perf_output_end(&handle);
out:
	task_event->event_id.header.size = size;
}

static void perf_event_task(struct task_struct *task,
			      struct perf_event_context *task_ctx,
			      int new)
{
	struct perf_task_event task_event;

	if (!atomic_read(&nr_comm_events) &&
	    !atomic_read(&nr_mmap_events) &&
	    !atomic_read(&nr_task_events))
		return;

	task_event = (struct perf_task_event){
		.task	  = task,
		.task_ctx = task_ctx,
		.event_id    = {
			.header = {
				.type = new ? PERF_RECORD_FORK : PERF_RECORD_EXIT,
				.misc = 0,
				.size = sizeof(task_event.event_id),
			},
			/* .pid  */
			/* .ppid */
			/* .tid  */
			/* .ptid */
			.time = perf_clock(),
		},
	};

	perf_event_aux(perf_event_task_output,
		       &task_event,
		       task_ctx);
}

void perf_event_fork(struct task_struct *task)
{
	perf_event_task(task, NULL, 1);
}

/*
 * comm tracking
 */

struct perf_comm_event {
	struct task_struct	*task;
	char			*comm;
	int			comm_size;

	struct {
		struct perf_event_header	header;

		u32				pid;
		u32				tid;
	} event_id;
};

static int perf_event_comm_match(struct perf_event *event)
{
	return event->attr.comm;
}

static void perf_event_comm_output(struct perf_event *event,
				   void *data)
{
	struct perf_comm_event *comm_event = data;
	struct perf_output_handle handle;
	struct perf_sample_data sample;
	int size = comm_event->event_id.header.size;
	int ret;

	if (!perf_event_comm_match(event))
		return;

	perf_event_header__init_id(&comm_event->event_id.header, &sample, event);
	ret = perf_output_begin(&handle, event,
				comm_event->event_id.header.size);

	if (ret)
		goto out;

	comm_event->event_id.pid = perf_event_pid(event, comm_event->task);
	comm_event->event_id.tid = perf_event_tid(event, comm_event->task);

	perf_output_put(&handle, comm_event->event_id);
	__output_copy(&handle, comm_event->comm,
				   comm_event->comm_size);

	perf_event__output_id_sample(event, &handle, &sample);

	perf_output_end(&handle);
out:
	comm_event->event_id.header.size = size;
}

static void perf_event_comm_event(struct perf_comm_event *comm_event)
{
	char comm[TASK_COMM_LEN];
	unsigned int size;

	memset(comm, 0, sizeof(comm));
	strlcpy(comm, comm_event->task->comm, sizeof(comm));
	size = ALIGN(strlen(comm)+1, sizeof(u64));

	comm_event->comm = comm;
	comm_event->comm_size = size;

	comm_event->event_id.header.size = sizeof(comm_event->event_id) + size;

	perf_event_aux(perf_event_comm_output,
		       comm_event,
		       NULL);
}

void perf_event_comm(struct task_struct *task, bool exec)
{
	struct perf_comm_event comm_event;

	if (!atomic_read(&nr_comm_events))
		return;

	comm_event = (struct perf_comm_event){
		.task	= task,
		/* .comm      */
		/* .comm_size */
		.event_id  = {
			.header = {
				.type = PERF_RECORD_COMM,
				.misc = exec ? PERF_RECORD_MISC_COMM_EXEC : 0,
				/* .size */
			},
			/* .pid */
			/* .tid */
		},
	};

	perf_event_comm_event(&comm_event);
}

/*
 * mmap tracking
 */

struct perf_mmap_event {
	struct vm_area_struct	*vma;

	const char		*file_name;
	int			file_size;
	int			maj, min;
	u64			ino;
	u64			ino_generation;
	u32			prot, flags;

	struct {
		struct perf_event_header	header;

		u32				pid;
		u32				tid;
		u64				start;
		u64				len;
		u64				pgoff;
	} event_id;
};

static int perf_event_mmap_match(struct perf_event *event,
				 void *data)
{
	struct perf_mmap_event *mmap_event = data;
	struct vm_area_struct *vma = mmap_event->vma;
	int executable = vma->vm_flags & VM_EXEC;

	return (!executable && event->attr.mmap_data) ||
	       (executable && (event->attr.mmap || event->attr.mmap2));
}

static void perf_event_mmap_output(struct perf_event *event,
				   void *data)
{
	struct perf_mmap_event *mmap_event = data;
	struct perf_output_handle handle;
	struct perf_sample_data sample;
	int size = mmap_event->event_id.header.size;
	int ret;

	if (!perf_event_mmap_match(event, data))
		return;

	if (event->attr.mmap2) {
		mmap_event->event_id.header.type = PERF_RECORD_MMAP2;
		mmap_event->event_id.header.size += sizeof(mmap_event->maj);
		mmap_event->event_id.header.size += sizeof(mmap_event->min);
		mmap_event->event_id.header.size += sizeof(mmap_event->ino);
		mmap_event->event_id.header.size += sizeof(mmap_event->ino_generation);
		mmap_event->event_id.header.size += sizeof(mmap_event->prot);
		mmap_event->event_id.header.size += sizeof(mmap_event->flags);
	}

	perf_event_header__init_id(&mmap_event->event_id.header, &sample, event);
	ret = perf_output_begin(&handle, event,
				mmap_event->event_id.header.size);
	if (ret)
		goto out;

	mmap_event->event_id.pid = perf_event_pid(event, current);
	mmap_event->event_id.tid = perf_event_tid(event, current);

	perf_output_put(&handle, mmap_event->event_id);

	if (event->attr.mmap2) {
		perf_output_put(&handle, mmap_event->maj);
		perf_output_put(&handle, mmap_event->min);
		perf_output_put(&handle, mmap_event->ino);
		perf_output_put(&handle, mmap_event->ino_generation);
		perf_output_put(&handle, mmap_event->prot);
		perf_output_put(&handle, mmap_event->flags);
	}

	__output_copy(&handle, mmap_event->file_name,
				   mmap_event->file_size);

	perf_event__output_id_sample(event, &handle, &sample);

	perf_output_end(&handle);
out:
	mmap_event->event_id.header.size = size;
}

static void perf_event_mmap_event(struct perf_mmap_event *mmap_event)
{
	struct vm_area_struct *vma = mmap_event->vma;
	struct file *file = vma->vm_file;
	int maj = 0, min = 0;
	u64 ino = 0, gen = 0;
	u32 prot = 0, flags = 0;
	unsigned int size;
	char tmp[16];
	char *buf = NULL;
	char *name;

	if (file) {
		struct inode *inode;
		dev_t dev;

		buf = kmalloc(PATH_MAX, GFP_KERNEL);
		if (!buf) {
			name = "//enomem";
			goto cpy_name;
		}
		/*
		 * d_path() works from the end of the rb backwards, so we
		 * need to add enough zero bytes after the string to handle
		 * the 64bit alignment we do later.
		 */
		name = d_path(&file->f_path, buf, PATH_MAX - sizeof(u64));
		if (IS_ERR(name)) {
			name = "//toolong";
			goto cpy_name;
		}
		inode = file_inode(vma->vm_file);
		dev = inode->i_sb->s_dev;
		ino = inode->i_ino;
		gen = inode->i_generation;
		maj = MAJOR(dev);
		min = MINOR(dev);

		if (vma->vm_flags & VM_READ)
			prot |= PROT_READ;
		if (vma->vm_flags & VM_WRITE)
			prot |= PROT_WRITE;
		if (vma->vm_flags & VM_EXEC)
			prot |= PROT_EXEC;

		if (vma->vm_flags & VM_MAYSHARE)
			flags = MAP_SHARED;
		else
			flags = MAP_PRIVATE;

		if (vma->vm_flags & VM_DENYWRITE)
			flags |= MAP_DENYWRITE;
		if (vma->vm_flags & VM_MAYEXEC)
			flags |= MAP_EXECUTABLE;
		if (vma->vm_flags & VM_LOCKED)
			flags |= MAP_LOCKED;
		if (vma->vm_flags & VM_HUGETLB)
			flags |= MAP_HUGETLB;

		goto got_name;
	} else {
		if (vma->vm_ops && vma->vm_ops->name) {
			name = (char *) vma->vm_ops->name(vma);
			if (name)
				goto cpy_name;
		}

		name = (char *)arch_vma_name(vma);
		if (name)
			goto cpy_name;

		if (vma->vm_start <= vma->vm_mm->start_brk &&
				vma->vm_end >= vma->vm_mm->brk) {
			name = "[heap]";
			goto cpy_name;
		}
		if (vma->vm_start <= vma->vm_mm->start_stack &&
				vma->vm_end >= vma->vm_mm->start_stack) {
			name = "[stack]";
			goto cpy_name;
		}

		name = "//anon";
		goto cpy_name;
	}

cpy_name:
	strlcpy(tmp, name, sizeof(tmp));
	name = tmp;
got_name:
	/*
	 * Since our buffer works in 8 byte units we need to align our string
	 * size to a multiple of 8. However, we must guarantee the tail end is
	 * zero'd out to avoid leaking random bits to userspace.
	 */
	size = strlen(name)+1;
	while (!IS_ALIGNED(size, sizeof(u64)))
		name[size++] = '\0';

	mmap_event->file_name = name;
	mmap_event->file_size = size;
	mmap_event->maj = maj;
	mmap_event->min = min;
	mmap_event->ino = ino;
	mmap_event->ino_generation = gen;
	mmap_event->prot = prot;
	mmap_event->flags = flags;

	if (!(vma->vm_flags & VM_EXEC))
		mmap_event->event_id.header.misc |= PERF_RECORD_MISC_MMAP_DATA;

	mmap_event->event_id.header.size = sizeof(mmap_event->event_id) + size;

	perf_event_aux(perf_event_mmap_output,
		       mmap_event,
		       NULL);

	kfree(buf);
}

void perf_event_mmap(struct vm_area_struct *vma)
{
	struct perf_mmap_event mmap_event;

	if (!atomic_read(&nr_mmap_events))
		return;

	mmap_event = (struct perf_mmap_event){
		.vma	= vma,
		/* .file_name */
		/* .file_size */
		.event_id  = {
			.header = {
				.type = PERF_RECORD_MMAP,
				.misc = PERF_RECORD_MISC_USER,
				/* .size */
			},
			/* .pid */
			/* .tid */
			.start  = vma->vm_start,
			.len    = vma->vm_end - vma->vm_start,
			.pgoff  = (u64)vma->vm_pgoff << PAGE_SHIFT,
		},
		/* .maj (attr_mmap2 only) */
		/* .min (attr_mmap2 only) */
		/* .ino (attr_mmap2 only) */
		/* .ino_generation (attr_mmap2 only) */
		/* .prot (attr_mmap2 only) */
		/* .flags (attr_mmap2 only) */
	};

	perf_event_mmap_event(&mmap_event);
}

/*
 * IRQ throttle logging
 */

static void perf_log_throttle(struct perf_event *event, int enable)
{
	struct perf_output_handle handle;
	struct perf_sample_data sample;
	int ret;

	struct {
		struct perf_event_header	header;
		u64				time;
		u64				id;
		u64				stream_id;
	} throttle_event = {
		.header = {
			.type = PERF_RECORD_THROTTLE,
			.misc = 0,
			.size = sizeof(throttle_event),
		},
		.time		= perf_clock(),
		.id		= primary_event_id(event),
		.stream_id	= event->id,
	};

	if (enable)
		throttle_event.header.type = PERF_RECORD_UNTHROTTLE;

	perf_event_header__init_id(&throttle_event.header, &sample, event);

	ret = perf_output_begin(&handle, event,
				throttle_event.header.size);
	if (ret)
		return;

	perf_output_put(&handle, throttle_event);
	perf_event__output_id_sample(event, &handle, &sample);
	perf_output_end(&handle);
}

/*
 * Generic event overflow handling, sampling.
 */

static int __perf_event_overflow(struct perf_event *event,
				   int throttle, struct perf_sample_data *data,
				   struct pt_regs *regs)
{
	int events = atomic_read(&event->event_limit);
	struct hw_perf_event *hwc = &event->hw;
	u64 seq;
	int ret = 0;

	/*
	 * Non-sampling counters might still use the PMI to fold short
	 * hardware counters, ignore those.
	 */
	if (unlikely(!is_sampling_event(event)))
		return 0;

	seq = __this_cpu_read(perf_throttled_seq);
	if (seq != hwc->interrupts_seq) {
		hwc->interrupts_seq = seq;
		hwc->interrupts = 1;
	} else {
		hwc->interrupts++;
		if (unlikely(throttle
			     && hwc->interrupts >= max_samples_per_tick)) {
			__this_cpu_inc(perf_throttled_count);
			hwc->interrupts = MAX_INTERRUPTS;
			perf_log_throttle(event, 0);
			tick_nohz_full_kick();
			ret = 1;
		}
	}

	if (event->attr.freq) {
		u64 now = perf_clock();
		s64 delta = now - hwc->freq_time_stamp;

		hwc->freq_time_stamp = now;

		if (delta > 0 && delta < 2*TICK_NSEC)
			perf_adjust_period(event, delta, hwc->last_period, true);
	}

	/*
	 * XXX event_limit might not quite work as expected on inherited
	 * events
	 */

	event->pending_kill = POLL_IN;
	if (events && atomic_dec_and_test(&event->event_limit)) {
		ret = 1;
		event->pending_kill = POLL_HUP;
		event->pending_disable = 1;
		irq_work_queue(&event->pending);
	}

	if (event->overflow_handler)
		event->overflow_handler(event, data, regs);
	else
		perf_event_output(event, data, regs);

	if (*perf_event_fasync(event) && event->pending_kill) {
		event->pending_wakeup = 1;
		irq_work_queue(&event->pending);
	}

	return ret;
}

int perf_event_overflow(struct perf_event *event,
			  struct perf_sample_data *data,
			  struct pt_regs *regs)
{
	return __perf_event_overflow(event, 1, data, regs);
}

/*
 * Generic software event infrastructure
 */

struct swevent_htable {
	struct swevent_hlist		*swevent_hlist;
	struct mutex			hlist_mutex;
	int				hlist_refcount;

	/* Recursion avoidance in each contexts */
	int				recursion[PERF_NR_CONTEXTS];
};

static DEFINE_PER_CPU(struct swevent_htable, swevent_htable);

/*
 * We directly increment event->count and keep a second value in
 * event->hw.period_left to count intervals. This period event
 * is kept in the range [-sample_period, 0] so that we can use the
 * sign as trigger.
 */

u64 perf_swevent_set_period(struct perf_event *event)
{
	struct hw_perf_event *hwc = &event->hw;
	u64 period = hwc->last_period;
	u64 nr, offset;
	s64 old, val;

	hwc->last_period = hwc->sample_period;

again:
	old = val = local64_read(&hwc->period_left);
	if (val < 0)
		return 0;

	nr = div64_u64(period + val, period);
	offset = nr * period;
	val -= offset;
	if (local64_cmpxchg(&hwc->period_left, old, val) != old)
		goto again;

	return nr;
}

static void perf_swevent_overflow(struct perf_event *event, u64 overflow,
				    struct perf_sample_data *data,
				    struct pt_regs *regs)
{
	struct hw_perf_event *hwc = &event->hw;
	int throttle = 0;

	if (!overflow)
		overflow = perf_swevent_set_period(event);

	if (hwc->interrupts == MAX_INTERRUPTS)
		return;

	for (; overflow; overflow--) {
		if (__perf_event_overflow(event, throttle,
					    data, regs)) {
			/*
			 * We inhibit the overflow from happening when
			 * hwc->interrupts == MAX_INTERRUPTS.
			 */
			break;
		}
		throttle = 1;
	}
}

static void perf_swevent_event(struct perf_event *event, u64 nr,
			       struct perf_sample_data *data,
			       struct pt_regs *regs)
{
	struct hw_perf_event *hwc = &event->hw;

	local64_add(nr, &event->count);

	if (!regs)
		return;

	if (!is_sampling_event(event))
		return;

	if ((event->attr.sample_type & PERF_SAMPLE_PERIOD) && !event->attr.freq) {
		data->period = nr;
		return perf_swevent_overflow(event, 1, data, regs);
	} else
		data->period = event->hw.last_period;

	if (nr == 1 && hwc->sample_period == 1 && !event->attr.freq)
		return perf_swevent_overflow(event, 1, data, regs);

	if (local64_add_negative(nr, &hwc->period_left))
		return;

	perf_swevent_overflow(event, 0, data, regs);
}

static int perf_exclude_event(struct perf_event *event,
			      struct pt_regs *regs)
{
	if (event->hw.state & PERF_HES_STOPPED)
		return 1;

	if (regs) {
		if (event->attr.exclude_user && user_mode(regs))
			return 1;

		if (event->attr.exclude_kernel && !user_mode(regs))
			return 1;
	}

	return 0;
}

static int perf_swevent_match(struct perf_event *event,
				enum perf_type_id type,
				u32 event_id,
				struct perf_sample_data *data,
				struct pt_regs *regs)
{
	if (event->attr.type != type)
		return 0;

	if (event->attr.config != event_id)
		return 0;

	if (perf_exclude_event(event, regs))
		return 0;

	return 1;
}

static inline u64 swevent_hash(u64 type, u32 event_id)
{
	u64 val = event_id | (type << 32);

	return hash_64(val, SWEVENT_HLIST_BITS);
}

static inline struct hlist_head *
__find_swevent_head(struct swevent_hlist *hlist, u64 type, u32 event_id)
{
	u64 hash = swevent_hash(type, event_id);

	return &hlist->heads[hash];
}

/* For the read side: events when they trigger */
static inline struct hlist_head *
find_swevent_head_rcu(struct swevent_htable *swhash, u64 type, u32 event_id)
{
	struct swevent_hlist *hlist;

	hlist = rcu_dereference(swhash->swevent_hlist);
	if (!hlist)
		return NULL;

	return __find_swevent_head(hlist, type, event_id);
}

/* For the event head insertion and removal in the hlist */
static inline struct hlist_head *
find_swevent_head(struct swevent_htable *swhash, struct perf_event *event)
{
	struct swevent_hlist *hlist;
	u32 event_id = event->attr.config;
	u64 type = event->attr.type;

	/*
	 * Event scheduling is always serialized against hlist allocation
	 * and release. Which makes the protected version suitable here.
	 * The context lock guarantees that.
	 */
	hlist = rcu_dereference_protected(swhash->swevent_hlist,
					  lockdep_is_held(&event->ctx->lock));
	if (!hlist)
		return NULL;

	return __find_swevent_head(hlist, type, event_id);
}

static void do_perf_sw_event(enum perf_type_id type, u32 event_id,
				    u64 nr,
				    struct perf_sample_data *data,
				    struct pt_regs *regs)
{
	struct swevent_htable *swhash = this_cpu_ptr(&swevent_htable);
	struct perf_event *event;
	struct hlist_head *head;

	rcu_read_lock();
	head = find_swevent_head_rcu(swhash, type, event_id);
	if (!head)
		goto end;

	hlist_for_each_entry_rcu(event, head, hlist_entry) {
		if (perf_swevent_match(event, type, event_id, data, regs))
			perf_swevent_event(event, nr, data, regs);
	}
end:
	rcu_read_unlock();
}

DEFINE_PER_CPU(struct pt_regs, __perf_regs[4]);

int perf_swevent_get_recursion_context(void)
{
	struct swevent_htable *swhash = this_cpu_ptr(&swevent_htable);

	return get_recursion_context(swhash->recursion);
}
EXPORT_SYMBOL_GPL(perf_swevent_get_recursion_context);

inline void perf_swevent_put_recursion_context(int rctx)
{
	struct swevent_htable *swhash = this_cpu_ptr(&swevent_htable);

	put_recursion_context(swhash->recursion, rctx);
}

void ___perf_sw_event(u32 event_id, u64 nr, struct pt_regs *regs, u64 addr)
{
	struct perf_sample_data data;

	if (WARN_ON_ONCE(!regs))
		return;

	perf_sample_data_init(&data, addr, 0);
	do_perf_sw_event(PERF_TYPE_SOFTWARE, event_id, nr, &data, regs);
}

void __perf_sw_event(u32 event_id, u64 nr, struct pt_regs *regs, u64 addr)
{
	int rctx;

	preempt_disable_notrace();
	rctx = perf_swevent_get_recursion_context();
	if (unlikely(rctx < 0))
		goto fail;

	___perf_sw_event(event_id, nr, regs, addr);

	perf_swevent_put_recursion_context(rctx);
fail:
	preempt_enable_notrace();
}

static void perf_swevent_read(struct perf_event *event)
{
}

static int perf_swevent_add(struct perf_event *event, int flags)
{
	struct swevent_htable *swhash = this_cpu_ptr(&swevent_htable);
	struct hw_perf_event *hwc = &event->hw;
	struct hlist_head *head;

	if (is_sampling_event(event)) {
		hwc->last_period = hwc->sample_period;
		perf_swevent_set_period(event);
	}

	hwc->state = !(flags & PERF_EF_START);

	head = find_swevent_head(swhash, event);
	if (WARN_ON_ONCE(!head))
		return -EINVAL;

	hlist_add_head_rcu(&event->hlist_entry, head);

	return 0;
}

static void perf_swevent_del(struct perf_event *event, int flags)
{
	hlist_del_rcu(&event->hlist_entry);
}

static void perf_swevent_start(struct perf_event *event, int flags)
{
	event->hw.state = 0;
}

static void perf_swevent_stop(struct perf_event *event, int flags)
{
	event->hw.state = PERF_HES_STOPPED;
}

/* Deref the hlist from the update side */
static inline struct swevent_hlist *
swevent_hlist_deref(struct swevent_htable *swhash)
{
	return rcu_dereference_protected(swhash->swevent_hlist,
					 lockdep_is_held(&swhash->hlist_mutex));
}

static void swevent_hlist_release(struct swevent_htable *swhash)
{
	struct swevent_hlist *hlist = swevent_hlist_deref(swhash);

	if (!hlist)
		return;

	RCU_INIT_POINTER(swhash->swevent_hlist, NULL);
	kfree_rcu(hlist, rcu_head);
}

static void swevent_hlist_put_cpu(struct perf_event *event, int cpu)
{
	struct swevent_htable *swhash = &per_cpu(swevent_htable, cpu);

	mutex_lock(&swhash->hlist_mutex);

	if (!--swhash->hlist_refcount)
		swevent_hlist_release(swhash);

	mutex_unlock(&swhash->hlist_mutex);
}

static void swevent_hlist_put(struct perf_event *event)
{
	int cpu;

	for_each_possible_cpu(cpu)
		swevent_hlist_put_cpu(event, cpu);
}

static int swevent_hlist_get_cpu(struct perf_event *event, int cpu)
{
	struct swevent_htable *swhash = &per_cpu(swevent_htable, cpu);
	int err = 0;

	mutex_lock(&swhash->hlist_mutex);
	if (!swevent_hlist_deref(swhash) && cpu_online(cpu)) {
		struct swevent_hlist *hlist;

		hlist = kzalloc(sizeof(*hlist), GFP_KERNEL);
		if (!hlist) {
			err = -ENOMEM;
			goto exit;
		}
		rcu_assign_pointer(swhash->swevent_hlist, hlist);
	}
	swhash->hlist_refcount++;
exit:
	mutex_unlock(&swhash->hlist_mutex);

	return err;
}

static int swevent_hlist_get(struct perf_event *event)
{
	int err;
	int cpu, failed_cpu;

	get_online_cpus();
	for_each_possible_cpu(cpu) {
		err = swevent_hlist_get_cpu(event, cpu);
		if (err) {
			failed_cpu = cpu;
			goto fail;
		}
	}
	put_online_cpus();

	return 0;
fail:
	for_each_possible_cpu(cpu) {
		if (cpu == failed_cpu)
			break;
		swevent_hlist_put_cpu(event, cpu);
	}

	put_online_cpus();
	return err;
}

struct static_key perf_swevent_enabled[PERF_COUNT_SW_MAX];

static void sw_perf_event_destroy(struct perf_event *event)
{
	u64 event_id = event->attr.config;

	WARN_ON(event->parent);

	static_key_slow_dec(&perf_swevent_enabled[event_id]);
	swevent_hlist_put(event);
}

static int perf_swevent_init(struct perf_event *event)
{
	u64 event_id = event->attr.config;

	if (event->attr.type != PERF_TYPE_SOFTWARE)
		return -ENOENT;

	/*
	 * no branch sampling for software events
	 */
	if (has_branch_stack(event))
		return -EOPNOTSUPP;

	switch (event_id) {
	case PERF_COUNT_SW_CPU_CLOCK:
	case PERF_COUNT_SW_TASK_CLOCK:
		return -ENOENT;

	default:
		break;
	}

	if (event_id >= PERF_COUNT_SW_MAX)
		return -ENOENT;

	if (!event->parent) {
		int err;

		err = swevent_hlist_get(event);
		if (err)
			return err;

		static_key_slow_inc(&perf_swevent_enabled[event_id]);
		event->destroy = sw_perf_event_destroy;
	}

	return 0;
}

static struct pmu perf_swevent = {
	.task_ctx_nr	= perf_sw_context,

	.event_init	= perf_swevent_init,
	.add		= perf_swevent_add,
	.del		= perf_swevent_del,
	.start		= perf_swevent_start,
	.stop		= perf_swevent_stop,
	.read		= perf_swevent_read,
};

#ifdef CONFIG_EVENT_TRACING

static int perf_tp_filter_match(struct perf_event *event,
				struct perf_sample_data *data)
{
	void *record = data->raw->data;

	if (likely(!event->filter) || filter_match_preds(event->filter, record))
		return 1;
	return 0;
}

static int perf_tp_event_match(struct perf_event *event,
				struct perf_sample_data *data,
				struct pt_regs *regs)
{
	if (event->hw.state & PERF_HES_STOPPED)
		return 0;
	/*
	 * All tracepoints are from kernel-space.
	 */
	if (event->attr.exclude_kernel)
		return 0;

	if (!perf_tp_filter_match(event, data))
		return 0;

	return 1;
}

void perf_tp_event(u64 addr, u64 count, void *record, int entry_size,
		   struct pt_regs *regs, struct hlist_head *head, int rctx,
		   struct task_struct *task)
{
	struct perf_sample_data data;
	struct perf_event *event;

	struct perf_raw_record raw = {
		.size = entry_size,
		.data = record,
	};

	perf_sample_data_init(&data, addr, 0);
	data.raw = &raw;

	hlist_for_each_entry_rcu(event, head, hlist_entry) {
		if (perf_tp_event_match(event, &data, regs))
			perf_swevent_event(event, count, &data, regs);
	}

	/*
	 * If we got specified a target task, also iterate its context and
	 * deliver this event there too.
	 */
	if (task && task != current) {
		struct perf_event_context *ctx;
		struct trace_entry *entry = record;

		rcu_read_lock();
		ctx = rcu_dereference(task->perf_event_ctxp[perf_sw_context]);
		if (!ctx)
			goto unlock;

		list_for_each_entry_rcu(event, &ctx->event_list, event_entry) {
			if (event->attr.type != PERF_TYPE_TRACEPOINT)
				continue;
			if (event->attr.config != entry->type)
				continue;
			if (perf_tp_event_match(event, &data, regs))
				perf_swevent_event(event, count, &data, regs);
		}
unlock:
		rcu_read_unlock();
	}

	perf_swevent_put_recursion_context(rctx);
}
EXPORT_SYMBOL_GPL(perf_tp_event);

static void tp_perf_event_destroy(struct perf_event *event)
{
	perf_trace_destroy(event);
}

static int perf_tp_event_init(struct perf_event *event)
{
	int err;

	if (event->attr.type != PERF_TYPE_TRACEPOINT)
		return -ENOENT;

	/*
	 * no branch sampling for tracepoint events
	 */
	if (has_branch_stack(event))
		return -EOPNOTSUPP;

	err = perf_trace_init(event);
	if (err)
		return err;

	event->destroy = tp_perf_event_destroy;

	return 0;
}

static struct pmu perf_tracepoint = {
	.task_ctx_nr	= perf_sw_context,

	.event_init	= perf_tp_event_init,
	.add		= perf_trace_add,
	.del		= perf_trace_del,
	.start		= perf_swevent_start,
	.stop		= perf_swevent_stop,
	.read		= perf_swevent_read,
};

static inline void perf_tp_register(void)
{
	perf_pmu_register(&perf_tracepoint, "tracepoint", PERF_TYPE_TRACEPOINT);
}

static int perf_event_set_filter(struct perf_event *event, void __user *arg)
{
	char *filter_str;
	int ret;

	if (event->attr.type != PERF_TYPE_TRACEPOINT)
		return -EINVAL;

	filter_str = strndup_user(arg, PAGE_SIZE);
	if (IS_ERR(filter_str))
		return PTR_ERR(filter_str);

	ret = ftrace_profile_set_filter(event, event->attr.config, filter_str);

	kfree(filter_str);
	return ret;
}

static void perf_event_free_filter(struct perf_event *event)
{
	ftrace_profile_free_filter(event);
}

#else

static inline void perf_tp_register(void)
{
}

static int perf_event_set_filter(struct perf_event *event, void __user *arg)
{
	return -ENOENT;
}

static void perf_event_free_filter(struct perf_event *event)
{
}

#endif /* CONFIG_EVENT_TRACING */

#ifdef CONFIG_HAVE_HW_BREAKPOINT
void perf_bp_event(struct perf_event *bp, void *data)
{
	struct perf_sample_data sample;
	struct pt_regs *regs = data;

	perf_sample_data_init(&sample, bp->attr.bp_addr, 0);

	if (!bp->hw.state && !perf_exclude_event(bp, regs))
		perf_swevent_event(bp, 1, &sample, regs);
}
#endif

/*
 * hrtimer based swevent callback
 */

static enum hrtimer_restart perf_swevent_hrtimer(struct hrtimer *hrtimer)
{
	enum hrtimer_restart ret = HRTIMER_RESTART;
	struct perf_sample_data data;
	struct pt_regs *regs;
	struct perf_event *event;
	u64 period;

	event = container_of(hrtimer, struct perf_event, hw.hrtimer);

	if (event->state != PERF_EVENT_STATE_ACTIVE)
		return HRTIMER_NORESTART;

	event->pmu->read(event);

	perf_sample_data_init(&data, 0, event->hw.last_period);
	regs = get_irq_regs();

	if (regs && !perf_exclude_event(event, regs)) {
		if (!(event->attr.exclude_idle && is_idle_task(current)))
			if (__perf_event_overflow(event, 1, &data, regs))
				ret = HRTIMER_NORESTART;
	}

	period = max_t(u64, 10000, event->hw.sample_period);
	hrtimer_forward_now(hrtimer, ns_to_ktime(period));

	return ret;
}

static void perf_swevent_start_hrtimer(struct perf_event *event)
{
	struct hw_perf_event *hwc = &event->hw;
	s64 period;

	if (!is_sampling_event(event))
		return;

	period = local64_read(&hwc->period_left);
	if (period) {
		if (period < 0)
			period = 10000;

		local64_set(&hwc->period_left, 0);
	} else {
		period = max_t(u64, 10000, hwc->sample_period);
	}
	__hrtimer_start_range_ns(&hwc->hrtimer,
				ns_to_ktime(period), 0,
				HRTIMER_MODE_REL_PINNED, 0);
}

static void perf_swevent_cancel_hrtimer(struct perf_event *event)
{
	struct hw_perf_event *hwc = &event->hw;

	if (is_sampling_event(event)) {
		ktime_t remaining = hrtimer_get_remaining(&hwc->hrtimer);
		local64_set(&hwc->period_left, ktime_to_ns(remaining));

		hrtimer_cancel(&hwc->hrtimer);
	}
}

static void perf_swevent_init_hrtimer(struct perf_event *event)
{
	struct hw_perf_event *hwc = &event->hw;

	if (!is_sampling_event(event))
		return;

	hrtimer_init(&hwc->hrtimer, CLOCK_MONOTONIC, HRTIMER_MODE_REL);
	hwc->hrtimer.function = perf_swevent_hrtimer;

	/*
	 * Since hrtimers have a fixed rate, we can do a static freq->period
	 * mapping and avoid the whole period adjust feedback stuff.
	 */
	if (event->attr.freq) {
		long freq = event->attr.sample_freq;

		event->attr.sample_period = NSEC_PER_SEC / freq;
		hwc->sample_period = event->attr.sample_period;
		local64_set(&hwc->period_left, hwc->sample_period);
		hwc->last_period = hwc->sample_period;
		event->attr.freq = 0;
	}
}

/*
 * Software event: cpu wall time clock
 */

static void cpu_clock_event_update(struct perf_event *event)
{
	s64 prev;
	u64 now;

	now = local_clock();
	prev = local64_xchg(&event->hw.prev_count, now);
	local64_add(now - prev, &event->count);
}

static void cpu_clock_event_start(struct perf_event *event, int flags)
{
	local64_set(&event->hw.prev_count, local_clock());
	perf_swevent_start_hrtimer(event);
}

static void cpu_clock_event_stop(struct perf_event *event, int flags)
{
	perf_swevent_cancel_hrtimer(event);
	cpu_clock_event_update(event);
}

static int cpu_clock_event_add(struct perf_event *event, int flags)
{
	if (flags & PERF_EF_START)
		cpu_clock_event_start(event, flags);

	return 0;
}

static void cpu_clock_event_del(struct perf_event *event, int flags)
{
	cpu_clock_event_stop(event, flags);
}

static void cpu_clock_event_read(struct perf_event *event)
{
	cpu_clock_event_update(event);
}

static int cpu_clock_event_init(struct perf_event *event)
{
	if (event->attr.type != PERF_TYPE_SOFTWARE)
		return -ENOENT;

	if (event->attr.config != PERF_COUNT_SW_CPU_CLOCK)
		return -ENOENT;

	/*
	 * no branch sampling for software events
	 */
	if (has_branch_stack(event))
		return -EOPNOTSUPP;

	perf_swevent_init_hrtimer(event);

	return 0;
}

static struct pmu perf_cpu_clock = {
	.task_ctx_nr	= perf_sw_context,

	.event_init	= cpu_clock_event_init,
	.add		= cpu_clock_event_add,
	.del		= cpu_clock_event_del,
	.start		= cpu_clock_event_start,
	.stop		= cpu_clock_event_stop,
	.read		= cpu_clock_event_read,
};

/*
 * Software event: task time clock
 */

static void task_clock_event_update(struct perf_event *event, u64 now)
{
	u64 prev;
	s64 delta;

	prev = local64_xchg(&event->hw.prev_count, now);
	delta = now - prev;
	local64_add(delta, &event->count);
}

static void task_clock_event_start(struct perf_event *event, int flags)
{
	local64_set(&event->hw.prev_count, event->ctx->time);
	perf_swevent_start_hrtimer(event);
}

static void task_clock_event_stop(struct perf_event *event, int flags)
{
	perf_swevent_cancel_hrtimer(event);
	task_clock_event_update(event, event->ctx->time);
}

static int task_clock_event_add(struct perf_event *event, int flags)
{
	if (flags & PERF_EF_START)
		task_clock_event_start(event, flags);

	return 0;
}

static void task_clock_event_del(struct perf_event *event, int flags)
{
	task_clock_event_stop(event, PERF_EF_UPDATE);
}

static void task_clock_event_read(struct perf_event *event)
{
	u64 now = perf_clock();
	u64 delta = now - event->ctx->timestamp;
	u64 time = event->ctx->time + delta;

	task_clock_event_update(event, time);
}

static int task_clock_event_init(struct perf_event *event)
{
	if (event->attr.type != PERF_TYPE_SOFTWARE)
		return -ENOENT;

	if (event->attr.config != PERF_COUNT_SW_TASK_CLOCK)
		return -ENOENT;

	/*
	 * no branch sampling for software events
	 */
	if (has_branch_stack(event))
		return -EOPNOTSUPP;

	perf_swevent_init_hrtimer(event);

	return 0;
}

static struct pmu perf_task_clock = {
	.task_ctx_nr	= perf_sw_context,

	.event_init	= task_clock_event_init,
	.add		= task_clock_event_add,
	.del		= task_clock_event_del,
	.start		= task_clock_event_start,
	.stop		= task_clock_event_stop,
	.read		= task_clock_event_read,
};

static void perf_pmu_nop_void(struct pmu *pmu)
{
}

static int perf_pmu_nop_int(struct pmu *pmu)
{
	return 0;
}

static void perf_pmu_start_txn(struct pmu *pmu)
{
	perf_pmu_disable(pmu);
}

static int perf_pmu_commit_txn(struct pmu *pmu)
{
	perf_pmu_enable(pmu);
	return 0;
}

static void perf_pmu_cancel_txn(struct pmu *pmu)
{
	perf_pmu_enable(pmu);
}

static int perf_event_idx_default(struct perf_event *event)
{
	return 0;
}

/*
 * Ensures all contexts with the same task_ctx_nr have the same
 * pmu_cpu_context too.
 */
static struct perf_cpu_context __percpu *find_pmu_context(int ctxn)
{
	struct pmu *pmu;

	if (ctxn < 0)
		return NULL;

	list_for_each_entry(pmu, &pmus, entry) {
		if (pmu->task_ctx_nr == ctxn)
			return pmu->pmu_cpu_context;
	}

	return NULL;
}

static void update_pmu_context(struct pmu *pmu, struct pmu *old_pmu)
{
	int cpu;

	for_each_possible_cpu(cpu) {
		struct perf_cpu_context *cpuctx;

		cpuctx = per_cpu_ptr(pmu->pmu_cpu_context, cpu);

		if (cpuctx->unique_pmu == old_pmu)
			cpuctx->unique_pmu = pmu;
	}
}

static void free_pmu_context(struct pmu *pmu)
{
	struct pmu *i;

	mutex_lock(&pmus_lock);
	/*
	 * Like a real lame refcount.
	 */
	list_for_each_entry(i, &pmus, entry) {
		if (i->pmu_cpu_context == pmu->pmu_cpu_context) {
			update_pmu_context(i, pmu);
			goto out;
		}
	}

	free_percpu(pmu->pmu_cpu_context);
out:
	mutex_unlock(&pmus_lock);
}
static struct idr pmu_idr;

static ssize_t
type_show(struct device *dev, struct device_attribute *attr, char *page)
{
	struct pmu *pmu = dev_get_drvdata(dev);

	return snprintf(page, PAGE_SIZE-1, "%d\n", pmu->type);
}
static DEVICE_ATTR_RO(type);

static ssize_t
perf_event_mux_interval_ms_show(struct device *dev,
				struct device_attribute *attr,
				char *page)
{
	struct pmu *pmu = dev_get_drvdata(dev);

	return snprintf(page, PAGE_SIZE-1, "%d\n", pmu->hrtimer_interval_ms);
}

static ssize_t
perf_event_mux_interval_ms_store(struct device *dev,
				 struct device_attribute *attr,
				 const char *buf, size_t count)
{
	struct pmu *pmu = dev_get_drvdata(dev);
	int timer, cpu, ret;

	ret = kstrtoint(buf, 0, &timer);
	if (ret)
		return ret;

	if (timer < 1)
		return -EINVAL;

	/* same value, noting to do */
	if (timer == pmu->hrtimer_interval_ms)
		return count;

	pmu->hrtimer_interval_ms = timer;

	/* update all cpuctx for this PMU */
	for_each_possible_cpu(cpu) {
		struct perf_cpu_context *cpuctx;
		cpuctx = per_cpu_ptr(pmu->pmu_cpu_context, cpu);
		cpuctx->hrtimer_interval = ns_to_ktime(NSEC_PER_MSEC * timer);

		if (hrtimer_active(&cpuctx->hrtimer))
			hrtimer_forward_now(&cpuctx->hrtimer, cpuctx->hrtimer_interval);
	}

	return count;
}
static DEVICE_ATTR_RW(perf_event_mux_interval_ms);

static struct attribute *pmu_dev_attrs[] = {
	&dev_attr_type.attr,
	&dev_attr_perf_event_mux_interval_ms.attr,
	NULL,
};
ATTRIBUTE_GROUPS(pmu_dev);

static int pmu_bus_running;
static struct bus_type pmu_bus = {
	.name		= "event_source",
	.dev_groups	= pmu_dev_groups,
};

static void pmu_dev_release(struct device *dev)
{
	kfree(dev);
}

static int pmu_dev_alloc(struct pmu *pmu)
{
	int ret = -ENOMEM;

	pmu->dev = kzalloc(sizeof(struct device), GFP_KERNEL);
	if (!pmu->dev)
		goto out;

	pmu->dev->groups = pmu->attr_groups;
	device_initialize(pmu->dev);
	ret = dev_set_name(pmu->dev, "%s", pmu->name);
	if (ret)
		goto free_dev;

	dev_set_drvdata(pmu->dev, pmu);
	pmu->dev->bus = &pmu_bus;
	pmu->dev->release = pmu_dev_release;
	ret = device_add(pmu->dev);
	if (ret)
		goto free_dev;

out:
	return ret;

free_dev:
	put_device(pmu->dev);
	goto out;
}

static struct lock_class_key cpuctx_mutex;
static struct lock_class_key cpuctx_lock;

int perf_pmu_register(struct pmu *pmu, const char *name, int type)
{
	int cpu, ret;

	mutex_lock(&pmus_lock);
	ret = -ENOMEM;
	pmu->pmu_disable_count = alloc_percpu(int);
	if (!pmu->pmu_disable_count)
		goto unlock;

	pmu->type = -1;
	if (!name)
		goto skip_type;
	pmu->name = name;

	if (type < 0) {
		type = idr_alloc(&pmu_idr, pmu, PERF_TYPE_MAX, 0, GFP_KERNEL);
		if (type < 0) {
			ret = type;
			goto free_pdc;
		}
	}
	pmu->type = type;

	if (pmu_bus_running) {
		ret = pmu_dev_alloc(pmu);
		if (ret)
			goto free_idr;
	}

skip_type:
	pmu->pmu_cpu_context = find_pmu_context(pmu->task_ctx_nr);
	if (pmu->pmu_cpu_context)
		goto got_cpu_context;

	ret = -ENOMEM;
	pmu->pmu_cpu_context = alloc_percpu(struct perf_cpu_context);
	if (!pmu->pmu_cpu_context)
		goto free_dev;

	for_each_possible_cpu(cpu) {
		struct perf_cpu_context *cpuctx;

		cpuctx = per_cpu_ptr(pmu->pmu_cpu_context, cpu);
		__perf_event_init_context(&cpuctx->ctx);
		lockdep_set_class(&cpuctx->ctx.mutex, &cpuctx_mutex);
		lockdep_set_class(&cpuctx->ctx.lock, &cpuctx_lock);
		cpuctx->ctx.pmu = pmu;

		__perf_cpu_hrtimer_init(cpuctx, cpu);

		INIT_LIST_HEAD(&cpuctx->rotation_list);
		cpuctx->unique_pmu = pmu;
	}

got_cpu_context:
	if (!pmu->start_txn) {
		if (pmu->pmu_enable) {
			/*
			 * If we have pmu_enable/pmu_disable calls, install
			 * transaction stubs that use that to try and batch
			 * hardware accesses.
			 */
			pmu->start_txn  = perf_pmu_start_txn;
			pmu->commit_txn = perf_pmu_commit_txn;
			pmu->cancel_txn = perf_pmu_cancel_txn;
		} else {
			pmu->start_txn  = perf_pmu_nop_void;
			pmu->commit_txn = perf_pmu_nop_int;
			pmu->cancel_txn = perf_pmu_nop_void;
		}
	}

	if (!pmu->pmu_enable) {
		pmu->pmu_enable  = perf_pmu_nop_void;
		pmu->pmu_disable = perf_pmu_nop_void;
	}

	if (!pmu->event_idx)
		pmu->event_idx = perf_event_idx_default;

	list_add_rcu(&pmu->entry, &pmus);
	ret = 0;
unlock:
	mutex_unlock(&pmus_lock);

	return ret;

free_dev:
	device_del(pmu->dev);
	put_device(pmu->dev);

free_idr:
	if (pmu->type >= PERF_TYPE_MAX)
		idr_remove(&pmu_idr, pmu->type);

free_pdc:
	free_percpu(pmu->pmu_disable_count);
	goto unlock;
}
EXPORT_SYMBOL_GPL(perf_pmu_register);

void perf_pmu_unregister(struct pmu *pmu)
{
	mutex_lock(&pmus_lock);
	list_del_rcu(&pmu->entry);
	mutex_unlock(&pmus_lock);

	/*
	 * We dereference the pmu list under both SRCU and regular RCU, so
	 * synchronize against both of those.
	 */
	synchronize_srcu(&pmus_srcu);
	synchronize_rcu();

	free_percpu(pmu->pmu_disable_count);
	if (pmu->type >= PERF_TYPE_MAX)
		idr_remove(&pmu_idr, pmu->type);
	device_del(pmu->dev);
	put_device(pmu->dev);
	free_pmu_context(pmu);
}
EXPORT_SYMBOL_GPL(perf_pmu_unregister);

struct pmu *perf_init_event(struct perf_event *event)
{
	struct pmu *pmu = NULL;
	int idx;
	int ret;

	idx = srcu_read_lock(&pmus_srcu);

	rcu_read_lock();
	pmu = idr_find(&pmu_idr, event->attr.type);
	rcu_read_unlock();
	if (pmu) {
		if (!try_module_get(pmu->module)) {
			pmu = ERR_PTR(-ENODEV);
			goto unlock;
		}
		event->pmu = pmu;
		ret = pmu->event_init(event);
		if (ret)
			pmu = ERR_PTR(ret);
		goto unlock;
	}

	list_for_each_entry_rcu(pmu, &pmus, entry) {
		if (!try_module_get(pmu->module)) {
			pmu = ERR_PTR(-ENODEV);
			goto unlock;
		}
		event->pmu = pmu;
		ret = pmu->event_init(event);
		if (!ret)
			goto unlock;

		if (ret != -ENOENT) {
			pmu = ERR_PTR(ret);
			goto unlock;
		}
	}
	pmu = ERR_PTR(-ENOENT);
unlock:
	srcu_read_unlock(&pmus_srcu, idx);

	return pmu;
}

static void account_event_cpu(struct perf_event *event, int cpu)
{
	if (event->parent)
		return;

	if (has_branch_stack(event)) {
		if (!(event->attach_state & PERF_ATTACH_TASK))
			atomic_inc(&per_cpu(perf_branch_stack_events, cpu));
	}
	if (is_cgroup_event(event))
		atomic_inc(&per_cpu(perf_cgroup_events, cpu));
}

static void account_event(struct perf_event *event)
{
	if (event->parent)
		return;

	if (event->attach_state & PERF_ATTACH_TASK)
		static_key_slow_inc(&perf_sched_events.key);
	if (event->attr.mmap || event->attr.mmap_data)
		atomic_inc(&nr_mmap_events);
	if (event->attr.comm)
		atomic_inc(&nr_comm_events);
	if (event->attr.task)
		atomic_inc(&nr_task_events);
	if (event->attr.freq) {
		if (atomic_inc_return(&nr_freq_events) == 1)
			tick_nohz_full_kick_all();
	}
	if (has_branch_stack(event))
		static_key_slow_inc(&perf_sched_events.key);
	if (is_cgroup_event(event))
		static_key_slow_inc(&perf_sched_events.key);

	account_event_cpu(event, event->cpu);
}

/*
 * Allocate and initialize a event structure
 */
static struct perf_event *
perf_event_alloc(struct perf_event_attr *attr, int cpu,
		 struct task_struct *task,
		 struct perf_event *group_leader,
		 struct perf_event *parent_event,
		 perf_overflow_handler_t overflow_handler,
		 void *context)
{
	struct pmu *pmu;
	struct perf_event *event;
	struct hw_perf_event *hwc;
	long err = -EINVAL;

	if ((unsigned)cpu >= nr_cpu_ids) {
		if (!task || cpu != -1)
			return ERR_PTR(-EINVAL);
	}

	event = kzalloc(sizeof(*event), GFP_KERNEL);
	if (!event)
		return ERR_PTR(-ENOMEM);

	/*
	 * Single events are their own group leaders, with an
	 * empty sibling list:
	 */
	if (!group_leader)
		group_leader = event;

	mutex_init(&event->group_leader_mutex);
	mutex_init(&event->child_mutex);
	INIT_LIST_HEAD(&event->child_list);

	INIT_LIST_HEAD(&event->group_entry);
	INIT_LIST_HEAD(&event->event_entry);
	INIT_LIST_HEAD(&event->sibling_list);
	INIT_LIST_HEAD(&event->rb_entry);
	INIT_LIST_HEAD(&event->active_entry);
	INIT_HLIST_NODE(&event->hlist_entry);


	init_waitqueue_head(&event->waitq);
	init_irq_work(&event->pending, perf_pending_event);

	mutex_init(&event->mmap_mutex);

	atomic_long_set(&event->refcount, 1);
	event->cpu		= cpu;
	event->attr		= *attr;
	event->group_leader	= group_leader;
	event->pmu		= NULL;
	event->oncpu		= -1;

	event->parent		= parent_event;

	event->ns		= get_pid_ns(task_active_pid_ns(current));
	event->id		= atomic64_inc_return(&perf_event_id);

	event->state		= PERF_EVENT_STATE_INACTIVE;

	if (task) {
		event->attach_state = PERF_ATTACH_TASK;

		if (attr->type == PERF_TYPE_TRACEPOINT)
			event->hw.tp_target = task;
#ifdef CONFIG_HAVE_HW_BREAKPOINT
		/*
		 * hw_breakpoint is a bit difficult here..
		 */
		else if (attr->type == PERF_TYPE_BREAKPOINT)
			event->hw.bp_target = task;
#endif
	}

	if (!overflow_handler && parent_event) {
		overflow_handler = parent_event->overflow_handler;
		context = parent_event->overflow_handler_context;
	}

	event->overflow_handler	= overflow_handler;
	event->overflow_handler_context = context;

	perf_event__state_init(event);

	pmu = NULL;

	hwc = &event->hw;
	hwc->sample_period = attr->sample_period;
	if (attr->freq && attr->sample_freq)
		hwc->sample_period = 1;
	hwc->last_period = hwc->sample_period;

	local64_set(&hwc->period_left, hwc->sample_period);

	/*
	 * we currently do not support PERF_FORMAT_GROUP on inherited events
	 */
	if (attr->inherit && (attr->read_format & PERF_FORMAT_GROUP))
		goto err_ns;

	pmu = perf_init_event(event);
	if (!pmu)
		goto err_ns;
	else if (IS_ERR(pmu)) {
		err = PTR_ERR(pmu);
		goto err_ns;
	}

	if (!event->parent) {
		if (event->attr.sample_type & PERF_SAMPLE_CALLCHAIN) {
			err = get_callchain_buffers();
			if (err)
				goto err_pmu;
		}
	}

	return event;

err_pmu:
	if (event->destroy)
		event->destroy(event);
	module_put(pmu->module);
err_ns:
	if (event->ns)
		put_pid_ns(event->ns);
	kfree(event);

	return ERR_PTR(err);
}

static int perf_copy_attr(struct perf_event_attr __user *uattr,
			  struct perf_event_attr *attr)
{
	u32 size;
	int ret;

	if (!access_ok(VERIFY_WRITE, uattr, PERF_ATTR_SIZE_VER0))
		return -EFAULT;

	/*
	 * zero the full structure, so that a short copy will be nice.
	 */
	memset(attr, 0, sizeof(*attr));

	ret = get_user(size, &uattr->size);
	if (ret)
		return ret;

	if (size > PAGE_SIZE)	/* silly large */
		goto err_size;

	if (!size)		/* abi compat */
		size = PERF_ATTR_SIZE_VER0;

	if (size < PERF_ATTR_SIZE_VER0)
		goto err_size;

	/*
	 * If we're handed a bigger struct than we know of,
	 * ensure all the unknown bits are 0 - i.e. new
	 * user-space does not rely on any kernel feature
	 * extensions we dont know about yet.
	 */
	if (size > sizeof(*attr)) {
		unsigned char __user *addr;
		unsigned char __user *end;
		unsigned char val;

		addr = (void __user *)uattr + sizeof(*attr);
		end  = (void __user *)uattr + size;

		for (; addr < end; addr++) {
			ret = get_user(val, addr);
			if (ret)
				return ret;
			if (val)
				goto err_size;
		}
		size = sizeof(*attr);
	}

	ret = copy_from_user(attr, uattr, size);
	if (ret)
		return -EFAULT;

	if (attr->__reserved_1)
		return -EINVAL;

	if (attr->sample_type & ~(PERF_SAMPLE_MAX-1))
		return -EINVAL;

	if (attr->read_format & ~(PERF_FORMAT_MAX-1))
		return -EINVAL;

	if (attr->sample_type & PERF_SAMPLE_BRANCH_STACK) {
		u64 mask = attr->branch_sample_type;

		/* only using defined bits */
		if (mask & ~(PERF_SAMPLE_BRANCH_MAX-1))
			return -EINVAL;

		/* at least one branch bit must be set */
		if (!(mask & ~PERF_SAMPLE_BRANCH_PLM_ALL))
			return -EINVAL;

		/* propagate priv level, when not set for branch */
		if (!(mask & PERF_SAMPLE_BRANCH_PLM_ALL)) {

			/* exclude_kernel checked on syscall entry */
			if (!attr->exclude_kernel)
				mask |= PERF_SAMPLE_BRANCH_KERNEL;

			if (!attr->exclude_user)
				mask |= PERF_SAMPLE_BRANCH_USER;

			if (!attr->exclude_hv)
				mask |= PERF_SAMPLE_BRANCH_HV;
			/*
			 * adjust user setting (for HW filter setup)
			 */
			attr->branch_sample_type = mask;
		}
		/* privileged levels capture (kernel, hv): check permissions */
		if ((mask & PERF_SAMPLE_BRANCH_PERM_PLM)
		    && perf_paranoid_kernel() && !capable(CAP_SYS_ADMIN))
			return -EACCES;
	}

	if (attr->sample_type & PERF_SAMPLE_REGS_USER) {
		ret = perf_reg_validate(attr->sample_regs_user);
		if (ret)
			return ret;
	}

	if (attr->sample_type & PERF_SAMPLE_STACK_USER) {
		if (!arch_perf_have_user_stack_dump())
			return -ENOSYS;

		/*
		 * We have __u32 type for the size, but so far
		 * we can only use __u16 as maximum due to the
		 * __u16 sample size limit.
		 */
		if (attr->sample_stack_user >= USHRT_MAX)
			ret = -EINVAL;
		else if (!IS_ALIGNED(attr->sample_stack_user, sizeof(u64)))
			ret = -EINVAL;
	}

out:
	return ret;

err_size:
	put_user(sizeof(*attr), &uattr->size);
	ret = -E2BIG;
	goto out;
}

static int
perf_event_set_output(struct perf_event *event, struct perf_event *output_event)
{
	struct ring_buffer *rb = NULL;
	int ret = -EINVAL;

	if (!output_event)
		goto set;

	/* don't allow circular references */
	if (event == output_event)
		goto out;

	/*
	 * Don't allow cross-cpu buffers
	 */
	if (output_event->cpu != event->cpu)
		goto out;

	/*
	 * If its not a per-cpu rb, it must be the same task.
	 */
	if (output_event->cpu == -1 && output_event->ctx != event->ctx)
		goto out;

set:
	mutex_lock(&event->mmap_mutex);
	/* Can't redirect output if we've got an active mmap() */
	if (atomic_read(&event->mmap_count))
		goto unlock;

	if (output_event) {
		/* get the rb we want to redirect to */
		rb = ring_buffer_get(output_event);
		if (!rb)
			goto unlock;
	}

	ring_buffer_attach(event, rb);

	ret = 0;
unlock:
	mutex_unlock(&event->mmap_mutex);

out:
	return ret;
}

static void mutex_lock_double(struct mutex *a, struct mutex *b)
{
	if (b < a)
		swap(a, b);

	mutex_lock(a);
	mutex_lock_nested(b, SINGLE_DEPTH_NESTING);
}

<<<<<<< HEAD
=======
/*
 * Variation on perf_event_ctx_lock_nested(), except we take two context
 * mutexes.
 */
static struct perf_event_context *
__perf_event_ctx_lock_double(struct perf_event *group_leader,
			     struct perf_event_context *ctx)
{
	struct perf_event_context *gctx;

again:
	rcu_read_lock();
	gctx = ACCESS_ONCE(group_leader->ctx);
	if (!atomic_inc_not_zero(&gctx->refcount)) {
		rcu_read_unlock();
		goto again;
	}
	rcu_read_unlock();

	mutex_lock_double(&gctx->mutex, &ctx->mutex);

	if (group_leader->ctx != gctx) {
		mutex_unlock(&ctx->mutex);
		mutex_unlock(&gctx->mutex);
		put_ctx(gctx);
		goto again;
	}

	return gctx;
}

>>>>>>> ba420f35
/**
 * sys_perf_event_open - open a performance event, associate it to a task/cpu
 *
 * @attr_uptr:	event_id type attributes for monitoring/sampling
 * @pid:		target pid
 * @cpu:		target cpu
 * @group_fd:		group leader event fd
 */
SYSCALL_DEFINE5(perf_event_open,
		struct perf_event_attr __user *, attr_uptr,
		pid_t, pid, int, cpu, int, group_fd, unsigned long, flags)
{
	struct perf_event *group_leader = NULL, *output_event = NULL;
	struct perf_event *event, *sibling;
	struct perf_event_attr attr;
	struct perf_event_context *ctx, *uninitialized_var(gctx);
	struct file *event_file = NULL;
	struct fd group = {NULL, 0};
	struct task_struct *task = NULL;
	struct pmu *pmu;
	int event_fd;
	int move_group = 0;
	int err;
	int f_flags = O_RDWR;

	/* for future expandability... */
	if (flags & ~PERF_FLAG_ALL)
		return -EINVAL;

	if (perf_paranoid_any() && !capable(CAP_SYS_ADMIN))
		return -EACCES;

	err = perf_copy_attr(attr_uptr, &attr);
	if (err)
		return err;

	if (attr.constraint_duplicate || attr.__reserved_1)
		return -EINVAL;

	if (!attr.exclude_kernel) {
		if (perf_paranoid_kernel() && !capable(CAP_SYS_ADMIN))
			return -EACCES;
	}

	if (attr.freq) {
		if (attr.sample_freq > sysctl_perf_event_sample_rate)
			return -EINVAL;
	} else {
		if (attr.sample_period & (1ULL << 63))
			return -EINVAL;
	}

	/*
	 * In cgroup mode, the pid argument is used to pass the fd
	 * opened to the cgroup directory in cgroupfs. The cpu argument
	 * designates the cpu on which to monitor threads from that
	 * cgroup.
	 */
	if ((flags & PERF_FLAG_PID_CGROUP) && (pid == -1 || cpu == -1))
		return -EINVAL;

	if (flags & PERF_FLAG_FD_CLOEXEC)
		f_flags |= O_CLOEXEC;

	event_fd = get_unused_fd_flags(f_flags);
	if (event_fd < 0)
		return event_fd;

	if (group_fd != -1) {
		err = perf_fget_light(group_fd, &group);
		if (err)
			goto err_fd;
		group_leader = group.file->private_data;
		if (flags & PERF_FLAG_FD_OUTPUT)
			output_event = group_leader;
		if (flags & PERF_FLAG_FD_NO_GROUP)
			group_leader = NULL;
	}

	/*
	 * Take the group_leader's group_leader_mutex before observing
	 * anything in the group leader that leads to changes in ctx,
	 * many of which may be changing on another thread.
	 * In particular, we want to take this lock before deciding
	 * whether we need to move_group.
	 */
	if (group_leader)
		mutex_lock(&group_leader->group_leader_mutex);

	if (pid != -1 && !(flags & PERF_FLAG_PID_CGROUP)) {
		task = find_lively_task_by_vpid(pid);
		if (IS_ERR(task)) {
			err = PTR_ERR(task);
			goto err_group_fd;
		}
	}

	if (task && group_leader &&
	    group_leader->attr.inherit != attr.inherit) {
		err = -EINVAL;
		goto err_task;
	}

	get_online_cpus();

	event = perf_event_alloc(&attr, cpu, task, group_leader, NULL,
				 NULL, NULL);
	if (IS_ERR(event)) {
		err = PTR_ERR(event);
		goto err_cpus;
	}

	if (flags & PERF_FLAG_PID_CGROUP) {
		err = perf_cgroup_connect(pid, event, &attr, group_leader);
		if (err) {
			__free_event(event);
			goto err_cpus;
		}
	}

	if (is_sampling_event(event)) {
		if (event->pmu->capabilities & PERF_PMU_CAP_NO_INTERRUPT) {
			err = -ENOTSUPP;
			goto err_alloc;
		}
	}

	account_event(event);

	/*
	 * Special case software events and allow them to be part of
	 * any hardware group.
	 */
	pmu = event->pmu;

	if (group_leader &&
	    (is_software_event(event) != is_software_event(group_leader))) {
		if (is_software_event(event)) {
			/*
			 * If event and group_leader are not both a software
			 * event, and event is, then group leader is not.
			 *
			 * Allow the addition of software events to !software
			 * groups, this is safe because software events never
			 * fail to schedule.
			 */
			pmu = group_leader->pmu;
		} else if (is_software_event(group_leader) &&
			   (group_leader->group_flags & PERF_GROUP_SOFTWARE)) {
			/*
			 * In case the group is a pure software group, and we
			 * try to add a hardware event, move the whole group to
			 * the hardware context.
			 */
			move_group = 1;
		}
	}

	/*
	 * Get the target context (task or percpu):
	 */
	ctx = find_get_context(event, task, event->cpu);
	if (IS_ERR(ctx)) {
		err = PTR_ERR(ctx);
		goto err_alloc;
	}

	if (task) {
		put_task_struct(task);
		task = NULL;
	}

	/*
	 * Look up the group leader (we will attach this event to it):
	 */
	if (group_leader) {
		err = -EINVAL;

		/*
		 * Do not allow a recursive hierarchy (this new sibling
		 * becoming part of another group-sibling):
		 */
		if (group_leader->group_leader != group_leader)
			goto err_context;
		/*
		 * Do not allow to attach to a group in a different
		 * task or CPU context:
		 */
		if (move_group) {
			/*
			 * Make sure we're both on the same task, or both
			 * per-cpu events.
			 */
			if (group_leader->ctx->task != ctx->task)
				goto err_context;

			/*
			 * Make sure we're both events for the same CPU;
			 * grouping events for different CPUs is broken; since
			 * you can never concurrently schedule them anyhow.
			 */
			if (group_leader->cpu != event->cpu)
				goto err_context;
		} else {
			if (group_leader->ctx != ctx)
				goto err_context;
		}

		/*
		 * Only a group leader can be exclusive or pinned
		 */
		if (attr.exclusive || attr.pinned)
			goto err_context;
	}

	if (output_event) {
		err = perf_event_set_output(event, output_event);
		if (err)
			goto err_context;
	}

	event_file = anon_inode_getfile("[perf_event]", &perf_fops, event,
					f_flags);
	if (IS_ERR(event_file)) {
		err = PTR_ERR(event_file);
		goto err_context;
	}

	if (move_group) {
<<<<<<< HEAD
		gctx = group_leader->ctx;

		/*
		 * See perf_event_ctx_lock() for comments on the details
		 * of swizzling perf_event::ctx.
		 */
		mutex_lock_double(&gctx->mutex, &ctx->mutex);

=======
		gctx = __perf_event_ctx_lock_double(group_leader, ctx);

		/*
		 * Check if we raced against another sys_perf_event_open() call
		 * moving the software group underneath us.
		 */
		if (!(group_leader->group_flags & PERF_GROUP_SOFTWARE)) {
			/*
			 * If someone moved the group out from under us, check
			 * if this new event wound up on the same ctx, if so
			 * its the regular !move_group case, otherwise fail.
			 */
			if (gctx != ctx) {
				err = -EINVAL;
				goto err_locked;
			} else {
				perf_event_ctx_unlock(group_leader, gctx);
				move_group = 0;
			}
		}

		/*
		 * See perf_event_ctx_lock() for comments on the details
		 * of swizzling perf_event::ctx.
		 */
>>>>>>> ba420f35
		perf_remove_from_context(group_leader, false);

		/*
		 * Removing from the context ends up with disabled
		 * event. What we want here is event in the initial
		 * startup state, ready to be add into new context.
		 */
		perf_event__state_init(group_leader);
		list_for_each_entry(sibling, &group_leader->sibling_list,
				    group_entry) {
			perf_remove_from_context(sibling, false);
			perf_event__state_init(sibling);
			put_ctx(gctx);
		}
	} else {
		mutex_lock(&ctx->mutex);
	}

	WARN_ON_ONCE(ctx->parent_ctx);

	if (move_group) {
		/*
		 * Wait for everybody to stop referencing the events through
		 * the old lists, before installing it on new lists.
		 */
		synchronize_rcu();

		perf_install_in_context(ctx, group_leader, group_leader->cpu);
		get_ctx(ctx);
		list_for_each_entry(sibling, &group_leader->sibling_list,
				    group_entry) {
			perf_install_in_context(ctx, sibling, sibling->cpu);
			get_ctx(ctx);
		}
	}

	perf_install_in_context(ctx, event, event->cpu);
	perf_unpin_context(ctx);

	if (move_group) {
<<<<<<< HEAD
		mutex_unlock(&gctx->mutex);
=======
		perf_event_ctx_unlock(group_leader, gctx);
>>>>>>> ba420f35
		put_ctx(gctx);
	}
	mutex_unlock(&ctx->mutex);
	if (group_leader)
		mutex_unlock(&group_leader->group_leader_mutex);

	put_online_cpus();

	event->owner = current;

	mutex_lock(&current->perf_event_mutex);
	list_add_tail(&event->owner_entry, &current->perf_event_list);
	mutex_unlock(&current->perf_event_mutex);

	/*
	 * Precalculate sample_data sizes
	 */
	perf_event__header_size(event);
	perf_event__id_header_size(event);

	/*
	 * Drop the reference on the group_event after placing the
	 * new event on the sibling_list. This ensures destruction
	 * of the group leader will find the pointer to itself in
	 * perf_group_detach().
	 */
	fdput(group);
	fd_install(event_fd, event_file);
	return event_fd;

err_locked:
	if (move_group)
		perf_event_ctx_unlock(group_leader, gctx);
	mutex_unlock(&ctx->mutex);
	fput(event_file);
err_context:
	perf_unpin_context(ctx);
	put_ctx(ctx);
err_alloc:
	free_event(event);
err_cpus:
	put_online_cpus();
err_task:
	if (task)
		put_task_struct(task);
err_group_fd:
	if (group_leader)
		mutex_unlock(&group_leader->group_leader_mutex);
	fdput(group);
err_fd:
	put_unused_fd(event_fd);
	return err;
}

/**
 * perf_event_create_kernel_counter
 *
 * @attr: attributes of the counter to create
 * @cpu: cpu in which the counter is bound
 * @task: task to profile (NULL for percpu)
 */
struct perf_event *
perf_event_create_kernel_counter(struct perf_event_attr *attr, int cpu,
				 struct task_struct *task,
				 perf_overflow_handler_t overflow_handler,
				 void *context)
{
	struct perf_event_context *ctx;
	struct perf_event *event;
	int err;

	/*
	 * Get the target context (task or percpu):
	 */

	event = perf_event_alloc(attr, cpu, task, NULL, NULL,
				 overflow_handler, context);
	if (IS_ERR(event)) {
		err = PTR_ERR(event);
		goto err;
	}

	/* Mark owner so we could distinguish it from user events. */
	event->owner = EVENT_OWNER_KERNEL;

	account_event(event);

	ctx = find_get_context(event, task, cpu);
	if (IS_ERR(ctx)) {
		err = PTR_ERR(ctx);
		goto err_free;
	}

	WARN_ON_ONCE(ctx->parent_ctx);
	mutex_lock(&ctx->mutex);
	perf_install_in_context(ctx, event, cpu);
	perf_unpin_context(ctx);
	mutex_unlock(&ctx->mutex);

	return event;

err_free:
	free_event(event);
err:
	return ERR_PTR(err);
}
EXPORT_SYMBOL_GPL(perf_event_create_kernel_counter);

void perf_pmu_migrate_context(struct pmu *pmu, int src_cpu, int dst_cpu)
{
	struct perf_event_context *src_ctx;
	struct perf_event_context *dst_ctx;
	struct perf_event *event, *tmp;
	LIST_HEAD(events);

	src_ctx = &per_cpu_ptr(pmu->pmu_cpu_context, src_cpu)->ctx;
	dst_ctx = &per_cpu_ptr(pmu->pmu_cpu_context, dst_cpu)->ctx;

	/*
	 * See perf_event_ctx_lock() for comments on the details
	 * of swizzling perf_event::ctx.
	 */
	mutex_lock_double(&src_ctx->mutex, &dst_ctx->mutex);
	list_for_each_entry_safe(event, tmp, &src_ctx->event_list,
				 event_entry) {
		perf_remove_from_context(event, false);
		unaccount_event_cpu(event, src_cpu);
		put_ctx(src_ctx);
		list_add(&event->migrate_entry, &events);
	}

	synchronize_rcu();

	list_for_each_entry_safe(event, tmp, &events, migrate_entry) {
		list_del(&event->migrate_entry);
		if (event->state >= PERF_EVENT_STATE_OFF)
			event->state = PERF_EVENT_STATE_INACTIVE;
		account_event_cpu(event, dst_cpu);
		perf_install_in_context(dst_ctx, event, dst_cpu);
		get_ctx(dst_ctx);
	}
	mutex_unlock(&dst_ctx->mutex);
	mutex_unlock(&src_ctx->mutex);
}
EXPORT_SYMBOL_GPL(perf_pmu_migrate_context);

static void sync_child_event(struct perf_event *child_event,
			       struct task_struct *child)
{
	struct perf_event *parent_event = child_event->parent;
	u64 child_val;

	if (child_event->attr.inherit_stat)
		perf_event_read_event(child_event, child);

	child_val = perf_event_count(child_event);

	/*
	 * Add back the child's count to the parent's count:
	 */
	atomic64_add(child_val, &parent_event->child_count);
	atomic64_add(child_event->total_time_enabled,
		     &parent_event->child_total_time_enabled);
	atomic64_add(child_event->total_time_running,
		     &parent_event->child_total_time_running);

	/*
	 * Remove this event from the parent's list
	 */
	WARN_ON_ONCE(parent_event->ctx->parent_ctx);
	mutex_lock(&parent_event->child_mutex);
	list_del_init(&child_event->child_list);
	mutex_unlock(&parent_event->child_mutex);

	/*
	 * Make sure user/parent get notified, that we just
	 * lost one event.
	 */
	perf_event_wakeup(parent_event);

	/*
	 * Release the parent event, if this was the last
	 * reference to it.
	 */
	put_event(parent_event);
}

static void
__perf_event_exit_task(struct perf_event *child_event,
			 struct perf_event_context *child_ctx,
			 struct task_struct *child)
{
	/*
	 * Do not destroy the 'original' grouping; because of the context
	 * switch optimization the original events could've ended up in a
	 * random child task.
	 *
	 * If we were to destroy the original group, all group related
	 * operations would cease to function properly after this random
	 * child dies.
	 *
	 * Do destroy all inherited groups, we don't care about those
	 * and being thorough is better.
	 */
	perf_remove_from_context(child_event, !!child_event->parent);

	/*
	 * It can happen that the parent exits first, and has events
	 * that are still around due to the child reference. These
	 * events need to be zapped.
	 */
	if (child_event->parent) {
		sync_child_event(child_event, child);
		free_event(child_event);
	} else {
		child_event->state = PERF_EVENT_STATE_EXIT;
		perf_event_wakeup(child_event);
	}
}

static void perf_event_exit_task_context(struct task_struct *child, int ctxn)
{
	struct perf_event *child_event, *next;
	struct perf_event_context *child_ctx, *clone_ctx = NULL;
	unsigned long flags;

	if (likely(!child->perf_event_ctxp[ctxn])) {
		perf_event_task(child, NULL, 0);
		return;
	}

	local_irq_save(flags);
	/*
	 * We can't reschedule here because interrupts are disabled,
	 * and either child is current or it is a task that can't be
	 * scheduled, so we are now safe from rescheduling changing
	 * our context.
	 */
	child_ctx = rcu_dereference_raw(child->perf_event_ctxp[ctxn]);

	/*
	 * Take the context lock here so that if find_get_context is
	 * reading child->perf_event_ctxp, we wait until it has
	 * incremented the context's refcount before we do put_ctx below.
	 */
	raw_spin_lock(&child_ctx->lock);
	task_ctx_sched_out(child_ctx);
	child->perf_event_ctxp[ctxn] = NULL;

	/*
	 * If this context is a clone; unclone it so it can't get
	 * swapped to another process while we're removing all
	 * the events from it.
	 */
	clone_ctx = unclone_ctx(child_ctx);
	update_context_time(child_ctx);
	raw_spin_unlock_irqrestore(&child_ctx->lock, flags);

	if (clone_ctx)
		put_ctx(clone_ctx);

	/*
	 * Report the task dead after unscheduling the events so that we
	 * won't get any samples after PERF_RECORD_EXIT. We can however still
	 * get a few PERF_RECORD_READ events.
	 */
	perf_event_task(child, child_ctx, 0);

	/*
	 * We can recurse on the same lock type through:
	 *
	 *   __perf_event_exit_task()
	 *     sync_child_event()
	 *       put_event()
	 *         mutex_lock(&ctx->mutex)
	 *
	 * But since its the parent context it won't be the same instance.
	 */
	mutex_lock(&child_ctx->mutex);

	list_for_each_entry_safe(child_event, next, &child_ctx->event_list, event_entry)
		__perf_event_exit_task(child_event, child_ctx, child);

	mutex_unlock(&child_ctx->mutex);

	put_ctx(child_ctx);
}

/*
 * When a child task exits, feed back event values to parent events.
 */
void perf_event_exit_task(struct task_struct *child)
{
	struct perf_event *event, *tmp;
	int ctxn;

	mutex_lock(&child->perf_event_mutex);
	list_for_each_entry_safe(event, tmp, &child->perf_event_list,
				 owner_entry) {
		list_del_init(&event->owner_entry);

		/*
		 * Ensure the list deletion is visible before we clear
		 * the owner, closes a race against perf_release() where
		 * we need to serialize on the owner->perf_event_mutex.
		 */
		smp_wmb();
		event->owner = NULL;
	}
	mutex_unlock(&child->perf_event_mutex);

	for_each_task_context_nr(ctxn)
		perf_event_exit_task_context(child, ctxn);
}

static void perf_free_event(struct perf_event *event,
			    struct perf_event_context *ctx)
{
	struct perf_event *parent = event->parent;

	if (WARN_ON_ONCE(!parent))
		return;

	mutex_lock(&parent->child_mutex);
	list_del_init(&event->child_list);
	mutex_unlock(&parent->child_mutex);

	put_event(parent);

	perf_group_detach(event);
	list_del_event(event, ctx);
	free_event(event);
}

/*
 * free an unexposed, unused context as created by inheritance by
 * perf_event_init_task below, used by fork() in case of fail.
 */
void perf_event_free_task(struct task_struct *task)
{
	struct perf_event_context *ctx;
	struct perf_event *event, *tmp;
	int ctxn;

	for_each_task_context_nr(ctxn) {
		ctx = task->perf_event_ctxp[ctxn];
		if (!ctx)
			continue;

		mutex_lock(&ctx->mutex);
again:
		list_for_each_entry_safe(event, tmp, &ctx->pinned_groups,
				group_entry)
			perf_free_event(event, ctx);

		list_for_each_entry_safe(event, tmp, &ctx->flexible_groups,
				group_entry)
			perf_free_event(event, ctx);

		if (!list_empty(&ctx->pinned_groups) ||
				!list_empty(&ctx->flexible_groups))
			goto again;

		mutex_unlock(&ctx->mutex);

		put_ctx(ctx);
	}
}

void perf_event_delayed_put(struct task_struct *task)
{
	int ctxn;

	for_each_task_context_nr(ctxn)
		WARN_ON_ONCE(task->perf_event_ctxp[ctxn]);
}

/*
 * inherit a event from parent task to child task:
 */
static struct perf_event *
inherit_event(struct perf_event *parent_event,
	      struct task_struct *parent,
	      struct perf_event_context *parent_ctx,
	      struct task_struct *child,
	      struct perf_event *group_leader,
	      struct perf_event_context *child_ctx)
{
	enum perf_event_active_state parent_state = parent_event->state;
	struct perf_event *child_event;
	unsigned long flags;

	/*
	 * Instead of creating recursive hierarchies of events,
	 * we link inherited events back to the original parent,
	 * which has a filp for sure, which we use as the reference
	 * count:
	 */
	if (parent_event->parent)
		parent_event = parent_event->parent;

	child_event = perf_event_alloc(&parent_event->attr,
					   parent_event->cpu,
					   child,
					   group_leader, parent_event,
				           NULL, NULL);
	if (IS_ERR(child_event))
		return child_event;

	if (is_orphaned_event(parent_event) ||
	    !atomic_long_inc_not_zero(&parent_event->refcount)) {
		free_event(child_event);
		return NULL;
	}

	get_ctx(child_ctx);

	/*
	 * Make the child state follow the state of the parent event,
	 * not its attr.disabled bit.  We hold the parent's mutex,
	 * so we won't race with perf_event_{en, dis}able_family.
	 */
	if (parent_state >= PERF_EVENT_STATE_INACTIVE)
		child_event->state = PERF_EVENT_STATE_INACTIVE;
	else
		child_event->state = PERF_EVENT_STATE_OFF;

	if (parent_event->attr.freq) {
		u64 sample_period = parent_event->hw.sample_period;
		struct hw_perf_event *hwc = &child_event->hw;

		hwc->sample_period = sample_period;
		hwc->last_period   = sample_period;

		local64_set(&hwc->period_left, sample_period);
	}

	child_event->ctx = child_ctx;
	child_event->overflow_handler = parent_event->overflow_handler;
	child_event->overflow_handler_context
		= parent_event->overflow_handler_context;

	/*
	 * Precalculate sample_data sizes
	 */
	perf_event__header_size(child_event);
	perf_event__id_header_size(child_event);

	/*
	 * Link it up in the child's context:
	 */
	raw_spin_lock_irqsave(&child_ctx->lock, flags);
	add_event_to_ctx(child_event, child_ctx);
	raw_spin_unlock_irqrestore(&child_ctx->lock, flags);

	/*
	 * Link this into the parent event's child list
	 */
	WARN_ON_ONCE(parent_event->ctx->parent_ctx);
	mutex_lock(&parent_event->child_mutex);
	list_add_tail(&child_event->child_list, &parent_event->child_list);
	mutex_unlock(&parent_event->child_mutex);

	return child_event;
}

static int inherit_group(struct perf_event *parent_event,
	      struct task_struct *parent,
	      struct perf_event_context *parent_ctx,
	      struct task_struct *child,
	      struct perf_event_context *child_ctx)
{
	struct perf_event *leader;
	struct perf_event *sub;
	struct perf_event *child_ctr;

	leader = inherit_event(parent_event, parent, parent_ctx,
				 child, NULL, child_ctx);
	if (IS_ERR(leader))
		return PTR_ERR(leader);
	list_for_each_entry(sub, &parent_event->sibling_list, group_entry) {
		child_ctr = inherit_event(sub, parent, parent_ctx,
					    child, leader, child_ctx);
		if (IS_ERR(child_ctr))
			return PTR_ERR(child_ctr);
	}
	return 0;
}

static int
inherit_task_group(struct perf_event *event, struct task_struct *parent,
		   struct perf_event_context *parent_ctx,
		   struct task_struct *child, int ctxn,
		   int *inherited_all)
{
	int ret;
	struct perf_event_context *child_ctx;

	if (!event->attr.inherit) {
		*inherited_all = 0;
		return 0;
	}

	child_ctx = child->perf_event_ctxp[ctxn];
	if (!child_ctx) {
		/*
		 * This is executed from the parent task context, so
		 * inherit events that have been marked for cloning.
		 * First allocate and initialize a context for the
		 * child.
		 */

		child_ctx = alloc_perf_context(parent_ctx->pmu, child);
		if (!child_ctx)
			return -ENOMEM;

		child->perf_event_ctxp[ctxn] = child_ctx;
	}

	ret = inherit_group(event, parent, parent_ctx,
			    child, child_ctx);

	if (ret)
		*inherited_all = 0;

	return ret;
}

/*
 * Initialize the perf_event context in task_struct
 */
static int perf_event_init_context(struct task_struct *child, int ctxn)
{
	struct perf_event_context *child_ctx, *parent_ctx;
	struct perf_event_context *cloned_ctx;
	struct perf_event *event;
	struct task_struct *parent = current;
	int inherited_all = 1;
	unsigned long flags;
	int ret = 0;

	if (likely(!parent->perf_event_ctxp[ctxn]))
		return 0;

	/*
	 * If the parent's context is a clone, pin it so it won't get
	 * swapped under us.
	 */
	parent_ctx = perf_pin_task_context(parent, ctxn);
	if (!parent_ctx)
		return 0;

	/*
	 * No need to check if parent_ctx != NULL here; since we saw
	 * it non-NULL earlier, the only reason for it to become NULL
	 * is if we exit, and since we're currently in the middle of
	 * a fork we can't be exiting at the same time.
	 */

	/*
	 * Lock the parent list. No need to lock the child - not PID
	 * hashed yet and not running, so nobody can access it.
	 */
	mutex_lock(&parent_ctx->mutex);

	/*
	 * We dont have to disable NMIs - we are only looking at
	 * the list, not manipulating it:
	 */
	list_for_each_entry(event, &parent_ctx->pinned_groups, group_entry) {
		ret = inherit_task_group(event, parent, parent_ctx,
					 child, ctxn, &inherited_all);
		if (ret)
			goto out_unlock;
	}

	/*
	 * We can't hold ctx->lock when iterating the ->flexible_group list due
	 * to allocations, but we need to prevent rotation because
	 * rotate_ctx() will change the list from interrupt context.
	 */
	raw_spin_lock_irqsave(&parent_ctx->lock, flags);
	parent_ctx->rotate_disable = 1;
	raw_spin_unlock_irqrestore(&parent_ctx->lock, flags);

	list_for_each_entry(event, &parent_ctx->flexible_groups, group_entry) {
		ret = inherit_task_group(event, parent, parent_ctx,
					 child, ctxn, &inherited_all);
		if (ret)
			goto out_unlock;
	}

	raw_spin_lock_irqsave(&parent_ctx->lock, flags);
	parent_ctx->rotate_disable = 0;

	child_ctx = child->perf_event_ctxp[ctxn];

	if (child_ctx && inherited_all) {
		/*
		 * Mark the child context as a clone of the parent
		 * context, or of whatever the parent is a clone of.
		 *
		 * Note that if the parent is a clone, the holding of
		 * parent_ctx->lock avoids it from being uncloned.
		 */
		cloned_ctx = parent_ctx->parent_ctx;
		if (cloned_ctx) {
			child_ctx->parent_ctx = cloned_ctx;
			child_ctx->parent_gen = parent_ctx->parent_gen;
		} else {
			child_ctx->parent_ctx = parent_ctx;
			child_ctx->parent_gen = parent_ctx->generation;
		}
		get_ctx(child_ctx->parent_ctx);
	}

	raw_spin_unlock_irqrestore(&parent_ctx->lock, flags);
out_unlock:
	mutex_unlock(&parent_ctx->mutex);

	perf_unpin_context(parent_ctx);
	put_ctx(parent_ctx);

	return ret;
}

/*
 * Initialize the perf_event context in task_struct
 */
int perf_event_init_task(struct task_struct *child)
{
	int ctxn, ret;

	memset(child->perf_event_ctxp, 0, sizeof(child->perf_event_ctxp));
	mutex_init(&child->perf_event_mutex);
	INIT_LIST_HEAD(&child->perf_event_list);

	for_each_task_context_nr(ctxn) {
		ret = perf_event_init_context(child, ctxn);
		if (ret) {
			perf_event_free_task(child);
			return ret;
		}
	}

	return 0;
}

static void __init perf_event_init_all_cpus(void)
{
	struct swevent_htable *swhash;
	int cpu;

	for_each_possible_cpu(cpu) {
		swhash = &per_cpu(swevent_htable, cpu);
		mutex_init(&swhash->hlist_mutex);
		INIT_LIST_HEAD(&per_cpu(rotation_list, cpu));
	}
}

static void perf_event_init_cpu(int cpu)
{
	struct swevent_htable *swhash = &per_cpu(swevent_htable, cpu);

	mutex_lock(&swhash->hlist_mutex);
	if (swhash->hlist_refcount > 0) {
		struct swevent_hlist *hlist;

		hlist = kzalloc_node(sizeof(*hlist), GFP_KERNEL, cpu_to_node(cpu));
		WARN_ON(!hlist);
		rcu_assign_pointer(swhash->swevent_hlist, hlist);
	}
	mutex_unlock(&swhash->hlist_mutex);
}

#if defined CONFIG_HOTPLUG_CPU || defined CONFIG_KEXEC
static void perf_pmu_rotate_stop(struct pmu *pmu)
{
	struct perf_cpu_context *cpuctx = this_cpu_ptr(pmu->pmu_cpu_context);

	WARN_ON(!irqs_disabled());

	list_del_init(&cpuctx->rotation_list);
}

static void __perf_event_exit_context(void *__info)
{
	struct remove_event re = { .detach_group = true };
	struct perf_event_context *ctx = __info;

	perf_pmu_rotate_stop(ctx->pmu);

	rcu_read_lock();
	list_for_each_entry_rcu(re.event, &ctx->event_list, event_entry)
		__perf_remove_from_context(&re);
	rcu_read_unlock();
}

static void __perf_event_stop_swclock(void *__info)
{
	struct perf_event_context *ctx = __info;
	struct perf_event *event, *tmp;

	list_for_each_entry_safe(event, tmp, &ctx->event_list, event_entry) {
		if (event->attr.config == PERF_COUNT_SW_CPU_CLOCK &&
		    event->attr.type == PERF_TYPE_SOFTWARE)
			cpu_clock_event_stop(event, 0);
	}
}

static void perf_event_exit_cpu_context(int cpu)
{
	struct perf_event_context *ctx;
	struct pmu *pmu;
	int idx;

	idx = srcu_read_lock(&pmus_srcu);
	list_for_each_entry_rcu(pmu, &pmus, entry) {
		ctx = &per_cpu_ptr(pmu->pmu_cpu_context, cpu)->ctx;
		mutex_lock(&ctx->mutex);
		/*
		 * If keeping events across hotplugging is supported, do not
		 * remove the event list, but keep it alive across CPU hotplug.
		 * The context is exited via an fd close path when userspace
		 * is done and the target CPU is online. If software clock
		 * event is active, then stop hrtimer associated with it.
		 * Start the timer when the CPU comes back online.
		 */
		if (!pmu->events_across_hotplug)
			smp_call_function_single(cpu, __perf_event_exit_context,
						 ctx, 1);
		else
			smp_call_function_single(cpu, __perf_event_stop_swclock,
						 ctx, 1);
		mutex_unlock(&ctx->mutex);
	}
	srcu_read_unlock(&pmus_srcu, idx);
}

static void perf_event_start_swclock(int cpu)
{
<<<<<<< HEAD
	struct perf_event_context *ctx;
	struct pmu *pmu;
	int idx;
	struct perf_event *event, *tmp;

	idx = srcu_read_lock(&pmus_srcu);
	list_for_each_entry_rcu(pmu, &pmus, entry) {
		if (pmu->events_across_hotplug) {
			ctx = &per_cpu_ptr(pmu->pmu_cpu_context, cpu)->ctx;
			list_for_each_entry_safe(event, tmp, &ctx->event_list,
						 event_entry) {
				if (event->attr.config ==
				    PERF_COUNT_SW_CPU_CLOCK &&
				    event->attr.type == PERF_TYPE_SOFTWARE)
					cpu_clock_event_start(event, 0);
			}
		}
	}
	srcu_read_unlock(&pmus_srcu, idx);
}

static void perf_event_exit_cpu(int cpu)
{
=======
>>>>>>> ba420f35
	perf_event_exit_cpu_context(cpu);
}

#else
static inline void perf_event_exit_cpu(int cpu) { }
static inline void perf_event_start_swclock(int cpu) { }
#endif

static int
perf_reboot(struct notifier_block *notifier, unsigned long val, void *v)
{
	int cpu;

	for_each_online_cpu(cpu)
		perf_event_exit_cpu(cpu);

	return NOTIFY_OK;
}

/*
 * Run the perf reboot notifier at the very last possible moment so that
 * the generic watchdog code runs as long as possible.
 */
static struct notifier_block perf_reboot_notifier = {
	.notifier_call = perf_reboot,
	.priority = INT_MIN,
};

static int
perf_cpu_notify(struct notifier_block *self, unsigned long action, void *hcpu)
{
	unsigned int cpu = (long)hcpu;

	switch (action & ~CPU_TASKS_FROZEN) {

	case CPU_UP_PREPARE:
	case CPU_DOWN_FAILED:
		perf_event_init_cpu(cpu);
		break;

	case CPU_UP_CANCELED:
	case CPU_DOWN_PREPARE:
		perf_event_exit_cpu(cpu);
		break;

	case CPU_STARTING:
		perf_event_start_swclock(cpu);
		break;

	default:
		break;
	}

	return NOTIFY_OK;
}

static int event_idle_notif(struct notifier_block *nb, unsigned long action,
							void *data)
{
	switch (action) {
	case IDLE_START:
		per_cpu(is_idle, smp_processor_id()) = true;
		break;
	case IDLE_END:
		per_cpu(is_idle, smp_processor_id()) = false;
		break;
	}

	return NOTIFY_OK;
}

static struct notifier_block perf_event_idle_nb = {
	.notifier_call = event_idle_notif,
};

void __init perf_event_init(void)
{
	int ret;

	idr_init(&pmu_idr);

	perf_event_init_all_cpus();
	init_srcu_struct(&pmus_srcu);
	perf_pmu_register(&perf_swevent, "software", PERF_TYPE_SOFTWARE);
	perf_pmu_register(&perf_cpu_clock, NULL, -1);
	perf_pmu_register(&perf_task_clock, NULL, -1);
	perf_tp_register();
	perf_cpu_notifier(perf_cpu_notify);
	idle_notifier_register(&perf_event_idle_nb);
	register_reboot_notifier(&perf_reboot_notifier);

	ret = init_hw_breakpoint();
	WARN(ret, "hw_breakpoint initialization failed with: %d", ret);

	/* do not patch jump label more than once per second */
	jump_label_rate_limit(&perf_sched_events, HZ);

	/*
	 * Build time assertion that we keep the data_head at the intended
	 * location.  IOW, validation we got the __reserved[] size right.
	 */
	BUILD_BUG_ON((offsetof(struct perf_event_mmap_page, data_head))
		     != 1024);
}

static int __init perf_event_sysfs_init(void)
{
	struct pmu *pmu;
	int ret;

	mutex_lock(&pmus_lock);

	ret = bus_register(&pmu_bus);
	if (ret)
		goto unlock;

	list_for_each_entry(pmu, &pmus, entry) {
		if (!pmu->name || pmu->type < 0)
			continue;

		ret = pmu_dev_alloc(pmu);
		WARN(ret, "Failed to register pmu: %s, reason %d\n", pmu->name, ret);
	}
	pmu_bus_running = 1;
	ret = 0;

unlock:
	mutex_unlock(&pmus_lock);

	return ret;
}
device_initcall(perf_event_sysfs_init);

#ifdef CONFIG_CGROUP_PERF
static struct cgroup_subsys_state *
perf_cgroup_css_alloc(struct cgroup_subsys_state *parent_css)
{
	struct perf_cgroup *jc;

	jc = kzalloc(sizeof(*jc), GFP_KERNEL);
	if (!jc)
		return ERR_PTR(-ENOMEM);

	jc->info = alloc_percpu(struct perf_cgroup_info);
	if (!jc->info) {
		kfree(jc);
		return ERR_PTR(-ENOMEM);
	}

	return &jc->css;
}

static void perf_cgroup_css_free(struct cgroup_subsys_state *css)
{
	struct perf_cgroup *jc = container_of(css, struct perf_cgroup, css);

	free_percpu(jc->info);
	kfree(jc);
}

static int __perf_cgroup_move(void *info)
{
	struct task_struct *task = info;
	perf_cgroup_switch(task, PERF_CGROUP_SWOUT | PERF_CGROUP_SWIN);
	return 0;
}

static void perf_cgroup_attach(struct cgroup_subsys_state *css,
			       struct cgroup_taskset *tset)
{
	struct task_struct *task;

	cgroup_taskset_for_each(task, tset)
		task_function_call(task, __perf_cgroup_move, task);
}

static void perf_cgroup_exit(struct cgroup_subsys_state *css,
			     struct cgroup_subsys_state *old_css,
			     struct task_struct *task)
{
	/*
	 * cgroup_exit() is called in the copy_process() failure path.
	 * Ignore this case since the task hasn't ran yet, this avoids
	 * trying to poke a half freed task state from generic code.
	 */
	if (!(task->flags & PF_EXITING))
		return;

	task_function_call(task, __perf_cgroup_move, task);
}

struct cgroup_subsys perf_event_cgrp_subsys = {
	.css_alloc	= perf_cgroup_css_alloc,
	.css_free	= perf_cgroup_css_free,
	.exit		= perf_cgroup_exit,
	.attach		= perf_cgroup_attach,
};
#endif /* CONFIG_CGROUP_PERF */<|MERGE_RESOLUTION|>--- conflicted
+++ resolved
@@ -7444,40 +7444,6 @@
 	mutex_lock_nested(b, SINGLE_DEPTH_NESTING);
 }
 
-<<<<<<< HEAD
-=======
-/*
- * Variation on perf_event_ctx_lock_nested(), except we take two context
- * mutexes.
- */
-static struct perf_event_context *
-__perf_event_ctx_lock_double(struct perf_event *group_leader,
-			     struct perf_event_context *ctx)
-{
-	struct perf_event_context *gctx;
-
-again:
-	rcu_read_lock();
-	gctx = ACCESS_ONCE(group_leader->ctx);
-	if (!atomic_inc_not_zero(&gctx->refcount)) {
-		rcu_read_unlock();
-		goto again;
-	}
-	rcu_read_unlock();
-
-	mutex_lock_double(&gctx->mutex, &ctx->mutex);
-
-	if (group_leader->ctx != gctx) {
-		mutex_unlock(&ctx->mutex);
-		mutex_unlock(&gctx->mutex);
-		put_ctx(gctx);
-		goto again;
-	}
-
-	return gctx;
-}
-
->>>>>>> ba420f35
 /**
  * sys_perf_event_open - open a performance event, associate it to a task/cpu
  *
@@ -7707,7 +7673,6 @@
 	}
 
 	if (move_group) {
-<<<<<<< HEAD
 		gctx = group_leader->ctx;
 
 		/*
@@ -7716,33 +7681,6 @@
 		 */
 		mutex_lock_double(&gctx->mutex, &ctx->mutex);
 
-=======
-		gctx = __perf_event_ctx_lock_double(group_leader, ctx);
-
-		/*
-		 * Check if we raced against another sys_perf_event_open() call
-		 * moving the software group underneath us.
-		 */
-		if (!(group_leader->group_flags & PERF_GROUP_SOFTWARE)) {
-			/*
-			 * If someone moved the group out from under us, check
-			 * if this new event wound up on the same ctx, if so
-			 * its the regular !move_group case, otherwise fail.
-			 */
-			if (gctx != ctx) {
-				err = -EINVAL;
-				goto err_locked;
-			} else {
-				perf_event_ctx_unlock(group_leader, gctx);
-				move_group = 0;
-			}
-		}
-
-		/*
-		 * See perf_event_ctx_lock() for comments on the details
-		 * of swizzling perf_event::ctx.
-		 */
->>>>>>> ba420f35
 		perf_remove_from_context(group_leader, false);
 
 		/*
@@ -7783,11 +7721,7 @@
 	perf_unpin_context(ctx);
 
 	if (move_group) {
-<<<<<<< HEAD
 		mutex_unlock(&gctx->mutex);
-=======
-		perf_event_ctx_unlock(group_leader, gctx);
->>>>>>> ba420f35
 		put_ctx(gctx);
 	}
 	mutex_unlock(&ctx->mutex);
@@ -7818,11 +7752,6 @@
 	fd_install(event_fd, event_file);
 	return event_fd;
 
-err_locked:
-	if (move_group)
-		perf_event_ctx_unlock(group_leader, gctx);
-	mutex_unlock(&ctx->mutex);
-	fput(event_file);
 err_context:
 	perf_unpin_context(ctx);
 	put_ctx(ctx);
@@ -8529,7 +8458,6 @@
 
 static void perf_event_start_swclock(int cpu)
 {
-<<<<<<< HEAD
 	struct perf_event_context *ctx;
 	struct pmu *pmu;
 	int idx;
@@ -8553,8 +8481,6 @@
 
 static void perf_event_exit_cpu(int cpu)
 {
-=======
->>>>>>> ba420f35
 	perf_event_exit_cpu_context(cpu);
 }
 
