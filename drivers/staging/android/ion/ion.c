/*

 * drivers/staging/android/ion/ion.c
 *
 * Copyright (C) 2011 Google, Inc.
 * Copyright (c) 2011-2017, The Linux Foundation. All rights reserved.
 *
 * This software is licensed under the terms of the GNU General Public
 * License version 2, as published by the Free Software Foundation, and
 * may be copied, distributed, and modified under those terms.
 *
 * This program is distributed in the hope that it will be useful,
 * but WITHOUT ANY WARRANTY; without even the implied warranty of
 * MERCHANTABILITY or FITNESS FOR A PARTICULAR PURPOSE.  See the
 * GNU General Public License for more details.
 *
 */

#include <linux/atomic.h>


#include <linux/device.h>

#include <linux/err.h>
#include <linux/file.h>
#include <linux/freezer.h>
#include <linux/fs.h>
#include <linux/anon_inodes.h>
#include <linux/kthread.h>
#include <linux/list.h>
#include <linux/list_sort.h>
#include <linux/memblock.h>
#include <linux/miscdevice.h>
#include <linux/export.h>
#include <linux/mm.h>
#include <linux/mm_types.h>
#include <linux/rbtree.h>
#include <linux/slab.h>
#include <linux/seq_file.h>
#include <linux/uaccess.h>
#include <linux/vmalloc.h>
#include <linux/debugfs.h>
#include <linux/dma-buf.h>
#include <linux/idr.h>
#include <linux/msm_ion.h>
#include <linux/msm_dma_iommu_mapping.h>
#include <trace/events/kmem.h>


#include "ion.h"
#include "ion_priv.h"
#include "compat_ion.h"

static struct ion_device *ion_dev;

bool ion_buffer_fault_user_mappings(struct ion_buffer *buffer)
{
	return (buffer->flags & ION_FLAG_CACHED) &&
		!(buffer->flags & ION_FLAG_CACHED_NEEDS_SYNC);
}

bool ion_buffer_cached(struct ion_buffer *buffer)
{
	return !!(buffer->flags & ION_FLAG_CACHED);
}

static inline struct page *ion_buffer_page(struct page *page)
{
	return (struct page *)((unsigned long)page & ~(1UL));
}

static inline bool ion_buffer_page_is_dirty(struct page *page)
{
	return !!((unsigned long)page & 1UL);
}

static inline void ion_buffer_page_dirty(struct page **page)
{
	*page = (struct page *)((unsigned long)(*page) | 1UL);
}

static inline void ion_buffer_page_clean(struct page **page)
{
	*page = (struct page *)((unsigned long)(*page) & ~(1UL));
}

/* this function should only be called while dev->lock is held */
static void ion_buffer_add(struct ion_device *dev,
			   struct ion_buffer *buffer)
{
	struct rb_node **p = &dev->buffers.rb_node;
	struct rb_node *parent = NULL;
	struct ion_buffer *entry;

	while (*p) {
		parent = *p;
		entry = rb_entry(parent, struct ion_buffer, node);

		if (buffer < entry) {
			p = &(*p)->rb_left;
		} else if (buffer > entry) {
			p = &(*p)->rb_right;
		} else {
			pr_err("%s: buffer already found.", __func__);
			BUG();
		}
	}

	rb_link_node(&buffer->node, parent, p);
	rb_insert_color(&buffer->node, &dev->buffers);
}

/* this function should only be called while dev->lock is held */
static struct ion_buffer *ion_buffer_create(struct ion_heap *heap,
				     struct ion_device *dev,
				     unsigned long len,
				     unsigned long align,
				     unsigned long flags)
{
	struct ion_buffer *buffer;
	struct sg_table *table;
	struct scatterlist *sg;
	int i, ret;

	buffer = kzalloc(sizeof(struct ion_buffer), GFP_KERNEL);
	if (!buffer)
		return ERR_PTR(-ENOMEM);

	buffer->heap = heap;
	buffer->flags = flags;
	kref_init(&buffer->ref);

	ret = heap->ops->allocate(heap, buffer, len, align, flags);

	if (ret) {
		if (!(heap->flags & ION_HEAP_FLAG_DEFER_FREE))
			goto err2;

		ion_heap_freelist_drain(heap, 0);
		ret = heap->ops->allocate(heap, buffer, len, align,
					  flags);
		if (ret)
			goto err2;
	}

	buffer->dev = dev;
	buffer->size = len;
	buffer->flags = flags;
	INIT_LIST_HEAD(&buffer->vmas);

	table = heap->ops->map_dma(heap, buffer);
	if (WARN_ONCE(table == NULL,
			"heap->ops->map_dma should return ERR_PTR on error"))
		table = ERR_PTR(-EINVAL);
	if (IS_ERR(table)) {
		ret = -EINVAL;
		goto err1;
	}

	buffer->sg_table = table;
	if (ion_buffer_fault_user_mappings(buffer)) {
		int num_pages = PAGE_ALIGN(buffer->size) / PAGE_SIZE;
		struct scatterlist *sg;
		int i, j, k = 0;

		buffer->pages = vmalloc(array_size(num_pages, sizeof(struct page *)));
		if (!buffer->pages) {
			ret = -ENOMEM;
			goto err;
		}

		for_each_sg(table->sgl, sg, table->nents, i) {
			struct page *page = sg_page(sg);

			for (j = 0; j < sg->length / PAGE_SIZE; j++)
				buffer->pages[k++] = page++;
		}
	}

	mutex_init(&buffer->lock);
	/* this will set up dma addresses for the sglist -- it is not
	   technically correct as per the dma api -- a specific
	   device isn't really taking ownership here.  However, in practice on
	   our systems the only dma_address space is physical addresses.
	   Additionally, we can't afford the overhead of invalidating every
	   allocation via dma_map_sg. The implicit contract here is that
	   memory coming from the heaps is ready for dma, ie if it has a
	   cached mapping that mapping has been invalidated */
	for_each_sg(buffer->sg_table->sgl, sg, buffer->sg_table->nents, i) {
		if (sg_dma_address(sg) == 0)
			sg_dma_address(sg) = sg_phys(sg);
	}
	mutex_lock(&dev->buffer_lock);
	ion_buffer_add(dev, buffer);
	mutex_unlock(&dev->buffer_lock);
	atomic_long_add(len, &heap->total_allocated);
	return buffer;

err:
	heap->ops->unmap_dma(heap, buffer);
err1:
	heap->ops->free(buffer);
err2:
	kfree(buffer);
	return ERR_PTR(ret);
}

void ion_buffer_destroy(struct ion_buffer *buffer)
{
	if (WARN_ON(buffer->kmap_cnt > 0))
		buffer->heap->ops->unmap_kernel(buffer->heap, buffer);
	buffer->heap->ops->unmap_dma(buffer->heap, buffer);

	atomic_long_sub(buffer->size, &buffer->heap->total_allocated);
	buffer->heap->ops->free(buffer);
	if (buffer->pages)
		vfree(buffer->pages);
	kfree(buffer);
}

static void _ion_buffer_destroy(struct kref *kref)
{
	struct ion_buffer *buffer = container_of(kref, struct ion_buffer, ref);
	struct ion_heap *heap = buffer->heap;
	struct ion_device *dev = buffer->dev;

	msm_dma_buf_freed(buffer);

	mutex_lock(&dev->buffer_lock);
	rb_erase(&buffer->node, &dev->buffers);
	mutex_unlock(&dev->buffer_lock);

	if (heap->flags & ION_HEAP_FLAG_DEFER_FREE)
		ion_heap_freelist_add(heap, buffer);
	else
		ion_buffer_destroy(buffer);
}

static void ion_buffer_get(struct ion_buffer *buffer)
{
	kref_get(&buffer->ref);
}

static int ion_buffer_put(struct ion_buffer *buffer)
{
	return kref_put(&buffer->ref, _ion_buffer_destroy);
}

static void ion_buffer_add_to_handle(struct ion_buffer *buffer)
{
	mutex_lock(&buffer->lock);
	if (buffer->handle_count == 0)
		atomic_long_add(buffer->size, &buffer->heap->total_handles);

	buffer->handle_count++;
	mutex_unlock(&buffer->lock);
}

static void ion_buffer_remove_from_handle(struct ion_buffer *buffer)
{
	/*
	 * when a buffer is removed from a handle, if it is not in
	 * any other handles, copy the taskcomm and the pid of the
	 * process it's being removed from into the buffer.  At this
	 * point there will be no way to track what processes this buffer is
	 * being used by, it only exists as a dma_buf file descriptor.
	 * The taskcomm and pid can provide a debug hint as to where this fd
	 * is in the system
	 */
	mutex_lock(&buffer->lock);
	buffer->handle_count--;
	BUG_ON(buffer->handle_count < 0);
	if (!buffer->handle_count) {
		struct task_struct *task;

		task = current->group_leader;
		get_task_comm(buffer->task_comm, task);
		buffer->pid = task_pid_nr(task);
		atomic_long_sub(buffer->size, &buffer->heap->total_handles);
	}
	mutex_unlock(&buffer->lock);
}

static struct ion_handle *ion_handle_create(struct ion_client *client,
				     struct ion_buffer *buffer)
{
	struct ion_handle *handle;

	handle = kzalloc(sizeof(struct ion_handle), GFP_KERNEL);
	if (!handle)
		return ERR_PTR(-ENOMEM);
	kref_init(&handle->ref);
	RB_CLEAR_NODE(&handle->node);
	handle->client = client;
	ion_buffer_get(buffer);
	ion_buffer_add_to_handle(buffer);
	handle->buffer = buffer;

	return handle;
}

static void ion_handle_kmap_put(struct ion_handle *);

static void ion_handle_destroy(struct kref *kref)
{
	struct ion_handle *handle = container_of(kref, struct ion_handle, ref);
	struct ion_client *client = handle->client;
	struct ion_buffer *buffer = handle->buffer;

	mutex_lock(&buffer->lock);
	while (handle->kmap_cnt)
		ion_handle_kmap_put(handle);
	mutex_unlock(&buffer->lock);

	idr_remove(&client->idr, handle->id);
	if (!RB_EMPTY_NODE(&handle->node))
		rb_erase(&handle->node, &client->handles);

	ion_buffer_remove_from_handle(buffer);
	ion_buffer_put(buffer);

	kfree(handle);
}

struct ion_buffer *ion_handle_buffer(struct ion_handle *handle)
{
	return handle->buffer;
}

static void ion_handle_get(struct ion_handle *handle)
{
	kref_get(&handle->ref);
}

/* Must hold the client lock */
<<<<<<< HEAD
static struct ion_handle *ion_handle_get_check_overflow(
=======

static struct ion_handle* ion_handle_get_check_overflow(
>>>>>>> 4f24e25b
					struct ion_handle *handle)
{
	if (atomic_read(&handle->ref.refcount) + 1 == 0)
		return ERR_PTR(-EOVERFLOW);
	ion_handle_get(handle);
	return handle;
}

static int ion_handle_put_nolock(struct ion_handle *handle)
{
	int ret;

	ret = kref_put(&handle->ref, ion_handle_destroy);

	return ret;
}

int ion_handle_put(struct ion_handle *handle)
{
	struct ion_client *client = handle->client;
	int ret;

	mutex_lock(&client->lock);
	ret = ion_handle_put_nolock(handle);
	mutex_unlock(&client->lock);

	return ret;
}

/* Must hold the client lock */
static void user_ion_handle_get(struct ion_handle *handle)
{
	if (handle->user_ref_count++ == 0)
		kref_get(&handle->ref);
}

/* Must hold the client lock */
static struct ion_handle *user_ion_handle_get_check_overflow(
	struct ion_handle *handle)
{
	if (handle->user_ref_count + 1 == 0)
		return ERR_PTR(-EOVERFLOW);
	user_ion_handle_get(handle);
	return handle;
}

/* passes a kref to the user ref count.
 * We know we're holding a kref to the object before and
 * after this call, so no need to reverify handle. */
static struct ion_handle *pass_to_user(struct ion_handle *handle)
{
	struct ion_client *client = handle->client;
	struct ion_handle *ret;

	mutex_lock(&client->lock);
	ret = user_ion_handle_get_check_overflow(handle);
	ion_handle_put_nolock(handle);
	mutex_unlock(&client->lock);
	return ret;
}

/* Must hold the client lock */
static int user_ion_handle_put_nolock(struct ion_handle *handle)
{
	int ret = 0;

	if (--handle->user_ref_count == 0)
		ret = ion_handle_put_nolock(handle);

	return ret;
}

static struct ion_handle *ion_handle_lookup(struct ion_client *client,
					    struct ion_buffer *buffer)
{
	struct rb_node *n = client->handles.rb_node;

	while (n) {
		struct ion_handle *entry = rb_entry(n, struct ion_handle, node);

		if (buffer < entry->buffer)
			n = n->rb_left;
		else if (buffer > entry->buffer)
			n = n->rb_right;
		else
			return entry;
	}
	return ERR_PTR(-EINVAL);
}

struct ion_handle *ion_handle_get_by_id_nolock(struct ion_client *client,
					       int id)
{
	struct ion_handle *handle;

	handle = idr_find(&client->idr, id);
	if (handle)
		return ion_handle_get_check_overflow(handle);

	return ERR_PTR(-EINVAL);
}

static bool ion_handle_validate(struct ion_client *client,
				struct ion_handle *handle)
{
	WARN_ON(!mutex_is_locked(&client->lock));
	return idr_find(&client->idr, handle->id) == handle;
}

static int ion_handle_add(struct ion_client *client, struct ion_handle *handle)
{
	int id;
	struct rb_node **p = &client->handles.rb_node;
	struct rb_node *parent = NULL;
	struct ion_handle *entry;

	id = idr_alloc(&client->idr, handle, 1, 0, GFP_KERNEL);
	if (id < 0)
		return id;

	handle->id = id;

	while (*p) {
		parent = *p;
		entry = rb_entry(parent, struct ion_handle, node);

		if (handle->buffer < entry->buffer)
			p = &(*p)->rb_left;
		else if (handle->buffer > entry->buffer)
			p = &(*p)->rb_right;
		else
			WARN(1, "%s: buffer already found.", __func__);
	}

	rb_link_node(&handle->node, parent, p);
	rb_insert_color(&handle->node, &client->handles);

	return 0;
}

static struct ion_handle *__ion_alloc(struct ion_client *client, size_t len,
			     size_t align, unsigned int heap_id_mask,
			     unsigned int flags, bool grab_handle)
{
	struct ion_handle *handle;
	struct ion_device *dev = client->dev;
	struct ion_buffer *buffer = NULL;
	struct ion_heap *heap;
	int ret;
	const unsigned int MAX_DBG_STR_LEN = 64;
	char dbg_str[MAX_DBG_STR_LEN];
	unsigned int dbg_str_idx = 0;

	dbg_str[0] = '\0';

	/*
	 * For now, we don't want to fault in pages individually since
	 * clients are already doing manual cache maintenance. In
	 * other words, the implicit caching infrastructure is in
	 * place (in code) but should not be used.
	 */
	flags |= ION_FLAG_CACHED_NEEDS_SYNC;

	pr_debug("%s: len %zu align %zu heap_id_mask %u flags %x\n", __func__,
		 len, align, heap_id_mask, flags);
	/*
	 * traverse the list of heaps available in this system in priority
	 * order.  If the heap type is supported by the client, and matches the
	 * request of the caller allocate from it.  Repeat until allocate has
	 * succeeded or all heaps have been tried
	 */
	len = PAGE_ALIGN(len);

	if (!len)
		return ERR_PTR(-EINVAL);

	down_read(&dev->lock);
	plist_for_each_entry(heap, &dev->heaps, node) {
		/* if the caller didn't specify this heap id */
		if (!((1 << heap->id) & heap_id_mask))
			continue;
		trace_ion_alloc_buffer_start(client->name, heap->name, len,
					     heap_id_mask, flags);
		buffer = ion_buffer_create(heap, dev, len, align, flags);
		trace_ion_alloc_buffer_end(client->name, heap->name, len,
					   heap_id_mask, flags);
		if (!IS_ERR(buffer))
			break;

		trace_ion_alloc_buffer_fallback(client->name, heap->name, len,
					    heap_id_mask, flags,
					    PTR_ERR(buffer));
		if (dbg_str_idx < MAX_DBG_STR_LEN) {
			unsigned int len_left = MAX_DBG_STR_LEN-dbg_str_idx-1;
			int ret_value = snprintf(&dbg_str[dbg_str_idx],
						len_left, "%s ", heap->name);
			if (ret_value >= len_left) {
				/* overflow */
				dbg_str[MAX_DBG_STR_LEN-1] = '\0';
				dbg_str_idx = MAX_DBG_STR_LEN;
			} else if (ret_value >= 0) {
				dbg_str_idx += ret_value;
			} else {
				/* error */
				dbg_str[MAX_DBG_STR_LEN-1] = '\0';
			}
		}
	}
	up_read(&dev->lock);

	if (buffer == NULL) {
		trace_ion_alloc_buffer_fail(client->name, dbg_str, len,
					    heap_id_mask, flags, -ENODEV);
		return ERR_PTR(-ENODEV);
	}

	if (IS_ERR(buffer)) {
		trace_ion_alloc_buffer_fail(client->name, dbg_str, len,
					    heap_id_mask, flags,
					    PTR_ERR(buffer));
		pr_debug("ION is unable to allocate 0x%zx bytes (alignment: 0x%zx) from heap(s) %sfor client %s\n",
			len, align, dbg_str, client->name);
		return ERR_CAST(buffer);
	}

	handle = ion_handle_create(client, buffer);

	/*
	 * ion_buffer_create will create a buffer with a ref_cnt of 1,
	 * and ion_handle_create will take a second reference, drop one here
	 */
	ion_buffer_put(buffer);

	if (IS_ERR(handle))
		return handle;

	mutex_lock(&client->lock);
	if (grab_handle)
		ion_handle_get(handle);
	ret = ion_handle_add(client, handle);
	mutex_unlock(&client->lock);
	if (ret) {
		ion_handle_put(handle);
		handle = ERR_PTR(ret);
	}

	return handle;
}

struct ion_handle *ion_alloc(struct ion_client *client, size_t len,
			     size_t align, unsigned int heap_id_mask,
			     unsigned int flags)
{
	return __ion_alloc(client, len, align, heap_id_mask, flags, false);
}
EXPORT_SYMBOL(ion_alloc);

static void ion_free_nolock(struct ion_client *client, struct ion_handle *handle)
{
	bool valid_handle;

	BUG_ON(client != handle->client);

	valid_handle = ion_handle_validate(client, handle);
	if (!valid_handle) {
		WARN(1, "%s: invalid handle passed to free.\n", __func__);
		return;
	}
	ion_handle_put_nolock(handle);
}

static void user_ion_free_nolock(struct ion_client *client,
				 struct ion_handle *handle)
{
	bool valid_handle;

	BUG_ON(client != handle->client);

	valid_handle = ion_handle_validate(client, handle);
	if (!valid_handle) {
		WARN(1, "%s: invalid handle passed to free.\n", __func__);
		return;
	}
	if (handle->user_ref_count == 0) {
		WARN(1, "%s: User does not have access!\n", __func__);
		return;
	}
	user_ion_handle_put_nolock(handle);
}

void ion_free(struct ion_client *client, struct ion_handle *handle)
{
	BUG_ON(client != handle->client);

	mutex_lock(&client->lock);
	ion_free_nolock(client, handle);
	mutex_unlock(&client->lock);
}
EXPORT_SYMBOL(ion_free);

int ion_phys(struct ion_client *client, struct ion_handle *handle,
	     ion_phys_addr_t *addr, size_t *len)
{
	struct ion_buffer *buffer;
	int ret;

	mutex_lock(&client->lock);
	if (!ion_handle_validate(client, handle)) {
		mutex_unlock(&client->lock);
		return -EINVAL;
	}

	buffer = handle->buffer;

	if (!buffer->heap->ops->phys) {
		pr_err("%s: ion_phys is not implemented by this heap (name=%s, type=%d).\n",
			__func__, buffer->heap->name, buffer->heap->type);
		mutex_unlock(&client->lock);
		return -ENODEV;
	}
	mutex_unlock(&client->lock);
	ret = buffer->heap->ops->phys(buffer->heap, buffer, addr, len);
	return ret;
}
EXPORT_SYMBOL(ion_phys);

static void *ion_buffer_kmap_get(struct ion_buffer *buffer)
{
	void *vaddr;

	if (buffer->kmap_cnt) {
		buffer->kmap_cnt++;
		return buffer->vaddr;
	}
	vaddr = buffer->heap->ops->map_kernel(buffer->heap, buffer);
	if (WARN_ONCE(vaddr == NULL,
			"heap->ops->map_kernel should return ERR_PTR on error"))
		return ERR_PTR(-EINVAL);
	if (IS_ERR(vaddr))
		return vaddr;
	buffer->vaddr = vaddr;
	buffer->kmap_cnt++;
	return vaddr;
}

static void *ion_handle_kmap_get(struct ion_handle *handle)
{
	struct ion_buffer *buffer = handle->buffer;
	void *vaddr;

	if (handle->kmap_cnt) {
		handle->kmap_cnt++;
		return buffer->vaddr;
	}
	vaddr = ion_buffer_kmap_get(buffer);
	if (IS_ERR(vaddr))
		return vaddr;
	handle->kmap_cnt++;
	return vaddr;
}

static void ion_buffer_kmap_put(struct ion_buffer *buffer)
{
	buffer->kmap_cnt--;
	if (!buffer->kmap_cnt) {
		buffer->heap->ops->unmap_kernel(buffer->heap, buffer);
		buffer->vaddr = NULL;
	}
}

static void ion_handle_kmap_put(struct ion_handle *handle)
{
	struct ion_buffer *buffer = handle->buffer;

	if (!handle->kmap_cnt) {
		WARN(1, "%s: Double unmap detected! bailing...\n", __func__);
		return;
	}
	handle->kmap_cnt--;
	if (!handle->kmap_cnt)
		ion_buffer_kmap_put(buffer);
}

void *ion_map_kernel(struct ion_client *client, struct ion_handle *handle)
{
	struct ion_buffer *buffer;
	void *vaddr;

	mutex_lock(&client->lock);
	if (!ion_handle_validate(client, handle)) {
		pr_err("%s: invalid handle passed to map_kernel.\n",
		       __func__);
		mutex_unlock(&client->lock);
		return ERR_PTR(-EINVAL);
	}

	buffer = handle->buffer;

	if (!handle->buffer->heap->ops->map_kernel) {
		pr_err("%s: map_kernel is not implemented by this heap.\n",
		       __func__);
		mutex_unlock(&client->lock);
		return ERR_PTR(-ENODEV);
	}

	mutex_lock(&buffer->lock);
	vaddr = ion_handle_kmap_get(handle);
	mutex_unlock(&buffer->lock);
	mutex_unlock(&client->lock);
	return vaddr;
}
EXPORT_SYMBOL(ion_map_kernel);

void ion_unmap_kernel(struct ion_client *client, struct ion_handle *handle)
{
	struct ion_buffer *buffer;

	mutex_lock(&client->lock);
	buffer = handle->buffer;
	mutex_lock(&buffer->lock);
	ion_handle_kmap_put(handle);
	mutex_unlock(&buffer->lock);
	mutex_unlock(&client->lock);
}
EXPORT_SYMBOL(ion_unmap_kernel);

static int ion_debug_client_show(struct seq_file *s, void *unused)
{
	struct ion_client *client = s->private;
	struct rb_node *n, *cnode;
	bool found = false;

	down_write(&ion_dev->lock);

	if (!client || (client->dev != ion_dev)) {
		up_write(&ion_dev->lock);
		return -EINVAL;
	}

	cnode = rb_first(&ion_dev->clients);
	for ( ; cnode; cnode = rb_next(cnode)) {
		struct ion_client *c = rb_entry(cnode,
				struct ion_client, node);
		if (client == c) {
			found = true;
			break;
		}
	}

	if (!found) {
		up_write(&ion_dev->lock);
		return -EINVAL;
	}

	seq_printf(s, "%16.16s: %16.16s : %16.16s : %12.12s\n",
			"heap_name", "size_in_bytes", "handle refcount",
			"buffer");

	mutex_lock(&client->lock);
	for (n = rb_first(&client->handles); n; n = rb_next(n)) {
		struct ion_handle *handle = rb_entry(n, struct ion_handle,
						     node);

		seq_printf(s, "%16.16s: %16zx : %16d : %12pK",
				handle->buffer->heap->name,
				handle->buffer->size,
				atomic_read(&handle->ref.refcount),
				handle->buffer);

		seq_printf(s, "\n");
	}
	mutex_unlock(&client->lock);
	up_write(&ion_dev->lock);
	return 0;
}

static int ion_debug_client_open(struct inode *inode, struct file *file)
{
	return single_open(file, ion_debug_client_show, inode->i_private);
}

static const struct file_operations debug_client_fops = {
	.open = ion_debug_client_open,
	.read = seq_read,
	.llseek = seq_lseek,
	.release = single_release,
};

static int ion_get_client_serial(const struct rb_root *root,
					const unsigned char *name)
{
	int serial = -1;
	struct rb_node *node;

	for (node = rb_first(root); node; node = rb_next(node)) {
		struct ion_client *client = rb_entry(node, struct ion_client,
						node);

		if (strcmp(client->name, name))
			continue;
		serial = max(serial, client->display_serial);
	}
	return serial + 1;
}

struct ion_client *ion_client_create(struct ion_device *dev,
				     const char *name)
{
	struct ion_client *client;
	struct task_struct *task;
	struct rb_node **p;
	struct rb_node *parent = NULL;
	struct ion_client *entry;
	pid_t pid;

	if (!name) {
		pr_err("%s: Name cannot be null\n", __func__);
		return ERR_PTR(-EINVAL);
	}

	get_task_struct(current->group_leader);
	task_lock(current->group_leader);
	pid = task_pid_nr(current->group_leader);
	/* don't bother to store task struct for kernel threads,
	   they can't be killed anyway */
	if (current->group_leader->flags & PF_KTHREAD) {
		put_task_struct(current->group_leader);
		task = NULL;
	} else {
		task = current->group_leader;
	}
	task_unlock(current->group_leader);

	client = kzalloc(sizeof(struct ion_client), GFP_KERNEL);
	if (!client)
		goto err_put_task_struct;

	client->dev = dev;
	client->handles = RB_ROOT;
	idr_init(&client->idr);
	mutex_init(&client->lock);

	client->task = task;
	client->pid = pid;
	client->name = kstrdup(name, GFP_KERNEL);
	if (!client->name)
		goto err_free_client;

	down_write(&dev->lock);
	client->display_serial = ion_get_client_serial(&dev->clients, name);
	client->display_name = kasprintf(
		GFP_KERNEL, "%s-%d", name, client->display_serial);
	if (!client->display_name) {
		up_write(&dev->lock);
		goto err_free_client_name;
	}
	p = &dev->clients.rb_node;
	while (*p) {
		parent = *p;
		entry = rb_entry(parent, struct ion_client, node);

		if (client < entry)
			p = &(*p)->rb_left;
		else if (client > entry)
			p = &(*p)->rb_right;
	}
	rb_link_node(&client->node, parent, p);
	rb_insert_color(&client->node, &dev->clients);

	client->debug_root = debugfs_create_file(client->display_name, 0664,
						dev->clients_debug_root,
						client, &debug_client_fops);
	if (!client->debug_root) {
		char buf[256], *path;

		path = dentry_path(dev->clients_debug_root, buf, 256);
		pr_err("Failed to create client debugfs at %s/%s\n",
			path, client->display_name);
	}

	up_write(&dev->lock);

	return client;

err_free_client_name:
	kfree(client->name);
err_free_client:
	kfree(client);
err_put_task_struct:
	if (task)
		put_task_struct(current->group_leader);
	return ERR_PTR(-ENOMEM);
}
EXPORT_SYMBOL(ion_client_create);

void ion_client_destroy(struct ion_client *client)
{
	struct ion_device *dev = client->dev;
	struct rb_node *n;

	pr_debug("%s: %d\n", __func__, __LINE__);
	mutex_lock(&client->lock);
	while ((n = rb_first(&client->handles))) {
		struct ion_handle *handle = rb_entry(n, struct ion_handle,
						     node);
		ion_handle_destroy(&handle->ref);
	}

	idr_destroy(&client->idr);
	mutex_unlock(&client->lock);

	down_write(&dev->lock);
	if (client->task)
		put_task_struct(client->task);
	rb_erase(&client->node, &dev->clients);
	debugfs_remove_recursive(client->debug_root);

	up_write(&dev->lock);

	kfree(client->display_name);
	kfree(client->name);
	kfree(client);
}
EXPORT_SYMBOL(ion_client_destroy);

int ion_handle_get_flags(struct ion_client *client, struct ion_handle *handle,
			unsigned long *flags)
{
	struct ion_buffer *buffer;

	mutex_lock(&client->lock);
	if (!ion_handle_validate(client, handle)) {
		pr_err("%s: invalid handle passed to %s.\n",
		       __func__, __func__);
		mutex_unlock(&client->lock);
		return -EINVAL;
	}
	buffer = handle->buffer;
	mutex_lock(&buffer->lock);
	*flags = buffer->flags;
	mutex_unlock(&buffer->lock);
	mutex_unlock(&client->lock);

	return 0;
}
EXPORT_SYMBOL(ion_handle_get_flags);

int ion_handle_get_size(struct ion_client *client, struct ion_handle *handle,
			size_t *size)
{
	struct ion_buffer *buffer;

	mutex_lock(&client->lock);
	if (!ion_handle_validate(client, handle)) {
		pr_err("%s: invalid handle passed to %s.\n",
		       __func__, __func__);
		mutex_unlock(&client->lock);
		return -EINVAL;
	}
	buffer = handle->buffer;
	mutex_lock(&buffer->lock);
	*size = buffer->size;
	mutex_unlock(&buffer->lock);
	mutex_unlock(&client->lock);

	return 0;
}
EXPORT_SYMBOL(ion_handle_get_size);

/**
 * ion_sg_table - get an sg_table for the buffer
 *
 * NOTE: most likely you should NOT being using this API.
 * You should be using Ion as a DMA Buf exporter and using
 * the sg_table returned by dma_buf_map_attachment.
 */
struct sg_table *ion_sg_table(struct ion_client *client,
			      struct ion_handle *handle)
{
	struct ion_buffer *buffer;
	struct sg_table *table;

	mutex_lock(&client->lock);
	if (!ion_handle_validate(client, handle)) {
		pr_err("%s: invalid handle passed to map_dma.\n",
		       __func__);
		mutex_unlock(&client->lock);
		return ERR_PTR(-EINVAL);
	}
	buffer = handle->buffer;
	table = buffer->sg_table;
	mutex_unlock(&client->lock);
	return table;
}
EXPORT_SYMBOL(ion_sg_table);

struct sg_table *ion_create_chunked_sg_table(phys_addr_t buffer_base,
					size_t chunk_size, size_t total_size)
{
	struct sg_table *table;
	int i, n_chunks, ret;
	struct scatterlist *sg;

	table = kzalloc(sizeof(struct sg_table), GFP_KERNEL);
	if (!table)
		return ERR_PTR(-ENOMEM);

	n_chunks = DIV_ROUND_UP(total_size, chunk_size);
	pr_debug("creating sg_table with %d chunks\n", n_chunks);

	ret = sg_alloc_table(table, n_chunks, GFP_KERNEL);
	if (ret)
		goto err0;

	for_each_sg(table->sgl, sg, table->nents, i) {
		dma_addr_t addr = buffer_base + i * chunk_size;
		sg_dma_address(sg) = addr;
		sg->length = chunk_size;
	}

	return table;
err0:
	kfree(table);
	return ERR_PTR(ret);
}

static struct sg_table *ion_dupe_sg_table(struct sg_table *orig_table)
{
	int ret, i;
	struct scatterlist *sg, *sg_orig;
	struct sg_table *table;

	table = kzalloc(sizeof(struct sg_table), GFP_KERNEL);
	if (!table)
		return NULL;

	ret = sg_alloc_table(table, orig_table->nents, GFP_KERNEL);
	if (ret) {
		kfree(table);
		return NULL;
	}

	sg_orig = orig_table->sgl;
	for_each_sg(table->sgl, sg, table->nents, i) {
		memcpy(sg, sg_orig, sizeof(*sg));
		sg_orig = sg_next(sg_orig);
	}
	return table;
}

static void ion_buffer_sync_for_device(struct ion_buffer *buffer,
				       struct device *dev,
				       enum dma_data_direction direction);

static struct sg_table *ion_map_dma_buf(struct dma_buf_attachment *attachment,
					enum dma_data_direction direction)
{
	struct dma_buf *dmabuf = attachment->dmabuf;
	struct ion_buffer *buffer = dmabuf->priv;
	struct sg_table *table;

	table = ion_dupe_sg_table(buffer->sg_table);
	if (!table)
		return NULL;

	ion_buffer_sync_for_device(buffer, attachment->dev, direction);
	return table;
}

static void ion_unmap_dma_buf(struct dma_buf_attachment *attachment,
			      struct sg_table *table,
			      enum dma_data_direction direction)
{
	sg_free_table(table);
	kfree(table);
}

void ion_pages_sync_for_device(struct device *dev, struct page *page,
		size_t size, enum dma_data_direction dir)
{
	struct scatterlist sg;

	sg_init_table(&sg, 1);
	sg_set_page(&sg, page, size, 0);
	/*
	 * This is not correct - sg_dma_address needs a dma_addr_t that is valid
	 * for the targeted device, but this works on the currently targeted
	 * hardware.
	 */
	sg_dma_address(&sg) = page_to_phys(page);
	dma_sync_sg_for_device(dev, &sg, 1, dir);
}

struct ion_vma_list {
	struct list_head list;
	struct vm_area_struct *vma;
};

static void ion_buffer_sync_for_device(struct ion_buffer *buffer,
				       struct device *dev,
				       enum dma_data_direction dir)
{
	struct ion_vma_list *vma_list;
	int pages = PAGE_ALIGN(buffer->size) / PAGE_SIZE;
	int i;

	pr_debug("%s: syncing for device %s\n", __func__,
		 dev ? dev_name(dev) : "null");

	if (!ion_buffer_fault_user_mappings(buffer))
		return;

	mutex_lock(&buffer->lock);
	for (i = 0; i < pages; i++) {
		struct page *page = buffer->pages[i];

		if (ion_buffer_page_is_dirty(page))
			ion_pages_sync_for_device(dev, ion_buffer_page(page),
							PAGE_SIZE, dir);

		ion_buffer_page_clean(buffer->pages + i);
	}
	list_for_each_entry(vma_list, &buffer->vmas, list) {
		struct vm_area_struct *vma = vma_list->vma;

		zap_page_range(vma, vma->vm_start, vma->vm_end - vma->vm_start,
			       NULL);
	}
	mutex_unlock(&buffer->lock);
}

static int ion_vm_fault(struct vm_area_struct *vma, struct vm_fault *vmf)
{
	struct ion_buffer *buffer = vma->vm_private_data;
	unsigned long pfn;
	int ret;

	mutex_lock(&buffer->lock);
	ion_buffer_page_dirty(buffer->pages + vmf->pgoff);
	BUG_ON(!buffer->pages || !buffer->pages[vmf->pgoff]);

	pfn = page_to_pfn(ion_buffer_page(buffer->pages[vmf->pgoff]));
	ret = vm_insert_pfn(vma, (unsigned long)vmf->virtual_address, pfn);
	mutex_unlock(&buffer->lock);
	if (ret)
		return VM_FAULT_ERROR;

	return VM_FAULT_NOPAGE;
}

static void ion_vm_open(struct vm_area_struct *vma)
{
	struct ion_buffer *buffer = vma->vm_private_data;
	struct ion_vma_list *vma_list;

	vma_list = kmalloc(sizeof(struct ion_vma_list), GFP_KERNEL);
	if (!vma_list)
		return;
	vma_list->vma = vma;
	mutex_lock(&buffer->lock);
	list_add(&vma_list->list, &buffer->vmas);
	mutex_unlock(&buffer->lock);
	pr_debug("%s: adding %pK\n", __func__, vma);
}

static void ion_vm_close(struct vm_area_struct *vma)
{
	struct ion_buffer *buffer = vma->vm_private_data;
	struct ion_vma_list *vma_list, *tmp;

	pr_debug("%s\n", __func__);
	mutex_lock(&buffer->lock);
	list_for_each_entry_safe(vma_list, tmp, &buffer->vmas, list) {
		if (vma_list->vma != vma)
			continue;
		list_del(&vma_list->list);
		kfree(vma_list);
		pr_debug("%s: deleting %pK\n", __func__, vma);
		break;
	}
	mutex_unlock(&buffer->lock);

	if (buffer->heap->ops->unmap_user)
		buffer->heap->ops->unmap_user(buffer->heap, buffer);
}

static struct vm_operations_struct ion_vma_ops = {
	.open = ion_vm_open,
	.close = ion_vm_close,
	.fault = ion_vm_fault,
};

static int ion_mmap(struct dma_buf *dmabuf, struct vm_area_struct *vma)
{
	struct ion_buffer *buffer = dmabuf->priv;
	int ret = 0;

	if (!buffer->heap->ops->map_user) {
		pr_err("%s: this heap does not define a method for mapping to userspace\n",
			__func__);
		return -EINVAL;
	}

	if (ion_buffer_fault_user_mappings(buffer)) {
		vma->vm_flags |= VM_IO | VM_PFNMAP | VM_DONTEXPAND |
							VM_DONTDUMP;
		vma->vm_private_data = buffer;
		vma->vm_ops = &ion_vma_ops;
		vma->vm_flags |= VM_MIXEDMAP;
		ion_vm_open(vma);
		return 0;
	}

	if (!(buffer->flags & ION_FLAG_CACHED))
		vma->vm_page_prot = pgprot_writecombine(vma->vm_page_prot);

	mutex_lock(&buffer->lock);
	/* now map it to userspace */
	ret = buffer->heap->ops->map_user(buffer->heap, buffer, vma);
	mutex_unlock(&buffer->lock);

	if (ret)
		pr_err("%s: failure mapping buffer to userspace\n",
		       __func__);

	return ret;
}

static void ion_dma_buf_release(struct dma_buf *dmabuf)
{
	struct ion_buffer *buffer = dmabuf->priv;

	ion_buffer_put(buffer);
}

static void *ion_dma_buf_kmap(struct dma_buf *dmabuf, unsigned long offset)
{
	struct ion_buffer *buffer = dmabuf->priv;

	return buffer->vaddr + offset * PAGE_SIZE;
}

static void ion_dma_buf_kunmap(struct dma_buf *dmabuf, unsigned long offset,
			       void *ptr)
{
}

static int ion_dma_buf_begin_cpu_access(struct dma_buf *dmabuf, size_t start,
					size_t len,
					enum dma_data_direction direction)
{
	struct ion_buffer *buffer = dmabuf->priv;
	void *vaddr;

	if (!buffer->heap->ops->map_kernel) {
		pr_err("%s: map kernel is not implemented by this heap.\n",
		       __func__);
		return -ENODEV;
	}

	mutex_lock(&buffer->lock);
	vaddr = ion_buffer_kmap_get(buffer);
	mutex_unlock(&buffer->lock);
	return PTR_ERR_OR_ZERO(vaddr);
}

static void ion_dma_buf_end_cpu_access(struct dma_buf *dmabuf, size_t start,
				       size_t len,
				       enum dma_data_direction direction)
{
	struct ion_buffer *buffer = dmabuf->priv;

	mutex_lock(&buffer->lock);
	ion_buffer_kmap_put(buffer);
	mutex_unlock(&buffer->lock);
}

static struct dma_buf_ops dma_buf_ops = {
	.map_dma_buf = ion_map_dma_buf,
	.unmap_dma_buf = ion_unmap_dma_buf,
	.mmap = ion_mmap,
	.release = ion_dma_buf_release,
	.begin_cpu_access = ion_dma_buf_begin_cpu_access,
	.end_cpu_access = ion_dma_buf_end_cpu_access,
	.kmap_atomic = ion_dma_buf_kmap,
	.kunmap_atomic = ion_dma_buf_kunmap,
	.kmap = ion_dma_buf_kmap,
	.kunmap = ion_dma_buf_kunmap,
};

static struct dma_buf *__ion_share_dma_buf(struct ion_client *client,
					   struct ion_handle *handle,
					   bool lock_client)
{
	struct ion_buffer *buffer;
	struct dma_buf *dmabuf;
	bool valid_handle;

	if (lock_client)
		mutex_lock(&client->lock);
	valid_handle = ion_handle_validate(client, handle);
	if (!valid_handle) {
		WARN(1, "%s: invalid handle passed to share.\n", __func__);
		if (lock_client)
			mutex_unlock(&client->lock);
		return ERR_PTR(-EINVAL);
	}
	buffer = handle->buffer;
	ion_buffer_get(buffer);
	if (lock_client)
		mutex_unlock(&client->lock);

	dmabuf = dma_buf_export(buffer, &dma_buf_ops, buffer->size, O_RDWR,
				NULL);
	if (IS_ERR(dmabuf)) {
		ion_buffer_put(buffer);
		return dmabuf;
	}

	return dmabuf;
}

struct dma_buf *ion_share_dma_buf(struct ion_client *client,
				  struct ion_handle *handle)
{
	return __ion_share_dma_buf(client, handle, true);
}
EXPORT_SYMBOL(ion_share_dma_buf);

static int __ion_share_dma_buf_fd(struct ion_client *client,
				  struct ion_handle *handle, bool lock_client)
{
	struct dma_buf *dmabuf;
	int fd;

	dmabuf = __ion_share_dma_buf(client, handle, lock_client);
	if (IS_ERR(dmabuf))
		return PTR_ERR(dmabuf);

	fd = dma_buf_fd(dmabuf, O_CLOEXEC);
	if (fd < 0)
		dma_buf_put(dmabuf);
	return fd;
}

int ion_share_dma_buf_fd(struct ion_client *client, struct ion_handle *handle)
{
	return __ion_share_dma_buf_fd(client, handle, true);
}
EXPORT_SYMBOL(ion_share_dma_buf_fd);

static int ion_share_dma_buf_fd_nolock(struct ion_client *client,
				       struct ion_handle *handle)
{
	return __ion_share_dma_buf_fd(client, handle, false);
}

struct ion_handle *ion_import_dma_buf(struct ion_client *client, int fd)
{
	struct dma_buf *dmabuf;
	struct ion_buffer *buffer;
	struct ion_handle *handle;
	int ret;

	dmabuf = dma_buf_get(fd);
	if (IS_ERR(dmabuf))
		return ERR_CAST(dmabuf);
	/* if this memory came from ion */

	if (dmabuf->ops != &dma_buf_ops) {
		pr_err("%s: can not import dmabuf from another exporter\n",
		       __func__);
		dma_buf_put(dmabuf);
		return ERR_PTR(-EINVAL);
	}
	buffer = dmabuf->priv;

	mutex_lock(&client->lock);
	/* if a handle exists for this buffer just take a reference to it */
	handle = ion_handle_lookup(client, buffer);
	if (!IS_ERR(handle)) {
		handle = ion_handle_get_check_overflow(handle);
		mutex_unlock(&client->lock);
		goto end;
	}

	handle = ion_handle_create(client, buffer);
	if (IS_ERR(handle)) {
		mutex_unlock(&client->lock);
		goto end;
	}

	ret = ion_handle_add(client, handle);
	mutex_unlock(&client->lock);
	if (ret) {
		ion_handle_put(handle);
		handle = ERR_PTR(ret);
	}

end:
	dma_buf_put(dmabuf);
	return handle;
}
EXPORT_SYMBOL(ion_import_dma_buf);

static int ion_sync_for_device(struct ion_client *client, int fd)
{
	struct dma_buf *dmabuf;
	struct ion_buffer *buffer;

	dmabuf = dma_buf_get(fd);
	if (IS_ERR(dmabuf))
		return PTR_ERR(dmabuf);

	/* if this memory came from ion */
	if (dmabuf->ops != &dma_buf_ops) {
		pr_err("%s: can not sync dmabuf from another exporter\n",
		       __func__);
		dma_buf_put(dmabuf);
		return -EINVAL;
	}
	buffer = dmabuf->priv;

	if (get_secure_vmid(buffer->flags) > 0) {
		pr_err("%s: cannot sync a secure dmabuf\n", __func__);
		dma_buf_put(dmabuf);
		return -EINVAL;
	}
	dma_sync_sg_for_device(NULL, buffer->sg_table->sgl,
			       buffer->sg_table->nents, DMA_BIDIRECTIONAL);
	dma_buf_put(dmabuf);
	return 0;
}

/* fix up the cases where the ioctl direction bits are incorrect */
static unsigned int ion_ioctl_dir(unsigned int cmd)
{
	switch (cmd) {
	case ION_IOC_SYNC:
	case ION_IOC_FREE:
	case ION_IOC_CUSTOM:
		return _IOC_WRITE;
	default:
		return _IOC_DIR(cmd);
	}
}

static long ion_ioctl(struct file *filp, unsigned int cmd, unsigned long arg)
{
	struct ion_client *client = filp->private_data;
	struct ion_device *dev = client->dev;
	struct ion_handle *cleanup_handle = NULL;
	int ret = 0;
	unsigned int dir;

	union {
		struct ion_fd_data fd;
		struct ion_allocation_data allocation;
		struct ion_handle_data handle;
		struct ion_custom_data custom;
	} data;

	dir = ion_ioctl_dir(cmd);

	if (_IOC_SIZE(cmd) > sizeof(data))
		return -EINVAL;

	if (dir & _IOC_WRITE)
		if (copy_from_user(&data, (void __user *)arg, _IOC_SIZE(cmd)))
			return -EFAULT;

	switch (cmd) {
	case ION_IOC_ALLOC:
	{
		struct ion_handle *handle;

		handle = __ion_alloc(client, data.allocation.len,
						data.allocation.align,
						data.allocation.heap_id_mask,
						data.allocation.flags, true);
		if (IS_ERR(handle))
			return PTR_ERR(handle);
		pass_to_user(handle);
		data.allocation.handle = handle->id;

		cleanup_handle = handle;
		break;
	}
	case ION_IOC_FREE:
	{
		struct ion_handle *handle;

		mutex_lock(&client->lock);
		handle = ion_handle_get_by_id_nolock(client, data.handle.handle);
		if (IS_ERR(handle)) {
			mutex_unlock(&client->lock);
			return PTR_ERR(handle);
		}
		user_ion_free_nolock(client, handle);
		ion_handle_put_nolock(handle);
		mutex_unlock(&client->lock);
		break;
	}
	case ION_IOC_SHARE:
	case ION_IOC_MAP:
	{
		struct ion_handle *handle;

		mutex_lock(&client->lock);
		handle = ion_handle_get_by_id_nolock(client, data.handle.handle);
		if (IS_ERR(handle)) {
			mutex_unlock(&client->lock);
			return PTR_ERR(handle);
		}
		data.fd.fd = ion_share_dma_buf_fd_nolock(client, handle);
		ion_handle_put_nolock(handle);
		mutex_unlock(&client->lock);
		if (data.fd.fd < 0)
			ret = data.fd.fd;
		break;
	}
	case ION_IOC_IMPORT:
	{
		struct ion_handle *handle;

		handle = ion_import_dma_buf(client, data.fd.fd);
		if (IS_ERR(handle)) {
			ret = PTR_ERR(handle);
		} else {
			handle = pass_to_user(handle);
			if (IS_ERR(handle))
				ret = PTR_ERR(handle);
			else
				data.handle.handle = handle->id;
		}
		break;
	}
	case ION_IOC_SYNC:
	{
		ret = ion_sync_for_device(client, data.fd.fd);
		break;
	}
	case ION_IOC_CUSTOM:
	{
		if (!dev->custom_ioctl)
			return -ENOTTY;
		ret = dev->custom_ioctl(client, data.custom.cmd,
						data.custom.arg);
		break;
	}
	case ION_IOC_CLEAN_CACHES:
		return client->dev->custom_ioctl(client,
						ION_IOC_CLEAN_CACHES, arg);
	case ION_IOC_INV_CACHES:
		return client->dev->custom_ioctl(client,
						ION_IOC_INV_CACHES, arg);
	case ION_IOC_CLEAN_INV_CACHES:
		return client->dev->custom_ioctl(client,
						ION_IOC_CLEAN_INV_CACHES, arg);
	default:
		return -ENOTTY;
	}

	if (dir & _IOC_READ) {
		if (copy_to_user((void __user *)arg, &data, _IOC_SIZE(cmd))) {
			if (cleanup_handle) {
				mutex_lock(&client->lock);
				user_ion_free_nolock(client, cleanup_handle);
				ion_handle_put_nolock(cleanup_handle);
				mutex_unlock(&client->lock);
			}
			return -EFAULT;
		}
	}
	if (cleanup_handle)
		ion_handle_put(cleanup_handle);
	return ret;
}

static int ion_release(struct inode *inode, struct file *file)
{
	struct ion_client *client = file->private_data;

	pr_debug("%s: %d\n", __func__, __LINE__);
	ion_client_destroy(client);
	return 0;
}

static int ion_open(struct inode *inode, struct file *file)
{
	struct miscdevice *miscdev = file->private_data;
	struct ion_device *dev = container_of(miscdev, struct ion_device, dev);
	struct ion_client *client;
	char debug_name[64];

	pr_debug("%s: %d\n", __func__, __LINE__);
	snprintf(debug_name, 64, "%u", task_pid_nr(current->group_leader));
	client = ion_client_create(dev, debug_name);
	if (IS_ERR(client))
		return PTR_ERR(client);
	file->private_data = client;

	return 0;
}

static const struct file_operations ion_fops = {
	.owner          = THIS_MODULE,
	.open           = ion_open,
	.release        = ion_release,
	.unlocked_ioctl = ion_ioctl,
	.compat_ioctl   = compat_ion_ioctl,
};

static size_t ion_debug_heap_total(struct ion_client *client,
				   unsigned int id)
{
	size_t size = 0;
	struct rb_node *n;

	mutex_lock(&client->lock);
	for (n = rb_first(&client->handles); n; n = rb_next(n)) {
		struct ion_handle *handle = rb_entry(n,
						     struct ion_handle,
						     node);
		if (handle->buffer->heap->id == id)
			size += handle->buffer->size;
	}
	mutex_unlock(&client->lock);
	return size;
}

/**
 * Create a mem_map of the heap.
 * @param s seq_file to log error message to.
 * @param heap The heap to create mem_map for.
 * @param mem_map The mem map to be created.
 */
void ion_debug_mem_map_create(struct seq_file *s, struct ion_heap *heap,
			      struct list_head *mem_map)
{
	struct ion_device *dev = heap->dev;
	struct rb_node *cnode;
	size_t size;
	struct ion_client *client;

	if (!heap->ops->phys)
		return;

	down_read(&dev->lock);
	for (cnode = rb_first(&dev->clients); cnode; cnode = rb_next(cnode)) {
		struct rb_node *hnode;
		client = rb_entry(cnode, struct ion_client, node);

		mutex_lock(&client->lock);
		for (hnode = rb_first(&client->handles);
		     hnode;
		     hnode = rb_next(hnode)) {
			struct ion_handle *handle = rb_entry(
				hnode, struct ion_handle, node);
			if (handle->buffer->heap == heap) {
				struct mem_map_data *data =
					kzalloc(sizeof(*data), GFP_KERNEL);
				if (!data)
					goto inner_error;
				heap->ops->phys(heap, handle->buffer,
							&(data->addr), &size);
				data->size = (unsigned long) size;
				data->addr_end = data->addr + data->size - 1;
				data->client_name = kstrdup(client->name,
							GFP_KERNEL);
				if (!data->client_name) {
					kfree(data);
					goto inner_error;
				}
				list_add(&data->node, mem_map);
			}
		}
		mutex_unlock(&client->lock);
	}
	up_read(&dev->lock);
	return;

inner_error:
	seq_puts(s,
		"ERROR: out of memory. Part of memory map will not be logged\n");
	mutex_unlock(&client->lock);
	up_read(&dev->lock);
}

/**
 * Free the memory allocated by ion_debug_mem_map_create
 * @param mem_map The mem map to free.
 */
static void ion_debug_mem_map_destroy(struct list_head *mem_map)
{
	if (mem_map) {
		struct mem_map_data *data, *tmp;
		list_for_each_entry_safe(data, tmp, mem_map, node) {
			list_del(&data->node);
			kfree(data->client_name);
			kfree(data);
		}
	}
}

static int mem_map_cmp(void *priv, struct list_head *a, struct list_head *b)
{
	struct mem_map_data *d1, *d2;
	d1 = list_entry(a, struct mem_map_data, node);
	d2 = list_entry(b, struct mem_map_data, node);
	if (d1->addr == d2->addr)
		return d1->size - d2->size;
	return d1->addr - d2->addr;
}

/**
 * Print heap debug information.
 * @param s seq_file to log message to.
 * @param heap pointer to heap that we will print debug information for.
 */
static void ion_heap_print_debug(struct seq_file *s, struct ion_heap *heap)
{
	if (heap->ops->print_debug) {
		struct list_head mem_map = LIST_HEAD_INIT(mem_map);
		ion_debug_mem_map_create(s, heap, &mem_map);
		list_sort(NULL, &mem_map, mem_map_cmp);
		heap->ops->print_debug(heap, s, &mem_map);
		ion_debug_mem_map_destroy(&mem_map);
	}
}

static int ion_debug_heap_show(struct seq_file *s, void *unused)
{
	struct ion_heap *heap = s->private;
	struct ion_device *dev = heap->dev;
	struct rb_node *n;
	size_t total_size = 0;
	size_t total_orphaned_size = 0;

	seq_printf(s, "%16.s %16.s %16.s\n", "client", "pid", "size");
	seq_puts(s, "----------------------------------------------------\n");

	down_read(&dev->lock);
	for (n = rb_first(&dev->clients); n; n = rb_next(n)) {
		struct ion_client *client = rb_entry(n, struct ion_client,
						     node);
		size_t size = ion_debug_heap_total(client, heap->id);

		if (!size)
			continue;
		if (client->task) {
			char task_comm[TASK_COMM_LEN];

			get_task_comm(task_comm, client->task);
			seq_printf(s, "%16.s %16u %16zu\n", task_comm,
				   client->pid, size);
		} else {
			seq_printf(s, "%16.s %16u %16zu\n", client->name,
				   client->pid, size);
		}
	}
	up_read(&dev->lock);
	seq_puts(s, "----------------------------------------------------\n");
	seq_puts(s, "orphaned allocations (info is from last known client):\n");
	mutex_lock(&dev->buffer_lock);
	for (n = rb_first(&dev->buffers); n; n = rb_next(n)) {
		struct ion_buffer *buffer = rb_entry(n, struct ion_buffer,
						     node);
		if (buffer->heap->id != heap->id)
			continue;
		total_size += buffer->size;
		if (!buffer->handle_count) {
			seq_printf(s, "%16.s %16u %16zu %d %d\n",
				   buffer->task_comm, buffer->pid,
				   buffer->size, buffer->kmap_cnt,
				   atomic_read(&buffer->ref.refcount));
			total_orphaned_size += buffer->size;
		}
	}
	mutex_unlock(&dev->buffer_lock);
	seq_puts(s, "----------------------------------------------------\n");
	seq_printf(s, "%16.s %16zu\n", "total orphaned",
		   total_orphaned_size);
	seq_printf(s, "%16.s %16zu\n", "total ", total_size);
	if (heap->flags & ION_HEAP_FLAG_DEFER_FREE)
		seq_printf(s, "%16.s %16zu\n", "deferred free",
				heap->free_list_size);
	seq_puts(s, "----------------------------------------------------\n");

	if (heap->debug_show)
		heap->debug_show(heap, s, unused);

	ion_heap_print_debug(s, heap);
	return 0;
}

static int ion_debug_heap_open(struct inode *inode, struct file *file)
{
	return single_open(file, ion_debug_heap_show, inode->i_private);
}

static const struct file_operations debug_heap_fops = {
	.open = ion_debug_heap_open,
	.read = seq_read,
	.llseek = seq_lseek,
	.release = single_release,
};

void show_ion_usage(struct ion_device *dev)
{
	struct ion_heap *heap;

	if (!down_read_trylock(&dev->lock)) {
		pr_err("Ion output would deadlock, can't print debug information\n");
		return;
	}

	pr_info("%16.s %16.s %16.s\n", "Heap name", "Total heap size",
					"Total orphaned size");
	pr_info("---------------------------------\n");
	plist_for_each_entry(heap, &dev->heaps, node) {
		pr_info("%16.s 0x%16.lx 0x%16.lx\n",
			heap->name, atomic_long_read(&heap->total_allocated),
			atomic_long_read(&heap->total_allocated) -
			atomic_long_read(&heap->total_handles));
		if (heap->debug_show)
			heap->debug_show(heap, NULL, 0);

	}
	up_read(&dev->lock);
}

#ifdef DEBUG_HEAP_SHRINKER
static int debug_shrink_set(void *data, u64 val)
{
	struct ion_heap *heap = data;
	struct shrink_control sc;
	int objs;

	sc.gfp_mask = -1;
	sc.nr_to_scan = val;

	if (!val) {
		objs = heap->shrinker.count_objects(&heap->shrinker, &sc);
		sc.nr_to_scan = objs;
	}

	heap->shrinker.scan_objects(&heap->shrinker, &sc);
	return 0;
}

static int debug_shrink_get(void *data, u64 *val)
{
	struct ion_heap *heap = data;
	struct shrink_control sc;
	int objs;

	sc.gfp_mask = -1;
	sc.nr_to_scan = 0;

	objs = heap->shrinker.count_objects(&heap->shrinker, &sc);
	*val = objs;
	return 0;
}

DEFINE_SIMPLE_ATTRIBUTE(debug_shrink_fops, debug_shrink_get,
			debug_shrink_set, "%llu\n");
#endif

void ion_device_add_heap(struct ion_device *dev, struct ion_heap *heap)
{
	struct dentry *debug_file;

	if (!heap->ops->allocate || !heap->ops->free || !heap->ops->map_dma ||
	    !heap->ops->unmap_dma)
		pr_err("%s: can not add heap with invalid ops struct.\n",
		       __func__);

	spin_lock_init(&heap->free_lock);
	heap->free_list_size = 0;

	if (heap->flags & ION_HEAP_FLAG_DEFER_FREE)
		ion_heap_init_deferred_free(heap);

	if ((heap->flags & ION_HEAP_FLAG_DEFER_FREE) || heap->ops->shrink)
		ion_heap_init_shrinker(heap);

	heap->dev = dev;
	down_write(&dev->lock);
	/* use negative heap->id to reverse the priority -- when traversing
	   the list later attempt higher id numbers first */
	plist_node_init(&heap->node, -heap->id);
	plist_add(&heap->node, &dev->heaps);
	debug_file = debugfs_create_file(heap->name, 0664,
					dev->heaps_debug_root, heap,
					&debug_heap_fops);

	if (!debug_file) {
		char buf[256], *path;

		path = dentry_path(dev->heaps_debug_root, buf, 256);
		pr_err("Failed to create heap debugfs at %s/%s\n",
			path, heap->name);
	}

#ifdef DEBUG_HEAP_SHRINKER
	if (heap->shrinker.count_objects && heap->shrinker.scan_objects) {
		char debug_name[64];

		snprintf(debug_name, 64, "%s_shrink", heap->name);
		debug_file = debugfs_create_file(
			debug_name, 0644, dev->heaps_debug_root, heap,
			&debug_shrink_fops);
		if (!debug_file) {
			char buf[256], *path;

			path = dentry_path(dev->heaps_debug_root, buf, 256);
			pr_err("Failed to create heap shrinker debugfs at %s/%s\n",
				path, debug_name);
		}
	}
#endif
	up_write(&dev->lock);
}

int ion_walk_heaps(struct ion_client *client, int heap_id,
			unsigned int type, void *data,
			int (*f)(struct ion_heap *heap, void *data))
{
	int ret_val = 0;
	struct ion_heap *heap;
	struct ion_device *dev = client->dev;
	/*
	 * traverse the list of heaps available in this system
	 * and find the heap that is specified.
	 */
	down_write(&dev->lock);
	plist_for_each_entry(heap, &dev->heaps, node) {
		if (ION_HEAP(heap->id) != heap_id ||
			type != heap->type)
			continue;
		ret_val = f(heap, data);
		break;
	}
	up_write(&dev->lock);
	return ret_val;
}
EXPORT_SYMBOL(ion_walk_heaps);

struct ion_device *ion_device_create(long (*custom_ioctl)
				     (struct ion_client *client,
				      unsigned int cmd,
				      unsigned long arg))
{
	struct ion_device *idev;
	int ret;

	idev = kzalloc(sizeof(struct ion_device), GFP_KERNEL);
	if (!idev)
		return ERR_PTR(-ENOMEM);

	idev->dev.minor = MISC_DYNAMIC_MINOR;
	idev->dev.name = "ion";
	idev->dev.fops = &ion_fops;
	idev->dev.parent = NULL;
	ret = misc_register(&idev->dev);
	if (ret) {
		pr_err("ion: failed to register misc device.\n");
		return ERR_PTR(ret);
	}

	idev->debug_root = debugfs_create_dir("ion", NULL);
	if (!idev->debug_root) {
		pr_err("ion: failed to create debugfs root directory.\n");
		goto debugfs_done;
	}
	idev->heaps_debug_root = debugfs_create_dir("heaps", idev->debug_root);
	if (!idev->heaps_debug_root) {
		pr_err("ion: failed to create debugfs heaps directory.\n");
		goto debugfs_done;
	}
	idev->clients_debug_root = debugfs_create_dir("clients",
						idev->debug_root);
	if (!idev->clients_debug_root)
		pr_err("ion: failed to create debugfs clients directory.\n");

debugfs_done:

	idev->custom_ioctl = custom_ioctl;
	idev->buffers = RB_ROOT;
	mutex_init(&idev->buffer_lock);
	init_rwsem(&idev->lock);
	plist_head_init(&idev->heaps);
	idev->clients = RB_ROOT;
	ion_dev = idev;
	return idev;
}

void ion_device_destroy(struct ion_device *dev)
{
	misc_deregister(&dev->dev);
	debugfs_remove_recursive(dev->debug_root);
	/* XXX need to free the heaps and clients ? */
	kfree(dev);
}

void __init ion_reserve(struct ion_platform_data *data)
{
	int i;

	for (i = 0; i < data->nr; i++) {
		if (data->heaps[i].size == 0)
			continue;

		if (data->heaps[i].base == 0) {
			phys_addr_t paddr;

			paddr = memblock_alloc_base(data->heaps[i].size,
						    data->heaps[i].align,
						    MEMBLOCK_ALLOC_ANYWHERE);
			if (!paddr) {
				pr_err("%s: error allocating memblock for heap %d\n",
					__func__, i);
				continue;
			}
			data->heaps[i].base = paddr;
		} else {
			int ret = memblock_reserve(data->heaps[i].base,
					       data->heaps[i].size);
			if (ret)
				pr_err("memblock reserve of %zx@%pa failed\n",
				       data->heaps[i].size,
				       &data->heaps[i].base);
		}
		pr_info("%s: %s reserved base %pa size %zu\n", __func__,
			data->heaps[i].name,
			&data->heaps[i].base,
			data->heaps[i].size);
	}
}<|MERGE_RESOLUTION|>--- conflicted
+++ resolved
@@ -17,7 +17,6 @@
  */
 
 #include <linux/atomic.h>
-
 
 #include <linux/device.h>
 
@@ -333,12 +332,8 @@
 }
 
 /* Must hold the client lock */
-<<<<<<< HEAD
-static struct ion_handle *ion_handle_get_check_overflow(
-=======
 
 static struct ion_handle* ion_handle_get_check_overflow(
->>>>>>> 4f24e25b
 					struct ion_handle *handle)
 {
 	if (atomic_read(&handle->ref.refcount) + 1 == 0)
