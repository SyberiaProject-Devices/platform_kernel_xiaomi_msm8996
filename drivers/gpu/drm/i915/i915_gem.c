/*
 * Copyright © 2008-2015 Intel Corporation
 *
 * Permission is hereby granted, free of charge, to any person obtaining a
 * copy of this software and associated documentation files (the "Software"),
 * to deal in the Software without restriction, including without limitation
 * the rights to use, copy, modify, merge, publish, distribute, sublicense,
 * and/or sell copies of the Software, and to permit persons to whom the
 * Software is furnished to do so, subject to the following conditions:
 *
 * The above copyright notice and this permission notice (including the next
 * paragraph) shall be included in all copies or substantial portions of the
 * Software.
 *
 * THE SOFTWARE IS PROVIDED "AS IS", WITHOUT WARRANTY OF ANY KIND, EXPRESS OR
 * IMPLIED, INCLUDING BUT NOT LIMITED TO THE WARRANTIES OF MERCHANTABILITY,
 * FITNESS FOR A PARTICULAR PURPOSE AND NONINFRINGEMENT.  IN NO EVENT SHALL
 * THE AUTHORS OR COPYRIGHT HOLDERS BE LIABLE FOR ANY CLAIM, DAMAGES OR OTHER
 * LIABILITY, WHETHER IN AN ACTION OF CONTRACT, TORT OR OTHERWISE, ARISING
 * FROM, OUT OF OR IN CONNECTION WITH THE SOFTWARE OR THE USE OR OTHER DEALINGS
 * IN THE SOFTWARE.
 *
 * Authors:
 *    Eric Anholt <eric@anholt.net>
 *
 */

#include <drm/drmP.h>
#include <drm/drm_vma_manager.h>
#include <drm/i915_drm.h>
#include "i915_drv.h"
#include "i915_vgpu.h"
#include "i915_trace.h"
#include "intel_drv.h"
#include <linux/shmem_fs.h>
#include <linux/slab.h>
#include <linux/swap.h>
#include <linux/pci.h>
#include <linux/dma-buf.h>

#define RQ_BUG_ON(expr)

static void i915_gem_object_flush_gtt_write_domain(struct drm_i915_gem_object *obj);
static void i915_gem_object_flush_cpu_write_domain(struct drm_i915_gem_object *obj);
static void
i915_gem_object_retire__write(struct drm_i915_gem_object *obj);
static void
i915_gem_object_retire__read(struct drm_i915_gem_object *obj, int ring);

static bool cpu_cache_is_coherent(struct drm_device *dev,
				  enum i915_cache_level level)
{
	return HAS_LLC(dev) || level != I915_CACHE_NONE;
}

static bool cpu_write_needs_clflush(struct drm_i915_gem_object *obj)
{
	if (!cpu_cache_is_coherent(obj->base.dev, obj->cache_level))
		return true;

	return obj->pin_display;
}

/* some bookkeeping */
static void i915_gem_info_add_obj(struct drm_i915_private *dev_priv,
				  size_t size)
{
	spin_lock(&dev_priv->mm.object_stat_lock);
	dev_priv->mm.object_count++;
	dev_priv->mm.object_memory += size;
	spin_unlock(&dev_priv->mm.object_stat_lock);
}

static void i915_gem_info_remove_obj(struct drm_i915_private *dev_priv,
				     size_t size)
{
	spin_lock(&dev_priv->mm.object_stat_lock);
	dev_priv->mm.object_count--;
	dev_priv->mm.object_memory -= size;
	spin_unlock(&dev_priv->mm.object_stat_lock);
}

static int
i915_gem_wait_for_error(struct i915_gpu_error *error)
{
	int ret;

#define EXIT_COND (!i915_reset_in_progress(error) || \
		   i915_terminally_wedged(error))
	if (EXIT_COND)
		return 0;

	/*
	 * Only wait 10 seconds for the gpu reset to complete to avoid hanging
	 * userspace. If it takes that long something really bad is going on and
	 * we should simply try to bail out and fail as gracefully as possible.
	 */
	ret = wait_event_interruptible_timeout(error->reset_queue,
					       EXIT_COND,
					       10*HZ);
	if (ret == 0) {
		DRM_ERROR("Timed out waiting for the gpu reset to complete\n");
		return -EIO;
	} else if (ret < 0) {
		return ret;
	}
#undef EXIT_COND

	return 0;
}

int i915_mutex_lock_interruptible(struct drm_device *dev)
{
	struct drm_i915_private *dev_priv = dev->dev_private;
	int ret;

	ret = i915_gem_wait_for_error(&dev_priv->gpu_error);
	if (ret)
		return ret;

	ret = mutex_lock_interruptible(&dev->struct_mutex);
	if (ret)
		return ret;

	WARN_ON(i915_verify_lists(dev));
	return 0;
}

int
i915_gem_get_aperture_ioctl(struct drm_device *dev, void *data,
			    struct drm_file *file)
{
	struct drm_i915_private *dev_priv = dev->dev_private;
	struct drm_i915_gem_get_aperture *args = data;
	struct i915_gtt *ggtt = &dev_priv->gtt;
	struct i915_vma *vma;
	size_t pinned;

	pinned = 0;
	mutex_lock(&dev->struct_mutex);
	list_for_each_entry(vma, &ggtt->base.active_list, mm_list)
		if (vma->pin_count)
			pinned += vma->node.size;
	list_for_each_entry(vma, &ggtt->base.inactive_list, mm_list)
		if (vma->pin_count)
			pinned += vma->node.size;
	mutex_unlock(&dev->struct_mutex);

	args->aper_size = dev_priv->gtt.base.total;
	args->aper_available_size = args->aper_size - pinned;

	return 0;
}

static int
i915_gem_object_get_pages_phys(struct drm_i915_gem_object *obj)
{
	struct address_space *mapping = file_inode(obj->base.filp)->i_mapping;
	char *vaddr = obj->phys_handle->vaddr;
	struct sg_table *st;
	struct scatterlist *sg;
	int i;

	if (WARN_ON(i915_gem_object_needs_bit17_swizzle(obj)))
		return -EINVAL;

	for (i = 0; i < obj->base.size / PAGE_SIZE; i++) {
		struct page *page;
		char *src;

		page = shmem_read_mapping_page(mapping, i);
		if (IS_ERR(page))
			return PTR_ERR(page);

		src = kmap_atomic(page);
		memcpy(vaddr, src, PAGE_SIZE);
		drm_clflush_virt_range(vaddr, PAGE_SIZE);
		kunmap_atomic(src);

		page_cache_release(page);
		vaddr += PAGE_SIZE;
	}

	i915_gem_chipset_flush(obj->base.dev);

	st = kmalloc(sizeof(*st), GFP_KERNEL);
	if (st == NULL)
		return -ENOMEM;

	if (sg_alloc_table(st, 1, GFP_KERNEL)) {
		kfree(st);
		return -ENOMEM;
	}

	sg = st->sgl;
	sg->offset = 0;
	sg->length = obj->base.size;

	sg_dma_address(sg) = obj->phys_handle->busaddr;
	sg_dma_len(sg) = obj->base.size;

	obj->pages = st;
	return 0;
}

static void
i915_gem_object_put_pages_phys(struct drm_i915_gem_object *obj)
{
	int ret;

	BUG_ON(obj->madv == __I915_MADV_PURGED);

	ret = i915_gem_object_set_to_cpu_domain(obj, true);
	if (ret) {
		/* In the event of a disaster, abandon all caches and
		 * hope for the best.
		 */
		WARN_ON(ret != -EIO);
		obj->base.read_domains = obj->base.write_domain = I915_GEM_DOMAIN_CPU;
	}

	if (obj->madv == I915_MADV_DONTNEED)
		obj->dirty = 0;

	if (obj->dirty) {
		struct address_space *mapping = file_inode(obj->base.filp)->i_mapping;
		char *vaddr = obj->phys_handle->vaddr;
		int i;

		for (i = 0; i < obj->base.size / PAGE_SIZE; i++) {
			struct page *page;
			char *dst;

			page = shmem_read_mapping_page(mapping, i);
			if (IS_ERR(page))
				continue;

			dst = kmap_atomic(page);
			drm_clflush_virt_range(vaddr, PAGE_SIZE);
			memcpy(dst, vaddr, PAGE_SIZE);
			kunmap_atomic(dst);

			set_page_dirty(page);
			if (obj->madv == I915_MADV_WILLNEED)
				mark_page_accessed(page);
			page_cache_release(page);
			vaddr += PAGE_SIZE;
		}
		obj->dirty = 0;
	}

	sg_free_table(obj->pages);
	kfree(obj->pages);
}

static void
i915_gem_object_release_phys(struct drm_i915_gem_object *obj)
{
	drm_pci_free(obj->base.dev, obj->phys_handle);
}

static const struct drm_i915_gem_object_ops i915_gem_phys_ops = {
	.get_pages = i915_gem_object_get_pages_phys,
	.put_pages = i915_gem_object_put_pages_phys,
	.release = i915_gem_object_release_phys,
};

static int
drop_pages(struct drm_i915_gem_object *obj)
{
	struct i915_vma *vma, *next;
	int ret;

	drm_gem_object_reference(&obj->base);
	list_for_each_entry_safe(vma, next, &obj->vma_list, vma_link)
		if (i915_vma_unbind(vma))
			break;

	ret = i915_gem_object_put_pages(obj);
	drm_gem_object_unreference(&obj->base);

	return ret;
}

int
i915_gem_object_attach_phys(struct drm_i915_gem_object *obj,
			    int align)
{
	drm_dma_handle_t *phys;
	int ret;

	if (obj->phys_handle) {
		if ((unsigned long)obj->phys_handle->vaddr & (align -1))
			return -EBUSY;

		return 0;
	}

	if (obj->madv != I915_MADV_WILLNEED)
		return -EFAULT;

	if (obj->base.filp == NULL)
		return -EINVAL;

	ret = drop_pages(obj);
	if (ret)
		return ret;

	/* create a new object */
	phys = drm_pci_alloc(obj->base.dev, obj->base.size, align);
	if (!phys)
		return -ENOMEM;

	obj->phys_handle = phys;
	obj->ops = &i915_gem_phys_ops;

	return i915_gem_object_get_pages(obj);
}

static int
i915_gem_phys_pwrite(struct drm_i915_gem_object *obj,
		     struct drm_i915_gem_pwrite *args,
		     struct drm_file *file_priv)
{
	struct drm_device *dev = obj->base.dev;
	void *vaddr = obj->phys_handle->vaddr + args->offset;
	char __user *user_data = to_user_ptr(args->data_ptr);
	int ret = 0;

	/* We manually control the domain here and pretend that it
	 * remains coherent i.e. in the GTT domain, like shmem_pwrite.
	 */
	ret = i915_gem_object_wait_rendering(obj, false);
	if (ret)
		return ret;

	intel_fb_obj_invalidate(obj, ORIGIN_CPU);
	if (__copy_from_user_inatomic_nocache(vaddr, user_data, args->size)) {
		unsigned long unwritten;

		/* The physical object once assigned is fixed for the lifetime
		 * of the obj, so we can safely drop the lock and continue
		 * to access vaddr.
		 */
		mutex_unlock(&dev->struct_mutex);
		unwritten = copy_from_user(vaddr, user_data, args->size);
		mutex_lock(&dev->struct_mutex);
		if (unwritten) {
			ret = -EFAULT;
			goto out;
		}
	}

	drm_clflush_virt_range(vaddr, args->size);
	i915_gem_chipset_flush(dev);

out:
	intel_fb_obj_flush(obj, false, ORIGIN_CPU);
	return ret;
}

void *i915_gem_object_alloc(struct drm_device *dev)
{
	struct drm_i915_private *dev_priv = dev->dev_private;
	return kmem_cache_zalloc(dev_priv->objects, GFP_KERNEL);
}

void i915_gem_object_free(struct drm_i915_gem_object *obj)
{
	struct drm_i915_private *dev_priv = obj->base.dev->dev_private;
	kmem_cache_free(dev_priv->objects, obj);
}

static int
i915_gem_create(struct drm_file *file,
		struct drm_device *dev,
		uint64_t size,
		uint32_t *handle_p)
{
	struct drm_i915_gem_object *obj;
	int ret;
	u32 handle;

	size = roundup(size, PAGE_SIZE);
	if (size == 0)
		return -EINVAL;

	/* Allocate the new object */
	obj = i915_gem_alloc_object(dev, size);
	if (obj == NULL)
		return -ENOMEM;

	ret = drm_gem_handle_create(file, &obj->base, &handle);
	/* drop reference from allocate - handle holds it now */
	drm_gem_object_unreference_unlocked(&obj->base);
	if (ret)
		return ret;

	*handle_p = handle;
	return 0;
}

int
i915_gem_dumb_create(struct drm_file *file,
		     struct drm_device *dev,
		     struct drm_mode_create_dumb *args)
{
	/* have to work out size/pitch and return them */
	args->pitch = ALIGN(args->width * DIV_ROUND_UP(args->bpp, 8), 64);
	args->size = args->pitch * args->height;
	return i915_gem_create(file, dev,
			       args->size, &args->handle);
}

/**
 * Creates a new mm object and returns a handle to it.
 */
int
i915_gem_create_ioctl(struct drm_device *dev, void *data,
		      struct drm_file *file)
{
	struct drm_i915_gem_create *args = data;

	return i915_gem_create(file, dev,
			       args->size, &args->handle);
}

static inline int
__copy_to_user_swizzled(char __user *cpu_vaddr,
			const char *gpu_vaddr, int gpu_offset,
			int length)
{
	int ret, cpu_offset = 0;

	while (length > 0) {
		int cacheline_end = ALIGN(gpu_offset + 1, 64);
		int this_length = min(cacheline_end - gpu_offset, length);
		int swizzled_gpu_offset = gpu_offset ^ 64;

		ret = __copy_to_user(cpu_vaddr + cpu_offset,
				     gpu_vaddr + swizzled_gpu_offset,
				     this_length);
		if (ret)
			return ret + length;

		cpu_offset += this_length;
		gpu_offset += this_length;
		length -= this_length;
	}

	return 0;
}

static inline int
__copy_from_user_swizzled(char *gpu_vaddr, int gpu_offset,
			  const char __user *cpu_vaddr,
			  int length)
{
	int ret, cpu_offset = 0;

	while (length > 0) {
		int cacheline_end = ALIGN(gpu_offset + 1, 64);
		int this_length = min(cacheline_end - gpu_offset, length);
		int swizzled_gpu_offset = gpu_offset ^ 64;

		ret = __copy_from_user(gpu_vaddr + swizzled_gpu_offset,
				       cpu_vaddr + cpu_offset,
				       this_length);
		if (ret)
			return ret + length;

		cpu_offset += this_length;
		gpu_offset += this_length;
		length -= this_length;
	}

	return 0;
}

/*
 * Pins the specified object's pages and synchronizes the object with
 * GPU accesses. Sets needs_clflush to non-zero if the caller should
 * flush the object from the CPU cache.
 */
int i915_gem_obj_prepare_shmem_read(struct drm_i915_gem_object *obj,
				    int *needs_clflush)
{
	int ret;

	*needs_clflush = 0;

	if (!obj->base.filp)
		return -EINVAL;

	if (!(obj->base.read_domains & I915_GEM_DOMAIN_CPU)) {
		/* If we're not in the cpu read domain, set ourself into the gtt
		 * read domain and manually flush cachelines (if required). This
		 * optimizes for the case when the gpu will dirty the data
		 * anyway again before the next pread happens. */
		*needs_clflush = !cpu_cache_is_coherent(obj->base.dev,
							obj->cache_level);
		ret = i915_gem_object_wait_rendering(obj, true);
		if (ret)
			return ret;
	}

	ret = i915_gem_object_get_pages(obj);
	if (ret)
		return ret;

	i915_gem_object_pin_pages(obj);

	return ret;
}

/* Per-page copy function for the shmem pread fastpath.
 * Flushes invalid cachelines before reading the target if
 * needs_clflush is set. */
static int
shmem_pread_fast(struct page *page, int shmem_page_offset, int page_length,
		 char __user *user_data,
		 bool page_do_bit17_swizzling, bool needs_clflush)
{
	char *vaddr;
	int ret;

	if (unlikely(page_do_bit17_swizzling))
		return -EINVAL;

	vaddr = kmap_atomic(page);
	if (needs_clflush)
		drm_clflush_virt_range(vaddr + shmem_page_offset,
				       page_length);
	ret = __copy_to_user_inatomic(user_data,
				      vaddr + shmem_page_offset,
				      page_length);
	kunmap_atomic(vaddr);

	return ret ? -EFAULT : 0;
}

static void
shmem_clflush_swizzled_range(char *addr, unsigned long length,
			     bool swizzled)
{
	if (unlikely(swizzled)) {
		unsigned long start = (unsigned long) addr;
		unsigned long end = (unsigned long) addr + length;

		/* For swizzling simply ensure that we always flush both
		 * channels. Lame, but simple and it works. Swizzled
		 * pwrite/pread is far from a hotpath - current userspace
		 * doesn't use it at all. */
		start = round_down(start, 128);
		end = round_up(end, 128);

		drm_clflush_virt_range((void *)start, end - start);
	} else {
		drm_clflush_virt_range(addr, length);
	}

}

/* Only difference to the fast-path function is that this can handle bit17
 * and uses non-atomic copy and kmap functions. */
static int
shmem_pread_slow(struct page *page, int shmem_page_offset, int page_length,
		 char __user *user_data,
		 bool page_do_bit17_swizzling, bool needs_clflush)
{
	char *vaddr;
	int ret;

	vaddr = kmap(page);
	if (needs_clflush)
		shmem_clflush_swizzled_range(vaddr + shmem_page_offset,
					     page_length,
					     page_do_bit17_swizzling);

	if (page_do_bit17_swizzling)
		ret = __copy_to_user_swizzled(user_data,
					      vaddr, shmem_page_offset,
					      page_length);
	else
		ret = __copy_to_user(user_data,
				     vaddr + shmem_page_offset,
				     page_length);
	kunmap(page);

	return ret ? - EFAULT : 0;
}

static int
i915_gem_shmem_pread(struct drm_device *dev,
		     struct drm_i915_gem_object *obj,
		     struct drm_i915_gem_pread *args,
		     struct drm_file *file)
{
	char __user *user_data;
	ssize_t remain;
	loff_t offset;
	int shmem_page_offset, page_length, ret = 0;
	int obj_do_bit17_swizzling, page_do_bit17_swizzling;
	int prefaulted = 0;
	int needs_clflush = 0;
	struct sg_page_iter sg_iter;

	user_data = to_user_ptr(args->data_ptr);
	remain = args->size;

	obj_do_bit17_swizzling = i915_gem_object_needs_bit17_swizzle(obj);

	ret = i915_gem_obj_prepare_shmem_read(obj, &needs_clflush);
	if (ret)
		return ret;

	offset = args->offset;

	for_each_sg_page(obj->pages->sgl, &sg_iter, obj->pages->nents,
			 offset >> PAGE_SHIFT) {
		struct page *page = sg_page_iter_page(&sg_iter);

		if (remain <= 0)
			break;

		/* Operation in this page
		 *
		 * shmem_page_offset = offset within page in shmem file
		 * page_length = bytes to copy for this page
		 */
		shmem_page_offset = offset_in_page(offset);
		page_length = remain;
		if ((shmem_page_offset + page_length) > PAGE_SIZE)
			page_length = PAGE_SIZE - shmem_page_offset;

		page_do_bit17_swizzling = obj_do_bit17_swizzling &&
			(page_to_phys(page) & (1 << 17)) != 0;

		ret = shmem_pread_fast(page, shmem_page_offset, page_length,
				       user_data, page_do_bit17_swizzling,
				       needs_clflush);
		if (ret == 0)
			goto next_page;

		mutex_unlock(&dev->struct_mutex);

		if (likely(!i915.prefault_disable) && !prefaulted) {
			ret = fault_in_multipages_writeable(user_data, remain);
			/* Userspace is tricking us, but we've already clobbered
			 * its pages with the prefault and promised to write the
			 * data up to the first fault. Hence ignore any errors
			 * and just continue. */
			(void)ret;
			prefaulted = 1;
		}

		ret = shmem_pread_slow(page, shmem_page_offset, page_length,
				       user_data, page_do_bit17_swizzling,
				       needs_clflush);

		mutex_lock(&dev->struct_mutex);

		if (ret)
			goto out;

next_page:
		remain -= page_length;
		user_data += page_length;
		offset += page_length;
	}

out:
	i915_gem_object_unpin_pages(obj);

	return ret;
}

/**
 * Reads data from the object referenced by handle.
 *
 * On error, the contents of *data are undefined.
 */
int
i915_gem_pread_ioctl(struct drm_device *dev, void *data,
		     struct drm_file *file)
{
	struct drm_i915_gem_pread *args = data;
	struct drm_i915_gem_object *obj;
	int ret = 0;

	if (args->size == 0)
		return 0;

	if (!access_ok(VERIFY_WRITE,
		       to_user_ptr(args->data_ptr),
		       args->size))
		return -EFAULT;

	ret = i915_mutex_lock_interruptible(dev);
	if (ret)
		return ret;

	obj = to_intel_bo(drm_gem_object_lookup(dev, file, args->handle));
	if (&obj->base == NULL) {
		ret = -ENOENT;
		goto unlock;
	}

	/* Bounds check source.  */
	if (args->offset > obj->base.size ||
	    args->size > obj->base.size - args->offset) {
		ret = -EINVAL;
		goto out;
	}

	/* prime objects have no backing filp to GEM pread/pwrite
	 * pages from.
	 */
	if (!obj->base.filp) {
		ret = -EINVAL;
		goto out;
	}

	trace_i915_gem_object_pread(obj, args->offset, args->size);

	ret = i915_gem_shmem_pread(dev, obj, args, file);

out:
	drm_gem_object_unreference(&obj->base);
unlock:
	mutex_unlock(&dev->struct_mutex);
	return ret;
}

/* This is the fast write path which cannot handle
 * page faults in the source data
 */

static inline int
fast_user_write(struct io_mapping *mapping,
		loff_t page_base, int page_offset,
		char __user *user_data,
		int length)
{
	void __iomem *vaddr_atomic;
	void *vaddr;
	unsigned long unwritten;

	vaddr_atomic = io_mapping_map_atomic_wc(mapping, page_base);
	/* We can use the cpu mem copy function because this is X86. */
	vaddr = (void __force*)vaddr_atomic + page_offset;
	unwritten = __copy_from_user_inatomic_nocache(vaddr,
						      user_data, length);
	io_mapping_unmap_atomic(vaddr_atomic);
	return unwritten;
}

/**
 * This is the fast pwrite path, where we copy the data directly from the
 * user into the GTT, uncached.
 */
static int
i915_gem_gtt_pwrite_fast(struct drm_device *dev,
			 struct drm_i915_gem_object *obj,
			 struct drm_i915_gem_pwrite *args,
			 struct drm_file *file)
{
	struct drm_i915_private *dev_priv = dev->dev_private;
	ssize_t remain;
	loff_t offset, page_base;
	char __user *user_data;
	int page_offset, page_length, ret;

	ret = i915_gem_obj_ggtt_pin(obj, 0, PIN_MAPPABLE | PIN_NONBLOCK);
	if (ret)
		goto out;

	ret = i915_gem_object_set_to_gtt_domain(obj, true);
	if (ret)
		goto out_unpin;

	ret = i915_gem_object_put_fence(obj);
	if (ret)
		goto out_unpin;

	user_data = to_user_ptr(args->data_ptr);
	remain = args->size;

	offset = i915_gem_obj_ggtt_offset(obj) + args->offset;

	intel_fb_obj_invalidate(obj, ORIGIN_GTT);

	while (remain > 0) {
		/* Operation in this page
		 *
		 * page_base = page offset within aperture
		 * page_offset = offset within page
		 * page_length = bytes to copy for this page
		 */
		page_base = offset & PAGE_MASK;
		page_offset = offset_in_page(offset);
		page_length = remain;
		if ((page_offset + remain) > PAGE_SIZE)
			page_length = PAGE_SIZE - page_offset;

		/* If we get a fault while copying data, then (presumably) our
		 * source page isn't available.  Return the error and we'll
		 * retry in the slow path.
		 */
		if (fast_user_write(dev_priv->gtt.mappable, page_base,
				    page_offset, user_data, page_length)) {
			ret = -EFAULT;
			goto out_flush;
		}

		remain -= page_length;
		user_data += page_length;
		offset += page_length;
	}

out_flush:
	intel_fb_obj_flush(obj, false, ORIGIN_GTT);
out_unpin:
	i915_gem_object_ggtt_unpin(obj);
out:
	return ret;
}

/* Per-page copy function for the shmem pwrite fastpath.
 * Flushes invalid cachelines before writing to the target if
 * needs_clflush_before is set and flushes out any written cachelines after
 * writing if needs_clflush is set. */
static int
shmem_pwrite_fast(struct page *page, int shmem_page_offset, int page_length,
		  char __user *user_data,
		  bool page_do_bit17_swizzling,
		  bool needs_clflush_before,
		  bool needs_clflush_after)
{
	char *vaddr;
	int ret;

	if (unlikely(page_do_bit17_swizzling))
		return -EINVAL;

	vaddr = kmap_atomic(page);
	if (needs_clflush_before)
		drm_clflush_virt_range(vaddr + shmem_page_offset,
				       page_length);
	ret = __copy_from_user_inatomic(vaddr + shmem_page_offset,
					user_data, page_length);
	if (needs_clflush_after)
		drm_clflush_virt_range(vaddr + shmem_page_offset,
				       page_length);
	kunmap_atomic(vaddr);

	return ret ? -EFAULT : 0;
}

/* Only difference to the fast-path function is that this can handle bit17
 * and uses non-atomic copy and kmap functions. */
static int
shmem_pwrite_slow(struct page *page, int shmem_page_offset, int page_length,
		  char __user *user_data,
		  bool page_do_bit17_swizzling,
		  bool needs_clflush_before,
		  bool needs_clflush_after)
{
	char *vaddr;
	int ret;

	vaddr = kmap(page);
	if (unlikely(needs_clflush_before || page_do_bit17_swizzling))
		shmem_clflush_swizzled_range(vaddr + shmem_page_offset,
					     page_length,
					     page_do_bit17_swizzling);
	if (page_do_bit17_swizzling)
		ret = __copy_from_user_swizzled(vaddr, shmem_page_offset,
						user_data,
						page_length);
	else
		ret = __copy_from_user(vaddr + shmem_page_offset,
				       user_data,
				       page_length);
	if (needs_clflush_after)
		shmem_clflush_swizzled_range(vaddr + shmem_page_offset,
					     page_length,
					     page_do_bit17_swizzling);
	kunmap(page);

	return ret ? -EFAULT : 0;
}

static int
i915_gem_shmem_pwrite(struct drm_device *dev,
		      struct drm_i915_gem_object *obj,
		      struct drm_i915_gem_pwrite *args,
		      struct drm_file *file)
{
	ssize_t remain;
	loff_t offset;
	char __user *user_data;
	int shmem_page_offset, page_length, ret = 0;
	int obj_do_bit17_swizzling, page_do_bit17_swizzling;
	int hit_slowpath = 0;
	int needs_clflush_after = 0;
	int needs_clflush_before = 0;
	struct sg_page_iter sg_iter;

	user_data = to_user_ptr(args->data_ptr);
	remain = args->size;

	obj_do_bit17_swizzling = i915_gem_object_needs_bit17_swizzle(obj);

	if (obj->base.write_domain != I915_GEM_DOMAIN_CPU) {
		/* If we're not in the cpu write domain, set ourself into the gtt
		 * write domain and manually flush cachelines (if required). This
		 * optimizes for the case when the gpu will use the data
		 * right away and we therefore have to clflush anyway. */
		needs_clflush_after = cpu_write_needs_clflush(obj);
		ret = i915_gem_object_wait_rendering(obj, false);
		if (ret)
			return ret;
	}
	/* Same trick applies to invalidate partially written cachelines read
	 * before writing. */
	if ((obj->base.read_domains & I915_GEM_DOMAIN_CPU) == 0)
		needs_clflush_before =
			!cpu_cache_is_coherent(dev, obj->cache_level);

	ret = i915_gem_object_get_pages(obj);
	if (ret)
		return ret;

	intel_fb_obj_invalidate(obj, ORIGIN_CPU);

	i915_gem_object_pin_pages(obj);

	offset = args->offset;
	obj->dirty = 1;

	for_each_sg_page(obj->pages->sgl, &sg_iter, obj->pages->nents,
			 offset >> PAGE_SHIFT) {
		struct page *page = sg_page_iter_page(&sg_iter);
		int partial_cacheline_write;

		if (remain <= 0)
			break;

		/* Operation in this page
		 *
		 * shmem_page_offset = offset within page in shmem file
		 * page_length = bytes to copy for this page
		 */
		shmem_page_offset = offset_in_page(offset);

		page_length = remain;
		if ((shmem_page_offset + page_length) > PAGE_SIZE)
			page_length = PAGE_SIZE - shmem_page_offset;

		/* If we don't overwrite a cacheline completely we need to be
		 * careful to have up-to-date data by first clflushing. Don't
		 * overcomplicate things and flush the entire patch. */
		partial_cacheline_write = needs_clflush_before &&
			((shmem_page_offset | page_length)
				& (boot_cpu_data.x86_clflush_size - 1));

		page_do_bit17_swizzling = obj_do_bit17_swizzling &&
			(page_to_phys(page) & (1 << 17)) != 0;

		ret = shmem_pwrite_fast(page, shmem_page_offset, page_length,
					user_data, page_do_bit17_swizzling,
					partial_cacheline_write,
					needs_clflush_after);
		if (ret == 0)
			goto next_page;

		hit_slowpath = 1;
		mutex_unlock(&dev->struct_mutex);
		ret = shmem_pwrite_slow(page, shmem_page_offset, page_length,
					user_data, page_do_bit17_swizzling,
					partial_cacheline_write,
					needs_clflush_after);

		mutex_lock(&dev->struct_mutex);

		if (ret)
			goto out;

next_page:
		remain -= page_length;
		user_data += page_length;
		offset += page_length;
	}

out:
	i915_gem_object_unpin_pages(obj);

	if (hit_slowpath) {
		/*
		 * Fixup: Flush cpu caches in case we didn't flush the dirty
		 * cachelines in-line while writing and the object moved
		 * out of the cpu write domain while we've dropped the lock.
		 */
		if (!needs_clflush_after &&
		    obj->base.write_domain != I915_GEM_DOMAIN_CPU) {
			if (i915_gem_clflush_object(obj, obj->pin_display))
				needs_clflush_after = true;
		}
	}

	if (needs_clflush_after)
		i915_gem_chipset_flush(dev);
	else
		obj->cache_dirty = true;

	intel_fb_obj_flush(obj, false, ORIGIN_CPU);
	return ret;
}

/**
 * Writes data to the object referenced by handle.
 *
 * On error, the contents of the buffer that were to be modified are undefined.
 */
int
i915_gem_pwrite_ioctl(struct drm_device *dev, void *data,
		      struct drm_file *file)
{
	struct drm_i915_private *dev_priv = dev->dev_private;
	struct drm_i915_gem_pwrite *args = data;
	struct drm_i915_gem_object *obj;
	int ret;

	if (args->size == 0)
		return 0;

	if (!access_ok(VERIFY_READ,
		       to_user_ptr(args->data_ptr),
		       args->size))
		return -EFAULT;

	if (likely(!i915.prefault_disable)) {
		ret = fault_in_multipages_readable(to_user_ptr(args->data_ptr),
						   args->size);
		if (ret)
			return -EFAULT;
	}

	intel_runtime_pm_get(dev_priv);

	ret = i915_mutex_lock_interruptible(dev);
	if (ret)
		goto put_rpm;

	obj = to_intel_bo(drm_gem_object_lookup(dev, file, args->handle));
	if (&obj->base == NULL) {
		ret = -ENOENT;
		goto unlock;
	}

	/* Bounds check destination. */
	if (args->offset > obj->base.size ||
	    args->size > obj->base.size - args->offset) {
		ret = -EINVAL;
		goto out;
	}

	/* prime objects have no backing filp to GEM pread/pwrite
	 * pages from.
	 */
	if (!obj->base.filp) {
		ret = -EINVAL;
		goto out;
	}

	trace_i915_gem_object_pwrite(obj, args->offset, args->size);

	ret = -EFAULT;
	/* We can only do the GTT pwrite on untiled buffers, as otherwise
	 * it would end up going through the fenced access, and we'll get
	 * different detiling behavior between reading and writing.
	 * pread/pwrite currently are reading and writing from the CPU
	 * perspective, requiring manual detiling by the client.
	 */
	if (obj->tiling_mode == I915_TILING_NONE &&
	    obj->base.write_domain != I915_GEM_DOMAIN_CPU &&
	    cpu_write_needs_clflush(obj)) {
		ret = i915_gem_gtt_pwrite_fast(dev, obj, args, file);
		/* Note that the gtt paths might fail with non-page-backed user
		 * pointers (e.g. gtt mappings when moving data between
		 * textures). Fallback to the shmem path in that case. */
	}

	if (ret == -EFAULT || ret == -ENOSPC) {
		if (obj->phys_handle)
			ret = i915_gem_phys_pwrite(obj, args, file);
		else
			ret = i915_gem_shmem_pwrite(dev, obj, args, file);
	}

out:
	drm_gem_object_unreference(&obj->base);
unlock:
	mutex_unlock(&dev->struct_mutex);
put_rpm:
	intel_runtime_pm_put(dev_priv);

	return ret;
}

int
i915_gem_check_wedge(struct i915_gpu_error *error,
		     bool interruptible)
{
	if (i915_reset_in_progress(error)) {
		/* Non-interruptible callers can't handle -EAGAIN, hence return
		 * -EIO unconditionally for these. */
		if (!interruptible)
			return -EIO;

		/* Recovery complete, but the reset failed ... */
		if (i915_terminally_wedged(error))
			return -EIO;

		/*
		 * Check if GPU Reset is in progress - we need intel_ring_begin
		 * to work properly to reinit the hw state while the gpu is
		 * still marked as reset-in-progress. Handle this with a flag.
		 */
		if (!error->reload_in_reset)
			return -EAGAIN;
	}

	return 0;
}

static void fake_irq(unsigned long data)
{
	wake_up_process((struct task_struct *)data);
}

static bool missed_irq(struct drm_i915_private *dev_priv,
		       struct intel_engine_cs *ring)
{
	return test_bit(ring->id, &dev_priv->gpu_error.missed_irq_rings);
}

static unsigned long local_clock_us(unsigned *cpu)
{
	unsigned long t;

	/* Cheaply and approximately convert from nanoseconds to microseconds.
	 * The result and subsequent calculations are also defined in the same
	 * approximate microseconds units. The principal source of timing
	 * error here is from the simple truncation.
	 *
	 * Note that local_clock() is only defined wrt to the current CPU;
	 * the comparisons are no longer valid if we switch CPUs. Instead of
	 * blocking preemption for the entire busywait, we can detect the CPU
	 * switch and use that as indicator of system load and a reason to
	 * stop busywaiting, see busywait_stop().
	 */
	*cpu = get_cpu();
	t = local_clock() >> 10;
	put_cpu();

	return t;
}

static bool busywait_stop(unsigned long timeout, unsigned cpu)
{
	unsigned this_cpu;

	if (time_after(local_clock_us(&this_cpu), timeout))
		return true;

	return this_cpu != cpu;
}

static int __i915_spin_request(struct drm_i915_gem_request *req, int state)
{
	unsigned long timeout;
	unsigned cpu;

	/* When waiting for high frequency requests, e.g. during synchronous
	 * rendering split between the CPU and GPU, the finite amount of time
	 * required to set up the irq and wait upon it limits the response
	 * rate. By busywaiting on the request completion for a short while we
	 * can service the high frequency waits as quick as possible. However,
	 * if it is a slow request, we want to sleep as quickly as possible.
	 * The tradeoff between waiting and sleeping is roughly the time it
	 * takes to sleep on a request, on the order of a microsecond.
	 */

	if (req->ring->irq_refcount)
		return -EBUSY;

	/* Only spin if we know the GPU is processing this request */
	if (!i915_gem_request_started(req, true))
		return -EAGAIN;

	timeout = local_clock_us(&cpu) + 5;
	while (!need_resched()) {
		if (i915_gem_request_completed(req, true))
			return 0;

		if (signal_pending_state(state, current))
			break;

		if (busywait_stop(timeout, cpu))
			break;

		cpu_relax_lowlatency();
	}

	if (i915_gem_request_completed(req, false))
		return 0;

	return -EAGAIN;
}

/**
 * __i915_wait_request - wait until execution of request has finished
 * @req: duh!
 * @reset_counter: reset sequence associated with the given request
 * @interruptible: do an interruptible wait (normally yes)
 * @timeout: in - how long to wait (NULL forever); out - how much time remaining
 *
 * Note: It is of utmost importance that the passed in seqno and reset_counter
 * values have been read by the caller in an smp safe manner. Where read-side
 * locks are involved, it is sufficient to read the reset_counter before
 * unlocking the lock that protects the seqno. For lockless tricks, the
 * reset_counter _must_ be read before, and an appropriate smp_rmb must be
 * inserted.
 *
 * Returns 0 if the request was found within the alloted time. Else returns the
 * errno with remaining time filled in timeout argument.
 */
int __i915_wait_request(struct drm_i915_gem_request *req,
			unsigned reset_counter,
			bool interruptible,
			s64 *timeout,
			struct intel_rps_client *rps)
{
	struct intel_engine_cs *ring = i915_gem_request_get_ring(req);
	struct drm_device *dev = ring->dev;
	struct drm_i915_private *dev_priv = dev->dev_private;
	const bool irq_test_in_progress =
		ACCESS_ONCE(dev_priv->gpu_error.test_irq_rings) & intel_ring_flag(ring);
	int state = interruptible ? TASK_INTERRUPTIBLE : TASK_UNINTERRUPTIBLE;
	DEFINE_WAIT(wait);
	unsigned long timeout_expire;
	s64 before, now;
	int ret;

	WARN(!intel_irqs_enabled(dev_priv), "IRQs disabled");

	if (list_empty(&req->list))
		return 0;

	if (i915_gem_request_completed(req, true))
		return 0;

	timeout_expire = 0;
	if (timeout) {
		if (WARN_ON(*timeout < 0))
			return -EINVAL;

		if (*timeout == 0)
			return -ETIME;

		timeout_expire = jiffies + nsecs_to_jiffies_timeout(*timeout);
	}

	if (INTEL_INFO(dev_priv)->gen >= 6)
		gen6_rps_boost(dev_priv, rps, req->emitted_jiffies);

	/* Record current time in case interrupted by signal, or wedged */
	trace_i915_gem_request_wait_begin(req);
	before = ktime_get_raw_ns();

	/* Optimistic spin for the next jiffie before touching IRQs */
	ret = __i915_spin_request(req, state);
	if (ret == 0)
		goto out;

	if (!irq_test_in_progress && WARN_ON(!ring->irq_get(ring))) {
		ret = -ENODEV;
		goto out;
	}

	for (;;) {
		struct timer_list timer;

		prepare_to_wait(&ring->irq_queue, &wait, state);

		/* We need to check whether any gpu reset happened in between
		 * the caller grabbing the seqno and now ... */
		if (reset_counter != atomic_read(&dev_priv->gpu_error.reset_counter)) {
			/* ... but upgrade the -EAGAIN to an -EIO if the gpu
			 * is truely gone. */
			ret = i915_gem_check_wedge(&dev_priv->gpu_error, interruptible);
			if (ret == 0)
				ret = -EAGAIN;
			break;
		}

		if (i915_gem_request_completed(req, false)) {
			ret = 0;
			break;
		}

		if (signal_pending_state(state, current)) {
			ret = -ERESTARTSYS;
			break;
		}

		if (timeout && time_after_eq(jiffies, timeout_expire)) {
			ret = -ETIME;
			break;
		}

		timer.function = NULL;
		if (timeout || missed_irq(dev_priv, ring)) {
			unsigned long expire;

			setup_timer_on_stack(&timer, fake_irq, (unsigned long)current);
			expire = missed_irq(dev_priv, ring) ? jiffies + 1 : timeout_expire;
			mod_timer(&timer, expire);
		}

		io_schedule();

		if (timer.function) {
			del_singleshot_timer_sync(&timer);
			destroy_timer_on_stack(&timer);
		}
	}
	if (!irq_test_in_progress)
		ring->irq_put(ring);

	finish_wait(&ring->irq_queue, &wait);

out:
	now = ktime_get_raw_ns();
	trace_i915_gem_request_wait_end(req);

	if (timeout) {
		s64 tres = *timeout - (now - before);

		*timeout = tres < 0 ? 0 : tres;

		/*
		 * Apparently ktime isn't accurate enough and occasionally has a
		 * bit of mismatch in the jiffies<->nsecs<->ktime loop. So patch
		 * things up to make the test happy. We allow up to 1 jiffy.
		 *
		 * This is a regrssion from the timespec->ktime conversion.
		 */
		if (ret == -ETIME && *timeout < jiffies_to_usecs(1)*1000)
			*timeout = 0;
	}

	return ret;
}

int i915_gem_request_add_to_client(struct drm_i915_gem_request *req,
				   struct drm_file *file)
{
	struct drm_i915_private *dev_private;
	struct drm_i915_file_private *file_priv;

	WARN_ON(!req || !file || req->file_priv);

	if (!req || !file)
		return -EINVAL;

	if (req->file_priv)
		return -EINVAL;

	dev_private = req->ring->dev->dev_private;
	file_priv = file->driver_priv;

	spin_lock(&file_priv->mm.lock);
	req->file_priv = file_priv;
	list_add_tail(&req->client_list, &file_priv->mm.request_list);
	spin_unlock(&file_priv->mm.lock);

	req->pid = get_pid(task_pid(current));

	return 0;
}

static inline void
i915_gem_request_remove_from_client(struct drm_i915_gem_request *request)
{
	struct drm_i915_file_private *file_priv = request->file_priv;

	if (!file_priv)
		return;

	spin_lock(&file_priv->mm.lock);
	list_del(&request->client_list);
	request->file_priv = NULL;
	spin_unlock(&file_priv->mm.lock);

	put_pid(request->pid);
	request->pid = NULL;
}

static void i915_gem_request_retire(struct drm_i915_gem_request *request)
{
	trace_i915_gem_request_retire(request);

	/* We know the GPU must have read the request to have
	 * sent us the seqno + interrupt, so use the position
	 * of tail of the request to update the last known position
	 * of the GPU head.
	 *
	 * Note this requires that we are always called in request
	 * completion order.
	 */
	request->ringbuf->last_retired_head = request->postfix;

	list_del_init(&request->list);
	i915_gem_request_remove_from_client(request);

	i915_gem_request_unreference(request);
}

static void
__i915_gem_request_retire__upto(struct drm_i915_gem_request *req)
{
	struct intel_engine_cs *engine = req->ring;
	struct drm_i915_gem_request *tmp;

	lockdep_assert_held(&engine->dev->struct_mutex);

	if (list_empty(&req->list))
		return;

	do {
		tmp = list_first_entry(&engine->request_list,
				       typeof(*tmp), list);

		i915_gem_request_retire(tmp);
	} while (tmp != req);

	WARN_ON(i915_verify_lists(engine->dev));
}

/**
 * Waits for a request to be signaled, and cleans up the
 * request and object lists appropriately for that event.
 */
int
i915_wait_request(struct drm_i915_gem_request *req)
{
	struct drm_device *dev;
	struct drm_i915_private *dev_priv;
	bool interruptible;
	int ret;

	BUG_ON(req == NULL);

	dev = req->ring->dev;
	dev_priv = dev->dev_private;
	interruptible = dev_priv->mm.interruptible;

	BUG_ON(!mutex_is_locked(&dev->struct_mutex));

	ret = i915_gem_check_wedge(&dev_priv->gpu_error, interruptible);
	if (ret)
		return ret;

	ret = __i915_wait_request(req,
				  atomic_read(&dev_priv->gpu_error.reset_counter),
				  interruptible, NULL, NULL);
	if (ret)
		return ret;

	__i915_gem_request_retire__upto(req);
	return 0;
}

/**
 * Ensures that all rendering to the object has completed and the object is
 * safe to unbind from the GTT or access from the CPU.
 */
int
i915_gem_object_wait_rendering(struct drm_i915_gem_object *obj,
			       bool readonly)
{
	int ret, i;

	if (!obj->active)
		return 0;

	if (readonly) {
		if (obj->last_write_req != NULL) {
			ret = i915_wait_request(obj->last_write_req);
			if (ret)
				return ret;

			i = obj->last_write_req->ring->id;
			if (obj->last_read_req[i] == obj->last_write_req)
				i915_gem_object_retire__read(obj, i);
			else
				i915_gem_object_retire__write(obj);
		}
	} else {
		for (i = 0; i < I915_NUM_RINGS; i++) {
			if (obj->last_read_req[i] == NULL)
				continue;

			ret = i915_wait_request(obj->last_read_req[i]);
			if (ret)
				return ret;

			i915_gem_object_retire__read(obj, i);
		}
		RQ_BUG_ON(obj->active);
	}

	return 0;
}

static void
i915_gem_object_retire_request(struct drm_i915_gem_object *obj,
			       struct drm_i915_gem_request *req)
{
	int ring = req->ring->id;

	if (obj->last_read_req[ring] == req)
		i915_gem_object_retire__read(obj, ring);
	else if (obj->last_write_req == req)
		i915_gem_object_retire__write(obj);

	__i915_gem_request_retire__upto(req);
}

/* A nonblocking variant of the above wait. This is a highly dangerous routine
 * as the object state may change during this call.
 */
static __must_check int
i915_gem_object_wait_rendering__nonblocking(struct drm_i915_gem_object *obj,
					    struct intel_rps_client *rps,
					    bool readonly)
{
	struct drm_device *dev = obj->base.dev;
	struct drm_i915_private *dev_priv = dev->dev_private;
	struct drm_i915_gem_request *requests[I915_NUM_RINGS];
	unsigned reset_counter;
	int ret, i, n = 0;

	BUG_ON(!mutex_is_locked(&dev->struct_mutex));
	BUG_ON(!dev_priv->mm.interruptible);

	if (!obj->active)
		return 0;

	ret = i915_gem_check_wedge(&dev_priv->gpu_error, true);
	if (ret)
		return ret;

	reset_counter = atomic_read(&dev_priv->gpu_error.reset_counter);

	if (readonly) {
		struct drm_i915_gem_request *req;

		req = obj->last_write_req;
		if (req == NULL)
			return 0;

		requests[n++] = i915_gem_request_reference(req);
	} else {
		for (i = 0; i < I915_NUM_RINGS; i++) {
			struct drm_i915_gem_request *req;

			req = obj->last_read_req[i];
			if (req == NULL)
				continue;

			requests[n++] = i915_gem_request_reference(req);
		}
	}

	mutex_unlock(&dev->struct_mutex);
	for (i = 0; ret == 0 && i < n; i++)
		ret = __i915_wait_request(requests[i], reset_counter, true,
					  NULL, rps);
	mutex_lock(&dev->struct_mutex);

	for (i = 0; i < n; i++) {
		if (ret == 0)
			i915_gem_object_retire_request(obj, requests[i]);
		i915_gem_request_unreference(requests[i]);
	}

	return ret;
}

static struct intel_rps_client *to_rps_client(struct drm_file *file)
{
	struct drm_i915_file_private *fpriv = file->driver_priv;
	return &fpriv->rps;
}

/**
 * Called when user space prepares to use an object with the CPU, either
 * through the mmap ioctl's mapping or a GTT mapping.
 */
int
i915_gem_set_domain_ioctl(struct drm_device *dev, void *data,
			  struct drm_file *file)
{
	struct drm_i915_gem_set_domain *args = data;
	struct drm_i915_gem_object *obj;
	uint32_t read_domains = args->read_domains;
	uint32_t write_domain = args->write_domain;
	int ret;

	/* Only handle setting domains to types used by the CPU. */
	if (write_domain & I915_GEM_GPU_DOMAINS)
		return -EINVAL;

	if (read_domains & I915_GEM_GPU_DOMAINS)
		return -EINVAL;

	/* Having something in the write domain implies it's in the read
	 * domain, and only that read domain.  Enforce that in the request.
	 */
	if (write_domain != 0 && read_domains != write_domain)
		return -EINVAL;

	ret = i915_mutex_lock_interruptible(dev);
	if (ret)
		return ret;

	obj = to_intel_bo(drm_gem_object_lookup(dev, file, args->handle));
	if (&obj->base == NULL) {
		ret = -ENOENT;
		goto unlock;
	}

	/* Try to flush the object off the GPU without holding the lock.
	 * We will repeat the flush holding the lock in the normal manner
	 * to catch cases where we are gazumped.
	 */
	ret = i915_gem_object_wait_rendering__nonblocking(obj,
							  to_rps_client(file),
							  !write_domain);
	if (ret)
		goto unref;

	if (read_domains & I915_GEM_DOMAIN_GTT)
		ret = i915_gem_object_set_to_gtt_domain(obj, write_domain != 0);
	else
		ret = i915_gem_object_set_to_cpu_domain(obj, write_domain != 0);

	if (write_domain != 0)
		intel_fb_obj_invalidate(obj,
					write_domain == I915_GEM_DOMAIN_GTT ?
					ORIGIN_GTT : ORIGIN_CPU);

unref:
	drm_gem_object_unreference(&obj->base);
unlock:
	mutex_unlock(&dev->struct_mutex);
	return ret;
}

/**
 * Called when user space has done writes to this buffer
 */
int
i915_gem_sw_finish_ioctl(struct drm_device *dev, void *data,
			 struct drm_file *file)
{
	struct drm_i915_gem_sw_finish *args = data;
	struct drm_i915_gem_object *obj;
	int ret = 0;

	ret = i915_mutex_lock_interruptible(dev);
	if (ret)
		return ret;

	obj = to_intel_bo(drm_gem_object_lookup(dev, file, args->handle));
	if (&obj->base == NULL) {
		ret = -ENOENT;
		goto unlock;
	}

	/* Pinned buffers may be scanout, so flush the cache */
	if (obj->pin_display)
		i915_gem_object_flush_cpu_write_domain(obj);

	drm_gem_object_unreference(&obj->base);
unlock:
	mutex_unlock(&dev->struct_mutex);
	return ret;
}

/**
 * Maps the contents of an object, returning the address it is mapped
 * into.
 *
 * While the mapping holds a reference on the contents of the object, it doesn't
 * imply a ref on the object itself.
 *
 * IMPORTANT:
 *
 * DRM driver writers who look a this function as an example for how to do GEM
 * mmap support, please don't implement mmap support like here. The modern way
 * to implement DRM mmap support is with an mmap offset ioctl (like
 * i915_gem_mmap_gtt) and then using the mmap syscall on the DRM fd directly.
 * That way debug tooling like valgrind will understand what's going on, hiding
 * the mmap call in a driver private ioctl will break that. The i915 driver only
 * does cpu mmaps this way because we didn't know better.
 */
int
i915_gem_mmap_ioctl(struct drm_device *dev, void *data,
		    struct drm_file *file)
{
	struct drm_i915_gem_mmap *args = data;
	struct drm_gem_object *obj;
	unsigned long addr;

	if (args->flags & ~(I915_MMAP_WC))
		return -EINVAL;

	if (args->flags & I915_MMAP_WC && !cpu_has_pat)
		return -ENODEV;

	obj = drm_gem_object_lookup(dev, file, args->handle);
	if (obj == NULL)
		return -ENOENT;

	/* prime objects have no backing filp to GEM mmap
	 * pages from.
	 */
	if (!obj->filp) {
		drm_gem_object_unreference_unlocked(obj);
		return -EINVAL;
	}

	addr = vm_mmap(obj->filp, 0, args->size,
		       PROT_READ | PROT_WRITE, MAP_SHARED,
		       args->offset);
	if (args->flags & I915_MMAP_WC) {
		struct mm_struct *mm = current->mm;
		struct vm_area_struct *vma;

		down_write(&mm->mmap_sem);
		vma = find_vma(mm, addr);
		if (vma)
			vma->vm_page_prot =
				pgprot_writecombine(vm_get_page_prot(vma->vm_flags));
		else
			addr = -ENOMEM;
		up_write(&mm->mmap_sem);
	}
	drm_gem_object_unreference_unlocked(obj);
	if (IS_ERR((void *)addr))
		return addr;

	args->addr_ptr = (uint64_t) addr;

	return 0;
}

/**
 * i915_gem_fault - fault a page into the GTT
 * @vma: VMA in question
 * @vmf: fault info
 *
 * The fault handler is set up by drm_gem_mmap() when a object is GTT mapped
 * from userspace.  The fault handler takes care of binding the object to
 * the GTT (if needed), allocating and programming a fence register (again,
 * only if needed based on whether the old reg is still valid or the object
 * is tiled) and inserting a new PTE into the faulting process.
 *
 * Note that the faulting process may involve evicting existing objects
 * from the GTT and/or fence registers to make room.  So performance may
 * suffer if the GTT working set is large or there are few fence registers
 * left.
 */
int i915_gem_fault(struct vm_area_struct *vma, struct vm_fault *vmf)
{
	struct drm_i915_gem_object *obj = to_intel_bo(vma->vm_private_data);
	struct drm_device *dev = obj->base.dev;
	struct drm_i915_private *dev_priv = dev->dev_private;
	struct i915_ggtt_view view = i915_ggtt_view_normal;
	pgoff_t page_offset;
	unsigned long pfn;
	int ret = 0;
	bool write = !!(vmf->flags & FAULT_FLAG_WRITE);

	intel_runtime_pm_get(dev_priv);

	/* We don't use vmf->pgoff since that has the fake offset */
	page_offset = ((unsigned long)vmf->virtual_address - vma->vm_start) >>
		PAGE_SHIFT;

	ret = i915_mutex_lock_interruptible(dev);
	if (ret)
		goto out;

	trace_i915_gem_object_fault(obj, page_offset, true, write);

	/* Try to flush the object off the GPU first without holding the lock.
	 * Upon reacquiring the lock, we will perform our sanity checks and then
	 * repeat the flush holding the lock in the normal manner to catch cases
	 * where we are gazumped.
	 */
	ret = i915_gem_object_wait_rendering__nonblocking(obj, NULL, !write);
	if (ret)
		goto unlock;

	/* Access to snoopable pages through the GTT is incoherent. */
	if (obj->cache_level != I915_CACHE_NONE && !HAS_LLC(dev)) {
		ret = -EFAULT;
		goto unlock;
	}

	/* Use a partial view if the object is bigger than the aperture. */
	if (obj->base.size >= dev_priv->gtt.mappable_end &&
	    obj->tiling_mode == I915_TILING_NONE) {
		static const unsigned int chunk_size = 256; // 1 MiB

		memset(&view, 0, sizeof(view));
		view.type = I915_GGTT_VIEW_PARTIAL;
		view.params.partial.offset = rounddown(page_offset, chunk_size);
		view.params.partial.size =
			min_t(unsigned int,
			      chunk_size,
			      (vma->vm_end - vma->vm_start)/PAGE_SIZE -
			      view.params.partial.offset);
	}

	/* Now pin it into the GTT if needed */
	ret = i915_gem_object_ggtt_pin(obj, &view, 0, PIN_MAPPABLE);
	if (ret)
		goto unlock;

	ret = i915_gem_object_set_to_gtt_domain(obj, write);
	if (ret)
		goto unpin;

	ret = i915_gem_object_get_fence(obj);
	if (ret)
		goto unpin;

	/* Finally, remap it using the new GTT offset */
	pfn = dev_priv->gtt.mappable_base +
		i915_gem_obj_ggtt_offset_view(obj, &view);
	pfn >>= PAGE_SHIFT;

	if (unlikely(view.type == I915_GGTT_VIEW_PARTIAL)) {
		/* Overriding existing pages in partial view does not cause
		 * us any trouble as TLBs are still valid because the fault
		 * is due to userspace losing part of the mapping or never
		 * having accessed it before (at this partials' range).
		 */
		unsigned long base = vma->vm_start +
				     (view.params.partial.offset << PAGE_SHIFT);
		unsigned int i;

		for (i = 0; i < view.params.partial.size; i++) {
			ret = vm_insert_pfn(vma, base + i * PAGE_SIZE, pfn + i);
			if (ret)
				break;
		}

		obj->fault_mappable = true;
	} else {
		if (!obj->fault_mappable) {
			unsigned long size = min_t(unsigned long,
						   vma->vm_end - vma->vm_start,
						   obj->base.size);
			int i;

			for (i = 0; i < size >> PAGE_SHIFT; i++) {
				ret = vm_insert_pfn(vma,
						    (unsigned long)vma->vm_start + i * PAGE_SIZE,
						    pfn + i);
				if (ret)
					break;
			}

			obj->fault_mappable = true;
		} else
			ret = vm_insert_pfn(vma,
					    (unsigned long)vmf->virtual_address,
					    pfn + page_offset);
	}
unpin:
	i915_gem_object_ggtt_unpin_view(obj, &view);
unlock:
	mutex_unlock(&dev->struct_mutex);
out:
	switch (ret) {
	case -EIO:
		/*
		 * We eat errors when the gpu is terminally wedged to avoid
		 * userspace unduly crashing (gl has no provisions for mmaps to
		 * fail). But any other -EIO isn't ours (e.g. swap in failure)
		 * and so needs to be reported.
		 */
		if (!i915_terminally_wedged(&dev_priv->gpu_error)) {
			ret = VM_FAULT_SIGBUS;
			break;
		}
	case -EAGAIN:
		/*
		 * EAGAIN means the gpu is hung and we'll wait for the error
		 * handler to reset everything when re-faulting in
		 * i915_mutex_lock_interruptible.
		 */
	case 0:
	case -ERESTARTSYS:
	case -EINTR:
	case -EBUSY:
		/*
		 * EBUSY is ok: this just means that another thread
		 * already did the job.
		 */
		ret = VM_FAULT_NOPAGE;
		break;
	case -ENOMEM:
		ret = VM_FAULT_OOM;
		break;
	case -ENOSPC:
	case -EFAULT:
		ret = VM_FAULT_SIGBUS;
		break;
	default:
		WARN_ONCE(ret, "unhandled error in i915_gem_fault: %i\n", ret);
		ret = VM_FAULT_SIGBUS;
		break;
	}

	intel_runtime_pm_put(dev_priv);
	return ret;
}

/**
 * i915_gem_release_mmap - remove physical page mappings
 * @obj: obj in question
 *
 * Preserve the reservation of the mmapping with the DRM core code, but
 * relinquish ownership of the pages back to the system.
 *
 * It is vital that we remove the page mapping if we have mapped a tiled
 * object through the GTT and then lose the fence register due to
 * resource pressure. Similarly if the object has been moved out of the
 * aperture, than pages mapped into userspace must be revoked. Removing the
 * mapping will then trigger a page fault on the next user access, allowing
 * fixup by i915_gem_fault().
 */
void
i915_gem_release_mmap(struct drm_i915_gem_object *obj)
{
	if (!obj->fault_mappable)
		return;

	drm_vma_node_unmap(&obj->base.vma_node,
			   obj->base.dev->anon_inode->i_mapping);
	obj->fault_mappable = false;
}

void
i915_gem_release_all_mmaps(struct drm_i915_private *dev_priv)
{
	struct drm_i915_gem_object *obj;

	list_for_each_entry(obj, &dev_priv->mm.bound_list, global_list)
		i915_gem_release_mmap(obj);
}

uint32_t
i915_gem_get_gtt_size(struct drm_device *dev, uint32_t size, int tiling_mode)
{
	uint32_t gtt_size;

	if (INTEL_INFO(dev)->gen >= 4 ||
	    tiling_mode == I915_TILING_NONE)
		return size;

	/* Previous chips need a power-of-two fence region when tiling */
	if (INTEL_INFO(dev)->gen == 3)
		gtt_size = 1024*1024;
	else
		gtt_size = 512*1024;

	while (gtt_size < size)
		gtt_size <<= 1;

	return gtt_size;
}

/**
 * i915_gem_get_gtt_alignment - return required GTT alignment for an object
 * @obj: object to check
 *
 * Return the required GTT alignment for an object, taking into account
 * potential fence register mapping.
 */
uint32_t
i915_gem_get_gtt_alignment(struct drm_device *dev, uint32_t size,
			   int tiling_mode, bool fenced)
{
	/*
	 * Minimum alignment is 4k (GTT page size), but might be greater
	 * if a fence register is needed for the object.
	 */
	if (INTEL_INFO(dev)->gen >= 4 || (!fenced && IS_G33(dev)) ||
	    tiling_mode == I915_TILING_NONE)
		return 4096;

	/*
	 * Previous chips need to be aligned to the size of the smallest
	 * fence register that can contain the object.
	 */
	return i915_gem_get_gtt_size(dev, size, tiling_mode);
}

static int i915_gem_object_create_mmap_offset(struct drm_i915_gem_object *obj)
{
	struct drm_i915_private *dev_priv = obj->base.dev->dev_private;
	int ret;

	if (drm_vma_node_has_offset(&obj->base.vma_node))
		return 0;

	dev_priv->mm.shrinker_no_lock_stealing = true;

	ret = drm_gem_create_mmap_offset(&obj->base);
	if (ret != -ENOSPC)
		goto out;

	/* Badly fragmented mmap space? The only way we can recover
	 * space is by destroying unwanted objects. We can't randomly release
	 * mmap_offsets as userspace expects them to be persistent for the
	 * lifetime of the objects. The closest we can is to release the
	 * offsets on purgeable objects by truncating it and marking it purged,
	 * which prevents userspace from ever using that object again.
	 */
	i915_gem_shrink(dev_priv,
			obj->base.size >> PAGE_SHIFT,
			I915_SHRINK_BOUND |
			I915_SHRINK_UNBOUND |
			I915_SHRINK_PURGEABLE);
	ret = drm_gem_create_mmap_offset(&obj->base);
	if (ret != -ENOSPC)
		goto out;

	i915_gem_shrink_all(dev_priv);
	ret = drm_gem_create_mmap_offset(&obj->base);
out:
	dev_priv->mm.shrinker_no_lock_stealing = false;

	return ret;
}

static void i915_gem_object_free_mmap_offset(struct drm_i915_gem_object *obj)
{
	drm_gem_free_mmap_offset(&obj->base);
}

int
i915_gem_mmap_gtt(struct drm_file *file,
		  struct drm_device *dev,
		  uint32_t handle,
		  uint64_t *offset)
{
	struct drm_i915_gem_object *obj;
	int ret;

	ret = i915_mutex_lock_interruptible(dev);
	if (ret)
		return ret;

	obj = to_intel_bo(drm_gem_object_lookup(dev, file, handle));
	if (&obj->base == NULL) {
		ret = -ENOENT;
		goto unlock;
	}

	if (obj->madv != I915_MADV_WILLNEED) {
		DRM_DEBUG("Attempting to mmap a purgeable buffer\n");
		ret = -EFAULT;
		goto out;
	}

	ret = i915_gem_object_create_mmap_offset(obj);
	if (ret)
		goto out;

	*offset = drm_vma_node_offset_addr(&obj->base.vma_node);

out:
	drm_gem_object_unreference(&obj->base);
unlock:
	mutex_unlock(&dev->struct_mutex);
	return ret;
}

/**
 * i915_gem_mmap_gtt_ioctl - prepare an object for GTT mmap'ing
 * @dev: DRM device
 * @data: GTT mapping ioctl data
 * @file: GEM object info
 *
 * Simply returns the fake offset to userspace so it can mmap it.
 * The mmap call will end up in drm_gem_mmap(), which will set things
 * up so we can get faults in the handler above.
 *
 * The fault handler will take care of binding the object into the GTT
 * (since it may have been evicted to make room for something), allocating
 * a fence register, and mapping the appropriate aperture address into
 * userspace.
 */
int
i915_gem_mmap_gtt_ioctl(struct drm_device *dev, void *data,
			struct drm_file *file)
{
	struct drm_i915_gem_mmap_gtt *args = data;

	return i915_gem_mmap_gtt(file, dev, args->handle, &args->offset);
}

/* Immediately discard the backing storage */
static void
i915_gem_object_truncate(struct drm_i915_gem_object *obj)
{
	i915_gem_object_free_mmap_offset(obj);

	if (obj->base.filp == NULL)
		return;

	/* Our goal here is to return as much of the memory as
	 * is possible back to the system as we are called from OOM.
	 * To do this we must instruct the shmfs to drop all of its
	 * backing pages, *now*.
	 */
	shmem_truncate_range(file_inode(obj->base.filp), 0, (loff_t)-1);
	obj->madv = __I915_MADV_PURGED;
}

/* Try to discard unwanted pages */
static void
i915_gem_object_invalidate(struct drm_i915_gem_object *obj)
{
	struct address_space *mapping;

	switch (obj->madv) {
	case I915_MADV_DONTNEED:
		i915_gem_object_truncate(obj);
	case __I915_MADV_PURGED:
		return;
	}

	if (obj->base.filp == NULL)
		return;

	mapping = file_inode(obj->base.filp)->i_mapping,
	invalidate_mapping_pages(mapping, 0, (loff_t)-1);
}

static void
i915_gem_object_put_pages_gtt(struct drm_i915_gem_object *obj)
{
	struct sg_page_iter sg_iter;
	int ret;

	BUG_ON(obj->madv == __I915_MADV_PURGED);

	ret = i915_gem_object_set_to_cpu_domain(obj, true);
	if (ret) {
		/* In the event of a disaster, abandon all caches and
		 * hope for the best.
		 */
		WARN_ON(ret != -EIO);
		i915_gem_clflush_object(obj, true);
		obj->base.read_domains = obj->base.write_domain = I915_GEM_DOMAIN_CPU;
	}

	i915_gem_gtt_finish_object(obj);

	if (i915_gem_object_needs_bit17_swizzle(obj))
		i915_gem_object_save_bit_17_swizzle(obj);

	if (obj->madv == I915_MADV_DONTNEED)
		obj->dirty = 0;

	for_each_sg_page(obj->pages->sgl, &sg_iter, obj->pages->nents, 0) {
		struct page *page = sg_page_iter_page(&sg_iter);

		if (obj->dirty)
			set_page_dirty(page);

		if (obj->madv == I915_MADV_WILLNEED)
			mark_page_accessed(page);

		page_cache_release(page);
	}
	obj->dirty = 0;

	sg_free_table(obj->pages);
	kfree(obj->pages);
}

int
i915_gem_object_put_pages(struct drm_i915_gem_object *obj)
{
	const struct drm_i915_gem_object_ops *ops = obj->ops;

	if (obj->pages == NULL)
		return 0;

	if (obj->pages_pin_count)
		return -EBUSY;

	BUG_ON(i915_gem_obj_bound_any(obj));

	/* ->put_pages might need to allocate memory for the bit17 swizzle
	 * array, hence protect them from being reaped by removing them from gtt
	 * lists early. */
	list_del(&obj->global_list);

	ops->put_pages(obj);
	obj->pages = NULL;

	i915_gem_object_invalidate(obj);

	return 0;
}

static int
i915_gem_object_get_pages_gtt(struct drm_i915_gem_object *obj)
{
	struct drm_i915_private *dev_priv = obj->base.dev->dev_private;
	int page_count, i;
	struct address_space *mapping;
	struct sg_table *st;
	struct scatterlist *sg;
	struct sg_page_iter sg_iter;
	struct page *page;
	unsigned long last_pfn = 0;	/* suppress gcc warning */
	int ret;
	gfp_t gfp;

	/* Assert that the object is not currently in any GPU domain. As it
	 * wasn't in the GTT, there shouldn't be any way it could have been in
	 * a GPU cache
	 */
	BUG_ON(obj->base.read_domains & I915_GEM_GPU_DOMAINS);
	BUG_ON(obj->base.write_domain & I915_GEM_GPU_DOMAINS);

	st = kmalloc(sizeof(*st), GFP_KERNEL);
	if (st == NULL)
		return -ENOMEM;

	page_count = obj->base.size / PAGE_SIZE;
	if (sg_alloc_table(st, page_count, GFP_KERNEL)) {
		kfree(st);
		return -ENOMEM;
	}

	/* Get the list of pages out of our struct file.  They'll be pinned
	 * at this point until we release them.
	 *
	 * Fail silently without starting the shrinker
	 */
	mapping = file_inode(obj->base.filp)->i_mapping;
	gfp = mapping_gfp_constraint(mapping, ~(__GFP_IO | __GFP_RECLAIM));
	gfp |= __GFP_NORETRY | __GFP_NOWARN;
	sg = st->sgl;
	st->nents = 0;
	for (i = 0; i < page_count; i++) {
		page = shmem_read_mapping_page_gfp(mapping, i, gfp);
		if (IS_ERR(page)) {
			i915_gem_shrink(dev_priv,
					page_count,
					I915_SHRINK_BOUND |
					I915_SHRINK_UNBOUND |
					I915_SHRINK_PURGEABLE);
			page = shmem_read_mapping_page_gfp(mapping, i, gfp);
		}
		if (IS_ERR(page)) {
			/* We've tried hard to allocate the memory by reaping
			 * our own buffer, now let the real VM do its job and
			 * go down in flames if truly OOM.
			 */
			i915_gem_shrink_all(dev_priv);
			page = shmem_read_mapping_page(mapping, i);
			if (IS_ERR(page)) {
				ret = PTR_ERR(page);
				goto err_pages;
			}
		}
#ifdef CONFIG_SWIOTLB
		if (swiotlb_nr_tbl()) {
			st->nents++;
			sg_set_page(sg, page, PAGE_SIZE, 0);
			sg = sg_next(sg);
			continue;
		}
#endif
		if (!i || page_to_pfn(page) != last_pfn + 1) {
			if (i)
				sg = sg_next(sg);
			st->nents++;
			sg_set_page(sg, page, PAGE_SIZE, 0);
		} else {
			sg->length += PAGE_SIZE;
		}
		last_pfn = page_to_pfn(page);

		/* Check that the i965g/gm workaround works. */
		WARN_ON((gfp & __GFP_DMA32) && (last_pfn >= 0x00100000UL));
	}
#ifdef CONFIG_SWIOTLB
	if (!swiotlb_nr_tbl())
#endif
		sg_mark_end(sg);
	obj->pages = st;

	ret = i915_gem_gtt_prepare_object(obj);
	if (ret)
		goto err_pages;

	if (i915_gem_object_needs_bit17_swizzle(obj))
		i915_gem_object_do_bit_17_swizzle(obj);

	if (obj->tiling_mode != I915_TILING_NONE &&
	    dev_priv->quirks & QUIRK_PIN_SWIZZLED_PAGES)
		i915_gem_object_pin_pages(obj);

	return 0;

err_pages:
	sg_mark_end(sg);
	for_each_sg_page(st->sgl, &sg_iter, st->nents, 0)
		page_cache_release(sg_page_iter_page(&sg_iter));
	sg_free_table(st);
	kfree(st);

	/* shmemfs first checks if there is enough memory to allocate the page
	 * and reports ENOSPC should there be insufficient, along with the usual
	 * ENOMEM for a genuine allocation failure.
	 *
	 * We use ENOSPC in our driver to mean that we have run out of aperture
	 * space and so want to translate the error from shmemfs back to our
	 * usual understanding of ENOMEM.
	 */
	if (ret == -ENOSPC)
		ret = -ENOMEM;

	return ret;
}

/* Ensure that the associated pages are gathered from the backing storage
 * and pinned into our object. i915_gem_object_get_pages() may be called
 * multiple times before they are released by a single call to
 * i915_gem_object_put_pages() - once the pages are no longer referenced
 * either as a result of memory pressure (reaping pages under the shrinker)
 * or as the object is itself released.
 */
int
i915_gem_object_get_pages(struct drm_i915_gem_object *obj)
{
	struct drm_i915_private *dev_priv = obj->base.dev->dev_private;
	const struct drm_i915_gem_object_ops *ops = obj->ops;
	int ret;

	if (obj->pages)
		return 0;

	if (obj->madv != I915_MADV_WILLNEED) {
		DRM_DEBUG("Attempting to obtain a purgeable object\n");
		return -EFAULT;
	}

	BUG_ON(obj->pages_pin_count);

	ret = ops->get_pages(obj);
	if (ret)
		return ret;

	list_add_tail(&obj->global_list, &dev_priv->mm.unbound_list);

	obj->get_page.sg = obj->pages->sgl;
	obj->get_page.last = 0;

	return 0;
}

void i915_vma_move_to_active(struct i915_vma *vma,
			     struct drm_i915_gem_request *req)
{
	struct drm_i915_gem_object *obj = vma->obj;
	struct intel_engine_cs *ring;

	ring = i915_gem_request_get_ring(req);

	/* Add a reference if we're newly entering the active list. */
	if (obj->active == 0)
		drm_gem_object_reference(&obj->base);
	obj->active |= intel_ring_flag(ring);

	list_move_tail(&obj->ring_list[ring->id], &ring->active_list);
	i915_gem_request_assign(&obj->last_read_req[ring->id], req);

	list_move_tail(&vma->mm_list, &vma->vm->active_list);
}

static void
i915_gem_object_retire__write(struct drm_i915_gem_object *obj)
{
	RQ_BUG_ON(obj->last_write_req == NULL);
	RQ_BUG_ON(!(obj->active & intel_ring_flag(obj->last_write_req->ring)));

	i915_gem_request_assign(&obj->last_write_req, NULL);
	intel_fb_obj_flush(obj, true, ORIGIN_CS);
}

static void
i915_gem_object_retire__read(struct drm_i915_gem_object *obj, int ring)
{
	struct i915_vma *vma;

	RQ_BUG_ON(obj->last_read_req[ring] == NULL);
	RQ_BUG_ON(!(obj->active & (1 << ring)));

	list_del_init(&obj->ring_list[ring]);
	i915_gem_request_assign(&obj->last_read_req[ring], NULL);

	if (obj->last_write_req && obj->last_write_req->ring->id == ring)
		i915_gem_object_retire__write(obj);

	obj->active &= ~(1 << ring);
	if (obj->active)
		return;

	/* Bump our place on the bound list to keep it roughly in LRU order
	 * so that we don't steal from recently used but inactive objects
	 * (unless we are forced to ofc!)
	 */
	list_move_tail(&obj->global_list,
		       &to_i915(obj->base.dev)->mm.bound_list);

	list_for_each_entry(vma, &obj->vma_list, vma_link) {
		if (!list_empty(&vma->mm_list))
			list_move_tail(&vma->mm_list, &vma->vm->inactive_list);
	}

	i915_gem_request_assign(&obj->last_fenced_req, NULL);
	drm_gem_object_unreference(&obj->base);
}

static int
i915_gem_init_seqno(struct drm_device *dev, u32 seqno)
{
	struct drm_i915_private *dev_priv = dev->dev_private;
	struct intel_engine_cs *ring;
	int ret, i, j;

	/* Carefully retire all requests without writing to the rings */
	for_each_ring(ring, dev_priv, i) {
		ret = intel_ring_idle(ring);
		if (ret)
			return ret;
	}
	i915_gem_retire_requests(dev);

	/* Finally reset hw state */
	for_each_ring(ring, dev_priv, i) {
		intel_ring_init_seqno(ring, seqno);

		for (j = 0; j < ARRAY_SIZE(ring->semaphore.sync_seqno); j++)
			ring->semaphore.sync_seqno[j] = 0;
	}

	return 0;
}

int i915_gem_set_seqno(struct drm_device *dev, u32 seqno)
{
	struct drm_i915_private *dev_priv = dev->dev_private;
	int ret;

	if (seqno == 0)
		return -EINVAL;

	/* HWS page needs to be set less than what we
	 * will inject to ring
	 */
	ret = i915_gem_init_seqno(dev, seqno - 1);
	if (ret)
		return ret;

	/* Carefully set the last_seqno value so that wrap
	 * detection still works
	 */
	dev_priv->next_seqno = seqno;
	dev_priv->last_seqno = seqno - 1;
	if (dev_priv->last_seqno == 0)
		dev_priv->last_seqno--;

	return 0;
}

int
i915_gem_get_seqno(struct drm_device *dev, u32 *seqno)
{
	struct drm_i915_private *dev_priv = dev->dev_private;

	/* reserve 0 for non-seqno */
	if (dev_priv->next_seqno == 0) {
		int ret = i915_gem_init_seqno(dev, 0);
		if (ret)
			return ret;

		dev_priv->next_seqno = 1;
	}

	*seqno = dev_priv->last_seqno = dev_priv->next_seqno++;
	return 0;
}

/*
 * NB: This function is not allowed to fail. Doing so would mean the the
 * request is not being tracked for completion but the work itself is
 * going to happen on the hardware. This would be a Bad Thing(tm).
 */
void __i915_add_request(struct drm_i915_gem_request *request,
			struct drm_i915_gem_object *obj,
			bool flush_caches)
{
	struct intel_engine_cs *ring;
	struct drm_i915_private *dev_priv;
	struct intel_ringbuffer *ringbuf;
	u32 request_start;
	int ret;

	if (WARN_ON(request == NULL))
		return;

	ring = request->ring;
	dev_priv = ring->dev->dev_private;
	ringbuf = request->ringbuf;

	/*
	 * To ensure that this call will not fail, space for its emissions
	 * should already have been reserved in the ring buffer. Let the ring
	 * know that it is time to use that space up.
	 */
	intel_ring_reserved_space_use(ringbuf);

	request_start = intel_ring_get_tail(ringbuf);
	/*
	 * Emit any outstanding flushes - execbuf can fail to emit the flush
	 * after having emitted the batchbuffer command. Hence we need to fix
	 * things up similar to emitting the lazy request. The difference here
	 * is that the flush _must_ happen before the next request, no matter
	 * what.
	 */
	if (flush_caches) {
		if (i915.enable_execlists)
			ret = logical_ring_flush_all_caches(request);
		else
			ret = intel_ring_flush_all_caches(request);
		/* Not allowed to fail! */
		WARN(ret, "*_ring_flush_all_caches failed: %d!\n", ret);
	}

	/* Record the position of the start of the request so that
	 * should we detect the updated seqno part-way through the
	 * GPU processing the request, we never over-estimate the
	 * position of the head.
	 */
	request->postfix = intel_ring_get_tail(ringbuf);

	if (i915.enable_execlists)
		ret = ring->emit_request(request);
	else {
		ret = ring->add_request(request);

		request->tail = intel_ring_get_tail(ringbuf);
	}
	/* Not allowed to fail! */
	WARN(ret, "emit|add_request failed: %d!\n", ret);

	request->head = request_start;

	/* Whilst this request exists, batch_obj will be on the
	 * active_list, and so will hold the active reference. Only when this
	 * request is retired will the the batch_obj be moved onto the
	 * inactive_list and lose its active reference. Hence we do not need
	 * to explicitly hold another reference here.
	 */
	request->batch_obj = obj;

	request->emitted_jiffies = jiffies;
	request->previous_seqno = ring->last_submitted_seqno;
	ring->last_submitted_seqno = request->seqno;
	list_add_tail(&request->list, &ring->request_list);

	trace_i915_gem_request_add(request);

	i915_queue_hangcheck(ring->dev);

	queue_delayed_work(dev_priv->wq,
			   &dev_priv->mm.retire_work,
			   round_jiffies_up_relative(HZ));
	intel_mark_busy(dev_priv->dev);

	/* Sanity check that the reserved size was large enough. */
	intel_ring_reserved_space_end(ringbuf);
}

static bool i915_context_is_banned(struct drm_i915_private *dev_priv,
				   const struct intel_context *ctx)
{
	unsigned long elapsed;

	elapsed = get_seconds() - ctx->hang_stats.guilty_ts;

	if (ctx->hang_stats.banned)
		return true;

	if (ctx->hang_stats.ban_period_seconds &&
	    elapsed <= ctx->hang_stats.ban_period_seconds) {
		if (!i915_gem_context_is_default(ctx)) {
			DRM_DEBUG("context hanging too fast, banning!\n");
			return true;
		} else if (i915_stop_ring_allow_ban(dev_priv)) {
			if (i915_stop_ring_allow_warn(dev_priv))
				DRM_ERROR("gpu hanging too fast, banning!\n");
			return true;
		}
	}

	return false;
}

static void i915_set_reset_status(struct drm_i915_private *dev_priv,
				  struct intel_context *ctx,
				  const bool guilty)
{
	struct i915_ctx_hang_stats *hs;

	if (WARN_ON(!ctx))
		return;

	hs = &ctx->hang_stats;

	if (guilty) {
		hs->banned = i915_context_is_banned(dev_priv, ctx);
		hs->batch_active++;
		hs->guilty_ts = get_seconds();
	} else {
		hs->batch_pending++;
	}
}

void i915_gem_request_free(struct kref *req_ref)
{
	struct drm_i915_gem_request *req = container_of(req_ref,
						 typeof(*req), ref);
	struct intel_context *ctx = req->ctx;

	if (req->file_priv)
		i915_gem_request_remove_from_client(req);

	if (ctx) {
		if (i915.enable_execlists) {
			if (ctx != req->ring->default_context)
				intel_lr_context_unpin(req);
		}

		i915_gem_context_unreference(ctx);
	}

	kmem_cache_free(req->i915->requests, req);
}

int i915_gem_request_alloc(struct intel_engine_cs *ring,
			   struct intel_context *ctx,
			   struct drm_i915_gem_request **req_out)
{
	struct drm_i915_private *dev_priv = to_i915(ring->dev);
	struct drm_i915_gem_request *req;
	int ret;

	if (!req_out)
		return -EINVAL;

	*req_out = NULL;

	req = kmem_cache_zalloc(dev_priv->requests, GFP_KERNEL);
	if (req == NULL)
		return -ENOMEM;

	ret = i915_gem_get_seqno(ring->dev, &req->seqno);
	if (ret)
		goto err;

	kref_init(&req->ref);
	req->i915 = dev_priv;
	req->ring = ring;
	req->ctx  = ctx;
	i915_gem_context_reference(req->ctx);

	if (i915.enable_execlists)
		ret = intel_logical_ring_alloc_request_extras(req);
	else
		ret = intel_ring_alloc_request_extras(req);
	if (ret) {
		i915_gem_context_unreference(req->ctx);
		goto err;
	}

	/*
	 * Reserve space in the ring buffer for all the commands required to
	 * eventually emit this request. This is to guarantee that the
	 * i915_add_request() call can't fail. Note that the reserve may need
	 * to be redone if the request is not actually submitted straight
	 * away, e.g. because a GPU scheduler has deferred it.
	 */
	if (i915.enable_execlists)
		ret = intel_logical_ring_reserve_space(req);
	else
		ret = intel_ring_reserve_space(req);
	if (ret) {
		/*
		 * At this point, the request is fully allocated even if not
		 * fully prepared. Thus it can be cleaned up using the proper
		 * free code.
		 */
		i915_gem_request_cancel(req);
		return ret;
	}

	*req_out = req;
	return 0;

err:
	kmem_cache_free(dev_priv->requests, req);
	return ret;
}

void i915_gem_request_cancel(struct drm_i915_gem_request *req)
{
	intel_ring_reserved_space_cancel(req->ringbuf);

	i915_gem_request_unreference(req);
}

struct drm_i915_gem_request *
i915_gem_find_active_request(struct intel_engine_cs *ring)
{
	struct drm_i915_gem_request *request;

	list_for_each_entry(request, &ring->request_list, list) {
		if (i915_gem_request_completed(request, false))
			continue;

		return request;
	}

	return NULL;
}

static void i915_gem_reset_ring_status(struct drm_i915_private *dev_priv,
				       struct intel_engine_cs *ring)
{
	struct drm_i915_gem_request *request;
	bool ring_hung;

	request = i915_gem_find_active_request(ring);

	if (request == NULL)
		return;

	ring_hung = ring->hangcheck.score >= HANGCHECK_SCORE_RING_HUNG;

	i915_set_reset_status(dev_priv, request->ctx, ring_hung);

	list_for_each_entry_continue(request, &ring->request_list, list)
		i915_set_reset_status(dev_priv, request->ctx, false);
}

static void i915_gem_reset_ring_cleanup(struct drm_i915_private *dev_priv,
					struct intel_engine_cs *ring)
{
	while (!list_empty(&ring->active_list)) {
		struct drm_i915_gem_object *obj;

		obj = list_first_entry(&ring->active_list,
				       struct drm_i915_gem_object,
				       ring_list[ring->id]);

		i915_gem_object_retire__read(obj, ring->id);
	}

	/*
	 * Clear the execlists queue up before freeing the requests, as those
	 * are the ones that keep the context and ringbuffer backing objects
	 * pinned in place.
	 */
	while (!list_empty(&ring->execlist_queue)) {
		struct drm_i915_gem_request *submit_req;

		submit_req = list_first_entry(&ring->execlist_queue,
				struct drm_i915_gem_request,
				execlist_link);
		list_del(&submit_req->execlist_link);

		if (submit_req->ctx != ring->default_context)
			intel_lr_context_unpin(submit_req);

		i915_gem_request_unreference(submit_req);
	}

	/*
	 * We must free the requests after all the corresponding objects have
	 * been moved off active lists. Which is the same order as the normal
	 * retire_requests function does. This is important if object hold
	 * implicit references on things like e.g. ppgtt address spaces through
	 * the request.
	 */
	while (!list_empty(&ring->request_list)) {
		struct drm_i915_gem_request *request;

		request = list_first_entry(&ring->request_list,
					   struct drm_i915_gem_request,
					   list);

		i915_gem_request_retire(request);
	}
}

void i915_gem_reset(struct drm_device *dev)
{
	struct drm_i915_private *dev_priv = dev->dev_private;
	struct intel_engine_cs *ring;
	int i;

	/*
	 * Before we free the objects from the requests, we need to inspect
	 * them for finding the guilty party. As the requests only borrow
	 * their reference to the objects, the inspection must be done first.
	 */
	for_each_ring(ring, dev_priv, i)
		i915_gem_reset_ring_status(dev_priv, ring);

	for_each_ring(ring, dev_priv, i)
		i915_gem_reset_ring_cleanup(dev_priv, ring);

	i915_gem_context_reset(dev);

	i915_gem_restore_fences(dev);

	WARN_ON(i915_verify_lists(dev));
}

/**
 * This function clears the request list as sequence numbers are passed.
 */
void
i915_gem_retire_requests_ring(struct intel_engine_cs *ring)
{
	WARN_ON(i915_verify_lists(ring->dev));

	/* Retire requests first as we use it above for the early return.
	 * If we retire requests last, we may use a later seqno and so clear
	 * the requests lists without clearing the active list, leading to
	 * confusion.
	 */
	while (!list_empty(&ring->request_list)) {
		struct drm_i915_gem_request *request;

		request = list_first_entry(&ring->request_list,
					   struct drm_i915_gem_request,
					   list);

		if (!i915_gem_request_completed(request, true))
			break;

		i915_gem_request_retire(request);
	}

	/* Move any buffers on the active list that are no longer referenced
	 * by the ringbuffer to the flushing/inactive lists as appropriate,
	 * before we free the context associated with the requests.
	 */
	while (!list_empty(&ring->active_list)) {
		struct drm_i915_gem_object *obj;

		obj = list_first_entry(&ring->active_list,
				      struct drm_i915_gem_object,
				      ring_list[ring->id]);

		if (!list_empty(&obj->last_read_req[ring->id]->list))
			break;

		i915_gem_object_retire__read(obj, ring->id);
	}

	if (unlikely(ring->trace_irq_req &&
		     i915_gem_request_completed(ring->trace_irq_req, true))) {
		ring->irq_put(ring);
		i915_gem_request_assign(&ring->trace_irq_req, NULL);
	}

	WARN_ON(i915_verify_lists(ring->dev));
}

bool
i915_gem_retire_requests(struct drm_device *dev)
{
	struct drm_i915_private *dev_priv = dev->dev_private;
	struct intel_engine_cs *ring;
	bool idle = true;
	int i;

	for_each_ring(ring, dev_priv, i) {
		i915_gem_retire_requests_ring(ring);
		idle &= list_empty(&ring->request_list);
		if (i915.enable_execlists) {
			unsigned long flags;

			spin_lock_irqsave(&ring->execlist_lock, flags);
			idle &= list_empty(&ring->execlist_queue);
			spin_unlock_irqrestore(&ring->execlist_lock, flags);

			intel_execlists_retire_requests(ring);
		}
	}

	if (idle)
		mod_delayed_work(dev_priv->wq,
				   &dev_priv->mm.idle_work,
				   msecs_to_jiffies(100));

	return idle;
}

static void
i915_gem_retire_work_handler(struct work_struct *work)
{
	struct drm_i915_private *dev_priv =
		container_of(work, typeof(*dev_priv), mm.retire_work.work);
	struct drm_device *dev = dev_priv->dev;
	bool idle;

	/* Come back later if the device is busy... */
	idle = false;
	if (mutex_trylock(&dev->struct_mutex)) {
		idle = i915_gem_retire_requests(dev);
		mutex_unlock(&dev->struct_mutex);
	}
	if (!idle)
		queue_delayed_work(dev_priv->wq, &dev_priv->mm.retire_work,
				   round_jiffies_up_relative(HZ));
}

static void
i915_gem_idle_work_handler(struct work_struct *work)
{
	struct drm_i915_private *dev_priv =
		container_of(work, typeof(*dev_priv), mm.idle_work.work);
	struct drm_device *dev = dev_priv->dev;
	struct intel_engine_cs *ring;
	int i;

	for_each_ring(ring, dev_priv, i)
		if (!list_empty(&ring->request_list))
			return;

	intel_mark_idle(dev);

	if (mutex_trylock(&dev->struct_mutex)) {
		struct intel_engine_cs *ring;
		int i;

		for_each_ring(ring, dev_priv, i)
			i915_gem_batch_pool_fini(&ring->batch_pool);

		mutex_unlock(&dev->struct_mutex);
	}
}

/**
 * Ensures that an object will eventually get non-busy by flushing any required
 * write domains, emitting any outstanding lazy request and retiring and
 * completed requests.
 */
static int
i915_gem_object_flush_active(struct drm_i915_gem_object *obj)
{
	int i;

	if (!obj->active)
		return 0;

	for (i = 0; i < I915_NUM_RINGS; i++) {
		struct drm_i915_gem_request *req;

		req = obj->last_read_req[i];
		if (req == NULL)
			continue;

		if (list_empty(&req->list))
			goto retire;

		if (i915_gem_request_completed(req, true)) {
			__i915_gem_request_retire__upto(req);
retire:
			i915_gem_object_retire__read(obj, i);
		}
	}

	return 0;
}

/**
 * i915_gem_wait_ioctl - implements DRM_IOCTL_I915_GEM_WAIT
 * @DRM_IOCTL_ARGS: standard ioctl arguments
 *
 * Returns 0 if successful, else an error is returned with the remaining time in
 * the timeout parameter.
 *  -ETIME: object is still busy after timeout
 *  -ERESTARTSYS: signal interrupted the wait
 *  -ENONENT: object doesn't exist
 * Also possible, but rare:
 *  -EAGAIN: GPU wedged
 *  -ENOMEM: damn
 *  -ENODEV: Internal IRQ fail
 *  -E?: The add request failed
 *
 * The wait ioctl with a timeout of 0 reimplements the busy ioctl. With any
 * non-zero timeout parameter the wait ioctl will wait for the given number of
 * nanoseconds on an object becoming unbusy. Since the wait itself does so
 * without holding struct_mutex the object may become re-busied before this
 * function completes. A similar but shorter * race condition exists in the busy
 * ioctl
 */
int
i915_gem_wait_ioctl(struct drm_device *dev, void *data, struct drm_file *file)
{
	struct drm_i915_private *dev_priv = dev->dev_private;
	struct drm_i915_gem_wait *args = data;
	struct drm_i915_gem_object *obj;
	struct drm_i915_gem_request *req[I915_NUM_RINGS];
	unsigned reset_counter;
	int i, n = 0;
	int ret;

	if (args->flags != 0)
		return -EINVAL;

	ret = i915_mutex_lock_interruptible(dev);
	if (ret)
		return ret;

	obj = to_intel_bo(drm_gem_object_lookup(dev, file, args->bo_handle));
	if (&obj->base == NULL) {
		mutex_unlock(&dev->struct_mutex);
		return -ENOENT;
	}

	/* Need to make sure the object gets inactive eventually. */
	ret = i915_gem_object_flush_active(obj);
	if (ret)
		goto out;

	if (!obj->active)
		goto out;

	/* Do this after OLR check to make sure we make forward progress polling
	 * on this IOCTL with a timeout == 0 (like busy ioctl)
	 */
	if (args->timeout_ns == 0) {
		ret = -ETIME;
		goto out;
	}

	drm_gem_object_unreference(&obj->base);
	reset_counter = atomic_read(&dev_priv->gpu_error.reset_counter);

	for (i = 0; i < I915_NUM_RINGS; i++) {
		if (obj->last_read_req[i] == NULL)
			continue;

		req[n++] = i915_gem_request_reference(obj->last_read_req[i]);
	}

	mutex_unlock(&dev->struct_mutex);

	for (i = 0; i < n; i++) {
		if (ret == 0)
			ret = __i915_wait_request(req[i], reset_counter, true,
						  args->timeout_ns > 0 ? &args->timeout_ns : NULL,
						  file->driver_priv);
		i915_gem_request_unreference__unlocked(req[i]);
	}
	return ret;

out:
	drm_gem_object_unreference(&obj->base);
	mutex_unlock(&dev->struct_mutex);
	return ret;
}

static int
__i915_gem_object_sync(struct drm_i915_gem_object *obj,
		       struct intel_engine_cs *to,
		       struct drm_i915_gem_request *from_req,
		       struct drm_i915_gem_request **to_req)
{
	struct intel_engine_cs *from;
	int ret;

	from = i915_gem_request_get_ring(from_req);
	if (to == from)
		return 0;

	if (i915_gem_request_completed(from_req, true))
		return 0;

	if (!i915_semaphore_is_enabled(obj->base.dev)) {
		struct drm_i915_private *i915 = to_i915(obj->base.dev);
		ret = __i915_wait_request(from_req,
					  atomic_read(&i915->gpu_error.reset_counter),
					  i915->mm.interruptible,
					  NULL,
					  &i915->rps.semaphores);
		if (ret)
			return ret;

		i915_gem_object_retire_request(obj, from_req);
	} else {
		int idx = intel_ring_sync_index(from, to);
		u32 seqno = i915_gem_request_get_seqno(from_req);

		WARN_ON(!to_req);

		if (seqno <= from->semaphore.sync_seqno[idx])
			return 0;

		if (*to_req == NULL) {
			ret = i915_gem_request_alloc(to, to->default_context, to_req);
			if (ret)
				return ret;
		}

		trace_i915_gem_ring_sync_to(*to_req, from, from_req);
		ret = to->semaphore.sync_to(*to_req, from, seqno);
		if (ret)
			return ret;

		/* We use last_read_req because sync_to()
		 * might have just caused seqno wrap under
		 * the radar.
		 */
		from->semaphore.sync_seqno[idx] =
			i915_gem_request_get_seqno(obj->last_read_req[from->id]);
	}

	return 0;
}

/**
 * i915_gem_object_sync - sync an object to a ring.
 *
 * @obj: object which may be in use on another ring.
 * @to: ring we wish to use the object on. May be NULL.
 * @to_req: request we wish to use the object for. See below.
 *          This will be allocated and returned if a request is
 *          required but not passed in.
 *
 * This code is meant to abstract object synchronization with the GPU.
 * Calling with NULL implies synchronizing the object with the CPU
 * rather than a particular GPU ring. Conceptually we serialise writes
 * between engines inside the GPU. We only allow one engine to write
 * into a buffer at any time, but multiple readers. To ensure each has
 * a coherent view of memory, we must:
 *
 * - If there is an outstanding write request to the object, the new
 *   request must wait for it to complete (either CPU or in hw, requests
 *   on the same ring will be naturally ordered).
 *
 * - If we are a write request (pending_write_domain is set), the new
 *   request must wait for outstanding read requests to complete.
 *
 * For CPU synchronisation (NULL to) no request is required. For syncing with
 * rings to_req must be non-NULL. However, a request does not have to be
 * pre-allocated. If *to_req is NULL and sync commands will be emitted then a
 * request will be allocated automatically and returned through *to_req. Note
 * that it is not guaranteed that commands will be emitted (because the system
 * might already be idle). Hence there is no need to create a request that
 * might never have any work submitted. Note further that if a request is
 * returned in *to_req, it is the responsibility of the caller to submit
 * that request (after potentially adding more work to it).
 *
 * Returns 0 if successful, else propagates up the lower layer error.
 */
int
i915_gem_object_sync(struct drm_i915_gem_object *obj,
		     struct intel_engine_cs *to,
		     struct drm_i915_gem_request **to_req)
{
	const bool readonly = obj->base.pending_write_domain == 0;
	struct drm_i915_gem_request *req[I915_NUM_RINGS];
	int ret, i, n;

	if (!obj->active)
		return 0;

	if (to == NULL)
		return i915_gem_object_wait_rendering(obj, readonly);

	n = 0;
	if (readonly) {
		if (obj->last_write_req)
			req[n++] = obj->last_write_req;
	} else {
		for (i = 0; i < I915_NUM_RINGS; i++)
			if (obj->last_read_req[i])
				req[n++] = obj->last_read_req[i];
	}
	for (i = 0; i < n; i++) {
		ret = __i915_gem_object_sync(obj, to, req[i], to_req);
		if (ret)
			return ret;
	}

	return 0;
}

static void i915_gem_object_finish_gtt(struct drm_i915_gem_object *obj)
{
	u32 old_write_domain, old_read_domains;

	/* Force a pagefault for domain tracking on next user access */
	i915_gem_release_mmap(obj);

	if ((obj->base.read_domains & I915_GEM_DOMAIN_GTT) == 0)
		return;

	/* Wait for any direct GTT access to complete */
	mb();

	old_read_domains = obj->base.read_domains;
	old_write_domain = obj->base.write_domain;

	obj->base.read_domains &= ~I915_GEM_DOMAIN_GTT;
	obj->base.write_domain &= ~I915_GEM_DOMAIN_GTT;

	trace_i915_gem_object_change_domain(obj,
					    old_read_domains,
					    old_write_domain);
}

static int __i915_vma_unbind(struct i915_vma *vma, bool wait)
{
	struct drm_i915_gem_object *obj = vma->obj;
	struct drm_i915_private *dev_priv = obj->base.dev->dev_private;
	int ret;

	if (list_empty(&vma->vma_link))
		return 0;

	if (!drm_mm_node_allocated(&vma->node)) {
		i915_gem_vma_destroy(vma);
		return 0;
	}

	if (vma->pin_count)
		return -EBUSY;

	BUG_ON(obj->pages == NULL);

	if (wait) {
		ret = i915_gem_object_wait_rendering(obj, false);
		if (ret)
			return ret;
	}

	if (i915_is_ggtt(vma->vm) &&
	    vma->ggtt_view.type == I915_GGTT_VIEW_NORMAL) {
		i915_gem_object_finish_gtt(obj);

		/* release the fence reg _after_ flushing */
		ret = i915_gem_object_put_fence(obj);
		if (ret)
			return ret;
	}

	trace_i915_vma_unbind(vma);

	vma->vm->unbind_vma(vma);
	vma->bound = 0;

	list_del_init(&vma->mm_list);
	if (i915_is_ggtt(vma->vm)) {
		if (vma->ggtt_view.type == I915_GGTT_VIEW_NORMAL) {
			obj->map_and_fenceable = false;
		} else if (vma->ggtt_view.pages) {
			sg_free_table(vma->ggtt_view.pages);
			kfree(vma->ggtt_view.pages);
		}
		vma->ggtt_view.pages = NULL;
	}

	drm_mm_remove_node(&vma->node);
	i915_gem_vma_destroy(vma);

	/* Since the unbound list is global, only move to that list if
	 * no more VMAs exist. */
	if (list_empty(&obj->vma_list))
		list_move_tail(&obj->global_list, &dev_priv->mm.unbound_list);

	/* And finally now the object is completely decoupled from this vma,
	 * we can drop its hold on the backing storage and allow it to be
	 * reaped by the shrinker.
	 */
	i915_gem_object_unpin_pages(obj);

	return 0;
}

int i915_vma_unbind(struct i915_vma *vma)
{
	return __i915_vma_unbind(vma, true);
}

int __i915_vma_unbind_no_wait(struct i915_vma *vma)
{
	return __i915_vma_unbind(vma, false);
}

int i915_gpu_idle(struct drm_device *dev)
{
	struct drm_i915_private *dev_priv = dev->dev_private;
	struct intel_engine_cs *ring;
	int ret, i;

	/* Flush everything onto the inactive list. */
	for_each_ring(ring, dev_priv, i) {
		if (!i915.enable_execlists) {
			struct drm_i915_gem_request *req;

			ret = i915_gem_request_alloc(ring, ring->default_context, &req);
			if (ret)
				return ret;

			ret = i915_switch_context(req);
			if (ret) {
				i915_gem_request_cancel(req);
				return ret;
			}

			i915_add_request_no_flush(req);
		}

		ret = intel_ring_idle(ring);
		if (ret)
			return ret;
	}

	WARN_ON(i915_verify_lists(dev));
	return 0;
}

static bool i915_gem_valid_gtt_space(struct i915_vma *vma,
				     unsigned long cache_level)
{
	struct drm_mm_node *gtt_space = &vma->node;
	struct drm_mm_node *other;

	/*
	 * On some machines we have to be careful when putting differing types
	 * of snoopable memory together to avoid the prefetcher crossing memory
	 * domains and dying. During vm initialisation, we decide whether or not
	 * these constraints apply and set the drm_mm.color_adjust
	 * appropriately.
	 */
	if (vma->vm->mm.color_adjust == NULL)
		return true;

	if (!drm_mm_node_allocated(gtt_space))
		return true;

	if (list_empty(&gtt_space->node_list))
		return true;

	other = list_entry(gtt_space->node_list.prev, struct drm_mm_node, node_list);
	if (other->allocated && !other->hole_follows && other->color != cache_level)
		return false;

	other = list_entry(gtt_space->node_list.next, struct drm_mm_node, node_list);
	if (other->allocated && !gtt_space->hole_follows && other->color != cache_level)
		return false;

	return true;
}

/**
 * Finds free space in the GTT aperture and binds the object or a view of it
 * there.
 */
static struct i915_vma *
i915_gem_object_bind_to_vm(struct drm_i915_gem_object *obj,
			   struct i915_address_space *vm,
			   const struct i915_ggtt_view *ggtt_view,
			   unsigned alignment,
			   uint64_t flags)
{
	struct drm_device *dev = obj->base.dev;
	struct drm_i915_private *dev_priv = dev->dev_private;
	u32 fence_alignment, unfenced_alignment;
	u32 search_flag, alloc_flag;
	u64 start, end;
	u64 size, fence_size;
	struct i915_vma *vma;
	int ret;

	if (i915_is_ggtt(vm)) {
		u32 view_size;

		if (WARN_ON(!ggtt_view))
			return ERR_PTR(-EINVAL);

		view_size = i915_ggtt_view_size(obj, ggtt_view);

		fence_size = i915_gem_get_gtt_size(dev,
						   view_size,
						   obj->tiling_mode);
		fence_alignment = i915_gem_get_gtt_alignment(dev,
							     view_size,
							     obj->tiling_mode,
							     true);
		unfenced_alignment = i915_gem_get_gtt_alignment(dev,
								view_size,
								obj->tiling_mode,
								false);
		size = flags & PIN_MAPPABLE ? fence_size : view_size;
	} else {
		fence_size = i915_gem_get_gtt_size(dev,
						   obj->base.size,
						   obj->tiling_mode);
		fence_alignment = i915_gem_get_gtt_alignment(dev,
							     obj->base.size,
							     obj->tiling_mode,
							     true);
		unfenced_alignment =
			i915_gem_get_gtt_alignment(dev,
						   obj->base.size,
						   obj->tiling_mode,
						   false);
		size = flags & PIN_MAPPABLE ? fence_size : obj->base.size;
	}

	start = flags & PIN_OFFSET_BIAS ? flags & PIN_OFFSET_MASK : 0;
	end = vm->total;
	if (flags & PIN_MAPPABLE)
		end = min_t(u64, end, dev_priv->gtt.mappable_end);
	if (flags & PIN_ZONE_4G)
		end = min_t(u64, end, (1ULL << 32));

	if (alignment == 0)
		alignment = flags & PIN_MAPPABLE ? fence_alignment :
						unfenced_alignment;
	if (flags & PIN_MAPPABLE && alignment & (fence_alignment - 1)) {
		DRM_DEBUG("Invalid object (view type=%u) alignment requested %u\n",
			  ggtt_view ? ggtt_view->type : 0,
			  alignment);
		return ERR_PTR(-EINVAL);
	}

	/* If binding the object/GGTT view requires more space than the entire
	 * aperture has, reject it early before evicting everything in a vain
	 * attempt to find space.
	 */
	if (size > end) {
		DRM_DEBUG("Attempting to bind an object (view type=%u) larger than the aperture: size=%llu > %s aperture=%llu\n",
			  ggtt_view ? ggtt_view->type : 0,
			  size,
			  flags & PIN_MAPPABLE ? "mappable" : "total",
			  end);
		return ERR_PTR(-E2BIG);
	}

	ret = i915_gem_object_get_pages(obj);
	if (ret)
		return ERR_PTR(ret);

	i915_gem_object_pin_pages(obj);

	vma = ggtt_view ? i915_gem_obj_lookup_or_create_ggtt_vma(obj, ggtt_view) :
			  i915_gem_obj_lookup_or_create_vma(obj, vm);

	if (IS_ERR(vma))
		goto err_unpin;

	if (flags & PIN_HIGH) {
		search_flag = DRM_MM_SEARCH_BELOW;
		alloc_flag = DRM_MM_CREATE_TOP;
	} else {
		search_flag = DRM_MM_SEARCH_DEFAULT;
		alloc_flag = DRM_MM_CREATE_DEFAULT;
	}

search_free:
	ret = drm_mm_insert_node_in_range_generic(&vm->mm, &vma->node,
						  size, alignment,
						  obj->cache_level,
						  start, end,
						  search_flag,
						  alloc_flag);
	if (ret) {
		ret = i915_gem_evict_something(dev, vm, size, alignment,
					       obj->cache_level,
					       start, end,
					       flags);
		if (ret == 0)
			goto search_free;

		goto err_free_vma;
	}
	if (WARN_ON(!i915_gem_valid_gtt_space(vma, obj->cache_level))) {
		ret = -EINVAL;
		goto err_remove_node;
	}

	trace_i915_vma_bind(vma, flags);
	ret = i915_vma_bind(vma, obj->cache_level, flags);
	if (ret)
		goto err_remove_node;

	list_move_tail(&obj->global_list, &dev_priv->mm.bound_list);
	list_add_tail(&vma->mm_list, &vm->inactive_list);

	return vma;

err_remove_node:
	drm_mm_remove_node(&vma->node);
err_free_vma:
	i915_gem_vma_destroy(vma);
	vma = ERR_PTR(ret);
err_unpin:
	i915_gem_object_unpin_pages(obj);
	return vma;
}

bool
i915_gem_clflush_object(struct drm_i915_gem_object *obj,
			bool force)
{
	/* If we don't have a page list set up, then we're not pinned
	 * to GPU, and we can ignore the cache flush because it'll happen
	 * again at bind time.
	 */
	if (obj->pages == NULL)
		return false;

	/*
	 * Stolen memory is always coherent with the GPU as it is explicitly
	 * marked as wc by the system, or the system is cache-coherent.
	 */
	if (obj->stolen || obj->phys_handle)
		return false;

	/* If the GPU is snooping the contents of the CPU cache,
	 * we do not need to manually clear the CPU cache lines.  However,
	 * the caches are only snooped when the render cache is
	 * flushed/invalidated.  As we always have to emit invalidations
	 * and flushes when moving into and out of the RENDER domain, correct
	 * snooping behaviour occurs naturally as the result of our domain
	 * tracking.
	 */
	if (!force && cpu_cache_is_coherent(obj->base.dev, obj->cache_level)) {
		obj->cache_dirty = true;
		return false;
	}

	trace_i915_gem_object_clflush(obj);
	drm_clflush_sg(obj->pages);
	obj->cache_dirty = false;

	return true;
}

/** Flushes the GTT write domain for the object if it's dirty. */
static void
i915_gem_object_flush_gtt_write_domain(struct drm_i915_gem_object *obj)
{
	uint32_t old_write_domain;

	if (obj->base.write_domain != I915_GEM_DOMAIN_GTT)
		return;

	/* No actual flushing is required for the GTT write domain.  Writes
	 * to it immediately go to main memory as far as we know, so there's
	 * no chipset flush.  It also doesn't land in render cache.
	 *
	 * However, we do have to enforce the order so that all writes through
	 * the GTT land before any writes to the device, such as updates to
	 * the GATT itself.
	 */
	wmb();

	old_write_domain = obj->base.write_domain;
	obj->base.write_domain = 0;

	intel_fb_obj_flush(obj, false, ORIGIN_GTT);

	trace_i915_gem_object_change_domain(obj,
					    obj->base.read_domains,
					    old_write_domain);
}

/** Flushes the CPU write domain for the object if it's dirty. */
static void
i915_gem_object_flush_cpu_write_domain(struct drm_i915_gem_object *obj)
{
	uint32_t old_write_domain;

	if (obj->base.write_domain != I915_GEM_DOMAIN_CPU)
		return;

	if (i915_gem_clflush_object(obj, obj->pin_display))
		i915_gem_chipset_flush(obj->base.dev);

	old_write_domain = obj->base.write_domain;
	obj->base.write_domain = 0;

	intel_fb_obj_flush(obj, false, ORIGIN_CPU);

	trace_i915_gem_object_change_domain(obj,
					    obj->base.read_domains,
					    old_write_domain);
}

/**
 * Moves a single object to the GTT read, and possibly write domain.
 *
 * This function returns when the move is complete, including waiting on
 * flushes to occur.
 */
int
i915_gem_object_set_to_gtt_domain(struct drm_i915_gem_object *obj, bool write)
{
	uint32_t old_write_domain, old_read_domains;
	struct i915_vma *vma;
	int ret;

	if (obj->base.write_domain == I915_GEM_DOMAIN_GTT)
		return 0;

	ret = i915_gem_object_wait_rendering(obj, !write);
	if (ret)
		return ret;

	/* Flush and acquire obj->pages so that we are coherent through
	 * direct access in memory with previous cached writes through
	 * shmemfs and that our cache domain tracking remains valid.
	 * For example, if the obj->filp was moved to swap without us
	 * being notified and releasing the pages, we would mistakenly
	 * continue to assume that the obj remained out of the CPU cached
	 * domain.
	 */
	ret = i915_gem_object_get_pages(obj);
	if (ret)
		return ret;

	i915_gem_object_flush_cpu_write_domain(obj);

	/* Serialise direct access to this object with the barriers for
	 * coherent writes from the GPU, by effectively invalidating the
	 * GTT domain upon first access.
	 */
	if ((obj->base.read_domains & I915_GEM_DOMAIN_GTT) == 0)
		mb();

	old_write_domain = obj->base.write_domain;
	old_read_domains = obj->base.read_domains;

	/* It should now be out of any other write domains, and we can update
	 * the domain values for our changes.
	 */
	BUG_ON((obj->base.write_domain & ~I915_GEM_DOMAIN_GTT) != 0);
	obj->base.read_domains |= I915_GEM_DOMAIN_GTT;
	if (write) {
		obj->base.read_domains = I915_GEM_DOMAIN_GTT;
		obj->base.write_domain = I915_GEM_DOMAIN_GTT;
		obj->dirty = 1;
	}

	trace_i915_gem_object_change_domain(obj,
					    old_read_domains,
					    old_write_domain);

	/* And bump the LRU for this access */
	vma = i915_gem_obj_to_ggtt(obj);
	if (vma && drm_mm_node_allocated(&vma->node) && !obj->active)
		list_move_tail(&vma->mm_list,
			       &to_i915(obj->base.dev)->gtt.base.inactive_list);

	return 0;
}

/**
 * Changes the cache-level of an object across all VMA.
 *
 * After this function returns, the object will be in the new cache-level
 * across all GTT and the contents of the backing storage will be coherent,
 * with respect to the new cache-level. In order to keep the backing storage
 * coherent for all users, we only allow a single cache level to be set
 * globally on the object and prevent it from being changed whilst the
 * hardware is reading from the object. That is if the object is currently
 * on the scanout it will be set to uncached (or equivalent display
 * cache coherency) and all non-MOCS GPU access will also be uncached so
 * that all direct access to the scanout remains coherent.
 */
int i915_gem_object_set_cache_level(struct drm_i915_gem_object *obj,
				    enum i915_cache_level cache_level)
{
	struct drm_device *dev = obj->base.dev;
	struct i915_vma *vma, *next;
	bool bound = false;
	int ret = 0;

	if (obj->cache_level == cache_level)
		goto out;

	/* Inspect the list of currently bound VMA and unbind any that would
	 * be invalid given the new cache-level. This is principally to
	 * catch the issue of the CS prefetch crossing page boundaries and
	 * reading an invalid PTE on older architectures.
	 */
	list_for_each_entry_safe(vma, next, &obj->vma_list, vma_link) {
		if (!drm_mm_node_allocated(&vma->node))
			continue;

		if (vma->pin_count) {
			DRM_DEBUG("can not change the cache level of pinned objects\n");
			return -EBUSY;
		}

		if (!i915_gem_valid_gtt_space(vma, cache_level)) {
			ret = i915_vma_unbind(vma);
			if (ret)
				return ret;
		} else
			bound = true;
	}

	/* We can reuse the existing drm_mm nodes but need to change the
	 * cache-level on the PTE. We could simply unbind them all and
	 * rebind with the correct cache-level on next use. However since
	 * we already have a valid slot, dma mapping, pages etc, we may as
	 * rewrite the PTE in the belief that doing so tramples upon less
	 * state and so involves less work.
	 */
	if (bound) {
		/* Before we change the PTE, the GPU must not be accessing it.
		 * If we wait upon the object, we know that all the bound
		 * VMA are no longer active.
		 */
		ret = i915_gem_object_wait_rendering(obj, false);
		if (ret)
			return ret;

		if (!HAS_LLC(dev) && cache_level != I915_CACHE_NONE) {
			/* Access to snoopable pages through the GTT is
			 * incoherent and on some machines causes a hard
			 * lockup. Relinquish the CPU mmaping to force
			 * userspace to refault in the pages and we can
			 * then double check if the GTT mapping is still
			 * valid for that pointer access.
			 */
			i915_gem_release_mmap(obj);

			/* As we no longer need a fence for GTT access,
			 * we can relinquish it now (and so prevent having
			 * to steal a fence from someone else on the next
			 * fence request). Note GPU activity would have
			 * dropped the fence as all snoopable access is
			 * supposed to be linear.
			 */
			ret = i915_gem_object_put_fence(obj);
			if (ret)
				return ret;
		} else {
			/* We either have incoherent backing store and
			 * so no GTT access or the architecture is fully
			 * coherent. In such cases, existing GTT mmaps
			 * ignore the cache bit in the PTE and we can
			 * rewrite it without confusing the GPU or having
			 * to force userspace to fault back in its mmaps.
			 */
		}

		list_for_each_entry(vma, &obj->vma_list, vma_link) {
			if (!drm_mm_node_allocated(&vma->node))
				continue;

			ret = i915_vma_bind(vma, cache_level, PIN_UPDATE);
			if (ret)
				return ret;
		}
	}

	list_for_each_entry(vma, &obj->vma_list, vma_link)
		vma->node.color = cache_level;
	obj->cache_level = cache_level;

out:
	/* Flush the dirty CPU caches to the backing storage so that the
	 * object is now coherent at its new cache level (with respect
	 * to the access domain).
	 */
	if (obj->cache_dirty &&
	    obj->base.write_domain != I915_GEM_DOMAIN_CPU &&
	    cpu_write_needs_clflush(obj)) {
		if (i915_gem_clflush_object(obj, true))
			i915_gem_chipset_flush(obj->base.dev);
	}

	return 0;
}

int i915_gem_get_caching_ioctl(struct drm_device *dev, void *data,
			       struct drm_file *file)
{
	struct drm_i915_gem_caching *args = data;
	struct drm_i915_gem_object *obj;

	obj = to_intel_bo(drm_gem_object_lookup(dev, file, args->handle));
	if (&obj->base == NULL)
		return -ENOENT;

	switch (obj->cache_level) {
	case I915_CACHE_LLC:
	case I915_CACHE_L3_LLC:
		args->caching = I915_CACHING_CACHED;
		break;

	case I915_CACHE_WT:
		args->caching = I915_CACHING_DISPLAY;
		break;

	default:
		args->caching = I915_CACHING_NONE;
		break;
	}

	drm_gem_object_unreference_unlocked(&obj->base);
	return 0;
}

int i915_gem_set_caching_ioctl(struct drm_device *dev, void *data,
			       struct drm_file *file)
{
	struct drm_i915_private *dev_priv = dev->dev_private;
	struct drm_i915_gem_caching *args = data;
	struct drm_i915_gem_object *obj;
	enum i915_cache_level level;
	int ret;

	switch (args->caching) {
	case I915_CACHING_NONE:
		level = I915_CACHE_NONE;
		break;
	case I915_CACHING_CACHED:
		/*
		 * Due to a HW issue on BXT A stepping, GPU stores via a
		 * snooped mapping may leave stale data in a corresponding CPU
		 * cacheline, whereas normally such cachelines would get
		 * invalidated.
		 */
		if (IS_BROXTON(dev) && INTEL_REVID(dev) < BXT_REVID_B0)
			return -ENODEV;

		level = I915_CACHE_LLC;
		break;
	case I915_CACHING_DISPLAY:
		level = HAS_WT(dev) ? I915_CACHE_WT : I915_CACHE_NONE;
		break;
	default:
		return -EINVAL;
	}

	intel_runtime_pm_get(dev_priv);

	ret = i915_mutex_lock_interruptible(dev);
	if (ret)
		goto rpm_put;

	obj = to_intel_bo(drm_gem_object_lookup(dev, file, args->handle));
	if (&obj->base == NULL) {
		ret = -ENOENT;
		goto unlock;
	}

	ret = i915_gem_object_set_cache_level(obj, level);

	drm_gem_object_unreference(&obj->base);
unlock:
	mutex_unlock(&dev->struct_mutex);
rpm_put:
	intel_runtime_pm_put(dev_priv);

	return ret;
}

/*
 * Prepare buffer for display plane (scanout, cursors, etc).
 * Can be called from an uninterruptible phase (modesetting) and allows
 * any flushes to be pipelined (for pageflips).
 */
int
i915_gem_object_pin_to_display_plane(struct drm_i915_gem_object *obj,
				     u32 alignment,
				     struct intel_engine_cs *pipelined,
				     struct drm_i915_gem_request **pipelined_request,
				     const struct i915_ggtt_view *view)
{
	u32 old_read_domains, old_write_domain;
	int ret;

	ret = i915_gem_object_sync(obj, pipelined, pipelined_request);
	if (ret)
		return ret;

	/* Mark the pin_display early so that we account for the
	 * display coherency whilst setting up the cache domains.
	 */
	obj->pin_display++;

	/* The display engine is not coherent with the LLC cache on gen6.  As
	 * a result, we make sure that the pinning that is about to occur is
	 * done with uncached PTEs. This is lowest common denominator for all
	 * chipsets.
	 *
	 * However for gen6+, we could do better by using the GFDT bit instead
	 * of uncaching, which would allow us to flush all the LLC-cached data
	 * with that bit in the PTE to main memory with just one PIPE_CONTROL.
	 */
	ret = i915_gem_object_set_cache_level(obj,
					      HAS_WT(obj->base.dev) ? I915_CACHE_WT : I915_CACHE_NONE);
	if (ret)
		goto err_unpin_display;

	/* As the user may map the buffer once pinned in the display plane
	 * (e.g. libkms for the bootup splash), we have to ensure that we
	 * always use map_and_fenceable for all scanout buffers.
	 */
	ret = i915_gem_object_ggtt_pin(obj, view, alignment,
				       view->type == I915_GGTT_VIEW_NORMAL ?
				       PIN_MAPPABLE : 0);
	if (ret)
		goto err_unpin_display;

	i915_gem_object_flush_cpu_write_domain(obj);

	old_write_domain = obj->base.write_domain;
	old_read_domains = obj->base.read_domains;

	/* It should now be out of any other write domains, and we can update
	 * the domain values for our changes.
	 */
	obj->base.write_domain = 0;
	obj->base.read_domains |= I915_GEM_DOMAIN_GTT;

	trace_i915_gem_object_change_domain(obj,
					    old_read_domains,
					    old_write_domain);

	return 0;

err_unpin_display:
	obj->pin_display--;
	return ret;
}

void
i915_gem_object_unpin_from_display_plane(struct drm_i915_gem_object *obj,
					 const struct i915_ggtt_view *view)
{
	if (WARN_ON(obj->pin_display == 0))
		return;

	i915_gem_object_ggtt_unpin_view(obj, view);

	obj->pin_display--;
}

/**
 * Moves a single object to the CPU read, and possibly write domain.
 *
 * This function returns when the move is complete, including waiting on
 * flushes to occur.
 */
int
i915_gem_object_set_to_cpu_domain(struct drm_i915_gem_object *obj, bool write)
{
	uint32_t old_write_domain, old_read_domains;
	int ret;

	if (obj->base.write_domain == I915_GEM_DOMAIN_CPU)
		return 0;

	ret = i915_gem_object_wait_rendering(obj, !write);
	if (ret)
		return ret;

	i915_gem_object_flush_gtt_write_domain(obj);

	old_write_domain = obj->base.write_domain;
	old_read_domains = obj->base.read_domains;

	/* Flush the CPU cache if it's still invalid. */
	if ((obj->base.read_domains & I915_GEM_DOMAIN_CPU) == 0) {
		i915_gem_clflush_object(obj, false);

		obj->base.read_domains |= I915_GEM_DOMAIN_CPU;
	}

	/* It should now be out of any other write domains, and we can update
	 * the domain values for our changes.
	 */
	BUG_ON((obj->base.write_domain & ~I915_GEM_DOMAIN_CPU) != 0);

	/* If we're writing through the CPU, then the GPU read domains will
	 * need to be invalidated at next use.
	 */
	if (write) {
		obj->base.read_domains = I915_GEM_DOMAIN_CPU;
		obj->base.write_domain = I915_GEM_DOMAIN_CPU;
	}

	trace_i915_gem_object_change_domain(obj,
					    old_read_domains,
					    old_write_domain);

	return 0;
}

/* Throttle our rendering by waiting until the ring has completed our requests
 * emitted over 20 msec ago.
 *
 * Note that if we were to use the current jiffies each time around the loop,
 * we wouldn't escape the function with any frames outstanding if the time to
 * render a frame was over 20ms.
 *
 * This should get us reasonable parallelism between CPU and GPU but also
 * relatively low latency when blocking on a particular request to finish.
 */
static int
i915_gem_ring_throttle(struct drm_device *dev, struct drm_file *file)
{
	struct drm_i915_private *dev_priv = dev->dev_private;
	struct drm_i915_file_private *file_priv = file->driver_priv;
	unsigned long recent_enough = jiffies - DRM_I915_THROTTLE_JIFFIES;
	struct drm_i915_gem_request *request, *target = NULL;
	unsigned reset_counter;
	int ret;

	ret = i915_gem_wait_for_error(&dev_priv->gpu_error);
	if (ret)
		return ret;

	ret = i915_gem_check_wedge(&dev_priv->gpu_error, false);
	if (ret)
		return ret;

	spin_lock(&file_priv->mm.lock);
	list_for_each_entry(request, &file_priv->mm.request_list, client_list) {
		if (time_after_eq(request->emitted_jiffies, recent_enough))
			break;

		/*
		 * Note that the request might not have been submitted yet.
		 * In which case emitted_jiffies will be zero.
		 */
		if (!request->emitted_jiffies)
			continue;

		target = request;
	}
	reset_counter = atomic_read(&dev_priv->gpu_error.reset_counter);
	if (target)
		i915_gem_request_reference(target);
	spin_unlock(&file_priv->mm.lock);

	if (target == NULL)
		return 0;

	ret = __i915_wait_request(target, reset_counter, true, NULL, NULL);
	if (ret == 0)
		queue_delayed_work(dev_priv->wq, &dev_priv->mm.retire_work, 0);

	i915_gem_request_unreference__unlocked(target);

	return ret;
}

static bool
i915_vma_misplaced(struct i915_vma *vma, uint32_t alignment, uint64_t flags)
{
	struct drm_i915_gem_object *obj = vma->obj;

	if (alignment &&
	    vma->node.start & (alignment - 1))
		return true;

	if (flags & PIN_MAPPABLE && !obj->map_and_fenceable)
		return true;

	if (flags & PIN_OFFSET_BIAS &&
	    vma->node.start < (flags & PIN_OFFSET_MASK))
		return true;

	return false;
}

void __i915_vma_set_map_and_fenceable(struct i915_vma *vma)
{
	struct drm_i915_gem_object *obj = vma->obj;
	bool mappable, fenceable;
	u32 fence_size, fence_alignment;

	fence_size = i915_gem_get_gtt_size(obj->base.dev,
					   obj->base.size,
					   obj->tiling_mode);
	fence_alignment = i915_gem_get_gtt_alignment(obj->base.dev,
						     obj->base.size,
						     obj->tiling_mode,
						     true);

	fenceable = (vma->node.size == fence_size &&
		     (vma->node.start & (fence_alignment - 1)) == 0);

	mappable = (vma->node.start + fence_size <=
		    to_i915(obj->base.dev)->gtt.mappable_end);

	obj->map_and_fenceable = mappable && fenceable;
}

static int
i915_gem_object_do_pin(struct drm_i915_gem_object *obj,
		       struct i915_address_space *vm,
		       const struct i915_ggtt_view *ggtt_view,
		       uint32_t alignment,
		       uint64_t flags)
{
	struct drm_i915_private *dev_priv = obj->base.dev->dev_private;
	struct i915_vma *vma;
	unsigned bound;
	int ret;

	if (WARN_ON(vm == &dev_priv->mm.aliasing_ppgtt->base))
		return -ENODEV;

	if (WARN_ON(flags & (PIN_GLOBAL | PIN_MAPPABLE) && !i915_is_ggtt(vm)))
		return -EINVAL;

	if (WARN_ON((flags & (PIN_MAPPABLE | PIN_GLOBAL)) == PIN_MAPPABLE))
		return -EINVAL;

	if (WARN_ON(i915_is_ggtt(vm) != !!ggtt_view))
		return -EINVAL;

	vma = ggtt_view ? i915_gem_obj_to_ggtt_view(obj, ggtt_view) :
			  i915_gem_obj_to_vma(obj, vm);

	if (IS_ERR(vma))
		return PTR_ERR(vma);

	if (vma) {
		if (WARN_ON(vma->pin_count == DRM_I915_GEM_OBJECT_MAX_PIN_COUNT))
			return -EBUSY;

		if (i915_vma_misplaced(vma, alignment, flags)) {
			WARN(vma->pin_count,
			     "bo is already pinned in %s with incorrect alignment:"
			     " offset=%08x %08x, req.alignment=%x, req.map_and_fenceable=%d,"
			     " obj->map_and_fenceable=%d\n",
			     ggtt_view ? "ggtt" : "ppgtt",
			     upper_32_bits(vma->node.start),
			     lower_32_bits(vma->node.start),
			     alignment,
			     !!(flags & PIN_MAPPABLE),
			     obj->map_and_fenceable);
			ret = i915_vma_unbind(vma);
			if (ret)
				return ret;

			vma = NULL;
		}
	}

	bound = vma ? vma->bound : 0;
	if (vma == NULL || !drm_mm_node_allocated(&vma->node)) {
		vma = i915_gem_object_bind_to_vm(obj, vm, ggtt_view, alignment,
						 flags);
		if (IS_ERR(vma))
			return PTR_ERR(vma);
	} else {
		ret = i915_vma_bind(vma, obj->cache_level, flags);
		if (ret)
			return ret;
	}

	if (ggtt_view && ggtt_view->type == I915_GGTT_VIEW_NORMAL &&
	    (bound ^ vma->bound) & GLOBAL_BIND) {
		__i915_vma_set_map_and_fenceable(vma);
		WARN_ON(flags & PIN_MAPPABLE && !obj->map_and_fenceable);
	}

	vma->pin_count++;
	return 0;
}

int
i915_gem_object_pin(struct drm_i915_gem_object *obj,
		    struct i915_address_space *vm,
		    uint32_t alignment,
		    uint64_t flags)
{
	return i915_gem_object_do_pin(obj, vm,
				      i915_is_ggtt(vm) ? &i915_ggtt_view_normal : NULL,
				      alignment, flags);
}

int
i915_gem_object_ggtt_pin(struct drm_i915_gem_object *obj,
			 const struct i915_ggtt_view *view,
			 uint32_t alignment,
			 uint64_t flags)
{
	if (WARN_ONCE(!view, "no view specified"))
		return -EINVAL;

	return i915_gem_object_do_pin(obj, i915_obj_to_ggtt(obj), view,
				      alignment, flags | PIN_GLOBAL);
}

void
i915_gem_object_ggtt_unpin_view(struct drm_i915_gem_object *obj,
				const struct i915_ggtt_view *view)
{
	struct i915_vma *vma = i915_gem_obj_to_ggtt_view(obj, view);

	BUG_ON(!vma);
	WARN_ON(vma->pin_count == 0);
	WARN_ON(!i915_gem_obj_ggtt_bound_view(obj, view));

	--vma->pin_count;
}

int
i915_gem_busy_ioctl(struct drm_device *dev, void *data,
		    struct drm_file *file)
{
	struct drm_i915_gem_busy *args = data;
	struct drm_i915_gem_object *obj;
	int ret;

	ret = i915_mutex_lock_interruptible(dev);
	if (ret)
		return ret;

	obj = to_intel_bo(drm_gem_object_lookup(dev, file, args->handle));
	if (&obj->base == NULL) {
		ret = -ENOENT;
		goto unlock;
	}

	/* Count all active objects as busy, even if they are currently not used
	 * by the gpu. Users of this interface expect objects to eventually
	 * become non-busy without any further actions, therefore emit any
	 * necessary flushes here.
	 */
	ret = i915_gem_object_flush_active(obj);
	if (ret)
		goto unref;

	BUILD_BUG_ON(I915_NUM_RINGS > 16);
	args->busy = obj->active << 16;
	if (obj->last_write_req)
		args->busy |= obj->last_write_req->ring->id;

unref:
	drm_gem_object_unreference(&obj->base);
unlock:
	mutex_unlock(&dev->struct_mutex);
	return ret;
}

int
i915_gem_throttle_ioctl(struct drm_device *dev, void *data,
			struct drm_file *file_priv)
{
	return i915_gem_ring_throttle(dev, file_priv);
}

int
i915_gem_madvise_ioctl(struct drm_device *dev, void *data,
		       struct drm_file *file_priv)
{
	struct drm_i915_private *dev_priv = dev->dev_private;
	struct drm_i915_gem_madvise *args = data;
	struct drm_i915_gem_object *obj;
	int ret;

	switch (args->madv) {
	case I915_MADV_DONTNEED:
	case I915_MADV_WILLNEED:
	    break;
	default:
	    return -EINVAL;
	}

	ret = i915_mutex_lock_interruptible(dev);
	if (ret)
		return ret;

	obj = to_intel_bo(drm_gem_object_lookup(dev, file_priv, args->handle));
	if (&obj->base == NULL) {
		ret = -ENOENT;
		goto unlock;
	}

	if (i915_gem_obj_is_pinned(obj)) {
		ret = -EINVAL;
		goto out;
	}

	if (obj->pages &&
	    obj->tiling_mode != I915_TILING_NONE &&
	    dev_priv->quirks & QUIRK_PIN_SWIZZLED_PAGES) {
		if (obj->madv == I915_MADV_WILLNEED)
			i915_gem_object_unpin_pages(obj);
		if (args->madv == I915_MADV_WILLNEED)
			i915_gem_object_pin_pages(obj);
	}

	if (obj->madv != __I915_MADV_PURGED)
		obj->madv = args->madv;

	/* if the object is no longer attached, discard its backing storage */
	if (obj->madv == I915_MADV_DONTNEED && obj->pages == NULL)
		i915_gem_object_truncate(obj);

	args->retained = obj->madv != __I915_MADV_PURGED;

out:
	drm_gem_object_unreference(&obj->base);
unlock:
	mutex_unlock(&dev->struct_mutex);
	return ret;
}

void i915_gem_object_init(struct drm_i915_gem_object *obj,
			  const struct drm_i915_gem_object_ops *ops)
{
	int i;

	INIT_LIST_HEAD(&obj->global_list);
	for (i = 0; i < I915_NUM_RINGS; i++)
		INIT_LIST_HEAD(&obj->ring_list[i]);
	INIT_LIST_HEAD(&obj->obj_exec_link);
	INIT_LIST_HEAD(&obj->vma_list);
	INIT_LIST_HEAD(&obj->batch_pool_link);

	obj->ops = ops;

	obj->fence_reg = I915_FENCE_REG_NONE;
	obj->madv = I915_MADV_WILLNEED;

	i915_gem_info_add_obj(obj->base.dev->dev_private, obj->base.size);
}

static const struct drm_i915_gem_object_ops i915_gem_object_ops = {
	.get_pages = i915_gem_object_get_pages_gtt,
	.put_pages = i915_gem_object_put_pages_gtt,
};

struct drm_i915_gem_object *i915_gem_alloc_object(struct drm_device *dev,
						  size_t size)
{
	struct drm_i915_gem_object *obj;
	struct address_space *mapping;
	gfp_t mask;

	obj = i915_gem_object_alloc(dev);
	if (obj == NULL)
		return NULL;

	if (drm_gem_object_init(dev, &obj->base, size) != 0) {
		i915_gem_object_free(obj);
		return NULL;
	}

	mask = GFP_HIGHUSER | __GFP_RECLAIMABLE;
	if (IS_CRESTLINE(dev) || IS_BROADWATER(dev)) {
		/* 965gm cannot relocate objects above 4GiB. */
		mask &= ~__GFP_HIGHMEM;
		mask |= __GFP_DMA32;
	}

	mapping = file_inode(obj->base.filp)->i_mapping;
	mapping_set_gfp_mask(mapping, mask);

	i915_gem_object_init(obj, &i915_gem_object_ops);

	obj->base.write_domain = I915_GEM_DOMAIN_CPU;
	obj->base.read_domains = I915_GEM_DOMAIN_CPU;

	if (HAS_LLC(dev)) {
		/* On some devices, we can have the GPU use the LLC (the CPU
		 * cache) for about a 10% performance improvement
		 * compared to uncached.  Graphics requests other than
		 * display scanout are coherent with the CPU in
		 * accessing this cache.  This means in this mode we
		 * don't need to clflush on the CPU side, and on the
		 * GPU side we only need to flush internal caches to
		 * get data visible to the CPU.
		 *
		 * However, we maintain the display planes as UC, and so
		 * need to rebind when first used as such.
		 */
		obj->cache_level = I915_CACHE_LLC;
	} else
		obj->cache_level = I915_CACHE_NONE;

	trace_i915_gem_object_create(obj);

	return obj;
}

static bool discard_backing_storage(struct drm_i915_gem_object *obj)
{
	/* If we are the last user of the backing storage (be it shmemfs
	 * pages or stolen etc), we know that the pages are going to be
	 * immediately released. In this case, we can then skip copying
	 * back the contents from the GPU.
	 */

	if (obj->madv != I915_MADV_WILLNEED)
		return false;

	if (obj->base.filp == NULL)
		return true;

	/* At first glance, this looks racy, but then again so would be
	 * userspace racing mmap against close. However, the first external
	 * reference to the filp can only be obtained through the
	 * i915_gem_mmap_ioctl() which safeguards us against the user
	 * acquiring such a reference whilst we are in the middle of
	 * freeing the object.
	 */
	return atomic_long_read(&obj->base.filp->f_count) == 1;
}

void i915_gem_free_object(struct drm_gem_object *gem_obj)
{
	struct drm_i915_gem_object *obj = to_intel_bo(gem_obj);
	struct drm_device *dev = obj->base.dev;
	struct drm_i915_private *dev_priv = dev->dev_private;
	struct i915_vma *vma, *next;

	intel_runtime_pm_get(dev_priv);

	trace_i915_gem_object_destroy(obj);

	list_for_each_entry_safe(vma, next, &obj->vma_list, vma_link) {
		int ret;

		vma->pin_count = 0;
		ret = i915_vma_unbind(vma);
		if (WARN_ON(ret == -ERESTARTSYS)) {
			bool was_interruptible;

			was_interruptible = dev_priv->mm.interruptible;
			dev_priv->mm.interruptible = false;

			WARN_ON(i915_vma_unbind(vma));

			dev_priv->mm.interruptible = was_interruptible;
		}
	}

	/* Stolen objects don't hold a ref, but do hold pin count. Fix that up
	 * before progressing. */
	if (obj->stolen)
		i915_gem_object_unpin_pages(obj);

	WARN_ON(obj->frontbuffer_bits);

	if (obj->pages && obj->madv == I915_MADV_WILLNEED &&
	    dev_priv->quirks & QUIRK_PIN_SWIZZLED_PAGES &&
	    obj->tiling_mode != I915_TILING_NONE)
		i915_gem_object_unpin_pages(obj);

	if (WARN_ON(obj->pages_pin_count))
		obj->pages_pin_count = 0;
	if (discard_backing_storage(obj))
		obj->madv = I915_MADV_DONTNEED;
	i915_gem_object_put_pages(obj);
	i915_gem_object_free_mmap_offset(obj);

	BUG_ON(obj->pages);

	if (obj->base.import_attach)
		drm_prime_gem_destroy(&obj->base, NULL);

	if (obj->ops->release)
		obj->ops->release(obj);

	drm_gem_object_release(&obj->base);
	i915_gem_info_remove_obj(dev_priv, obj->base.size);

	kfree(obj->bit_17);
	i915_gem_object_free(obj);

	intel_runtime_pm_put(dev_priv);
}

struct i915_vma *i915_gem_obj_to_vma(struct drm_i915_gem_object *obj,
				     struct i915_address_space *vm)
{
	struct i915_vma *vma;
	list_for_each_entry(vma, &obj->vma_list, vma_link) {
		if (i915_is_ggtt(vma->vm) &&
		    vma->ggtt_view.type != I915_GGTT_VIEW_NORMAL)
			continue;
		if (vma->vm == vm)
			return vma;
	}
	return NULL;
}

struct i915_vma *i915_gem_obj_to_ggtt_view(struct drm_i915_gem_object *obj,
					   const struct i915_ggtt_view *view)
{
	struct i915_address_space *ggtt = i915_obj_to_ggtt(obj);
	struct i915_vma *vma;

	if (WARN_ONCE(!view, "no view specified"))
		return ERR_PTR(-EINVAL);

	list_for_each_entry(vma, &obj->vma_list, vma_link)
		if (vma->vm == ggtt &&
		    i915_ggtt_view_equal(&vma->ggtt_view, view))
			return vma;
	return NULL;
}

void i915_gem_vma_destroy(struct i915_vma *vma)
{
	struct i915_address_space *vm = NULL;
	WARN_ON(vma->node.allocated);

	/* Keep the vma as a placeholder in the execbuffer reservation lists */
	if (!list_empty(&vma->exec_list))
		return;

	vm = vma->vm;

	if (!i915_is_ggtt(vm))
		i915_ppgtt_put(i915_vm_to_ppgtt(vm));

	list_del(&vma->vma_link);

	kmem_cache_free(to_i915(vma->obj->base.dev)->vmas, vma);
}

static void
i915_gem_stop_ringbuffers(struct drm_device *dev)
{
	struct drm_i915_private *dev_priv = dev->dev_private;
	struct intel_engine_cs *ring;
	int i;

	for_each_ring(ring, dev_priv, i)
		dev_priv->gt.stop_ring(ring);
}

int
i915_gem_suspend(struct drm_device *dev)
{
	struct drm_i915_private *dev_priv = dev->dev_private;
	int ret = 0;

	mutex_lock(&dev->struct_mutex);
	ret = i915_gpu_idle(dev);
	if (ret)
		goto err;

	i915_gem_retire_requests(dev);

	i915_gem_stop_ringbuffers(dev);
	mutex_unlock(&dev->struct_mutex);

	cancel_delayed_work_sync(&dev_priv->gpu_error.hangcheck_work);
	cancel_delayed_work_sync(&dev_priv->mm.retire_work);
	flush_delayed_work(&dev_priv->mm.idle_work);

	/* Assert that we sucessfully flushed all the work and
	 * reset the GPU back to its idle, low power state.
	 */
	WARN_ON(dev_priv->mm.busy);

	return 0;

err:
	mutex_unlock(&dev->struct_mutex);
	return ret;
}

int i915_gem_l3_remap(struct drm_i915_gem_request *req, int slice)
{
	struct intel_engine_cs *ring = req->ring;
	struct drm_device *dev = ring->dev;
	struct drm_i915_private *dev_priv = dev->dev_private;
	u32 reg_base = GEN7_L3LOG_BASE + (slice * 0x200);
	u32 *remap_info = dev_priv->l3_parity.remap_info[slice];
	int i, ret;

	if (!HAS_L3_DPF(dev) || !remap_info)
		return 0;

	ret = intel_ring_begin(req, GEN7_L3LOG_SIZE / 4 * 3);
	if (ret)
		return ret;

	/*
	 * Note: We do not worry about the concurrent register cacheline hang
	 * here because no other code should access these registers other than
	 * at initialization time.
	 */
	for (i = 0; i < GEN7_L3LOG_SIZE; i += 4) {
		intel_ring_emit(ring, MI_LOAD_REGISTER_IMM(1));
		intel_ring_emit(ring, reg_base + i);
		intel_ring_emit(ring, remap_info[i/4]);
	}

	intel_ring_advance(ring);

	return ret;
}

void i915_gem_init_swizzling(struct drm_device *dev)
{
	struct drm_i915_private *dev_priv = dev->dev_private;

	if (INTEL_INFO(dev)->gen < 5 ||
	    dev_priv->mm.bit_6_swizzle_x == I915_BIT_6_SWIZZLE_NONE)
		return;

	I915_WRITE(DISP_ARB_CTL, I915_READ(DISP_ARB_CTL) |
				 DISP_TILE_SURFACE_SWIZZLING);

	if (IS_GEN5(dev))
		return;

	I915_WRITE(TILECTL, I915_READ(TILECTL) | TILECTL_SWZCTL);
	if (IS_GEN6(dev))
		I915_WRITE(ARB_MODE, _MASKED_BIT_ENABLE(ARB_MODE_SWIZZLE_SNB));
	else if (IS_GEN7(dev))
		I915_WRITE(ARB_MODE, _MASKED_BIT_ENABLE(ARB_MODE_SWIZZLE_IVB));
	else if (IS_GEN8(dev))
		I915_WRITE(GAMTARBMODE, _MASKED_BIT_ENABLE(ARB_MODE_SWIZZLE_BDW));
	else
		BUG();
}

static void init_unused_ring(struct drm_device *dev, u32 base)
{
	struct drm_i915_private *dev_priv = dev->dev_private;

	I915_WRITE(RING_CTL(base), 0);
	I915_WRITE(RING_HEAD(base), 0);
	I915_WRITE(RING_TAIL(base), 0);
	I915_WRITE(RING_START(base), 0);
}

static void init_unused_rings(struct drm_device *dev)
{
	if (IS_I830(dev)) {
		init_unused_ring(dev, PRB1_BASE);
		init_unused_ring(dev, SRB0_BASE);
		init_unused_ring(dev, SRB1_BASE);
		init_unused_ring(dev, SRB2_BASE);
		init_unused_ring(dev, SRB3_BASE);
	} else if (IS_GEN2(dev)) {
		init_unused_ring(dev, SRB0_BASE);
		init_unused_ring(dev, SRB1_BASE);
	} else if (IS_GEN3(dev)) {
		init_unused_ring(dev, PRB1_BASE);
		init_unused_ring(dev, PRB2_BASE);
	}
}

int i915_gem_init_rings(struct drm_device *dev)
{
	struct drm_i915_private *dev_priv = dev->dev_private;
	int ret;

	ret = intel_init_render_ring_buffer(dev);
	if (ret)
		return ret;

	if (HAS_BSD(dev)) {
		ret = intel_init_bsd_ring_buffer(dev);
		if (ret)
			goto cleanup_render_ring;
	}

	if (HAS_BLT(dev)) {
		ret = intel_init_blt_ring_buffer(dev);
		if (ret)
			goto cleanup_bsd_ring;
	}

	if (HAS_VEBOX(dev)) {
		ret = intel_init_vebox_ring_buffer(dev);
		if (ret)
			goto cleanup_blt_ring;
	}

	if (HAS_BSD2(dev)) {
		ret = intel_init_bsd2_ring_buffer(dev);
		if (ret)
			goto cleanup_vebox_ring;
	}

	return 0;

cleanup_vebox_ring:
	intel_cleanup_ring_buffer(&dev_priv->ring[VECS]);
cleanup_blt_ring:
	intel_cleanup_ring_buffer(&dev_priv->ring[BCS]);
cleanup_bsd_ring:
	intel_cleanup_ring_buffer(&dev_priv->ring[VCS]);
cleanup_render_ring:
	intel_cleanup_ring_buffer(&dev_priv->ring[RCS]);

	return ret;
}

int
i915_gem_init_hw(struct drm_device *dev)
{
	struct drm_i915_private *dev_priv = dev->dev_private;
	struct intel_engine_cs *ring;
	int ret, i, j;

	if (INTEL_INFO(dev)->gen < 6 && !intel_enable_gtt())
		return -EIO;

	/* Double layer security blanket, see i915_gem_init() */
	intel_uncore_forcewake_get(dev_priv, FORCEWAKE_ALL);

	if (dev_priv->ellc_size)
		I915_WRITE(HSW_IDICR, I915_READ(HSW_IDICR) | IDIHASHMSK(0xf));

	if (IS_HASWELL(dev))
		I915_WRITE(MI_PREDICATE_RESULT_2, IS_HSW_GT3(dev) ?
			   LOWER_SLICE_ENABLED : LOWER_SLICE_DISABLED);

	if (HAS_PCH_NOP(dev)) {
		if (IS_IVYBRIDGE(dev)) {
			u32 temp = I915_READ(GEN7_MSG_CTL);
			temp &= ~(WAIT_FOR_PCH_FLR_ACK | WAIT_FOR_PCH_RESET_ACK);
			I915_WRITE(GEN7_MSG_CTL, temp);
		} else if (INTEL_INFO(dev)->gen >= 7) {
			u32 temp = I915_READ(HSW_NDE_RSTWRN_OPT);
			temp &= ~RESET_PCH_HANDSHAKE_ENABLE;
			I915_WRITE(HSW_NDE_RSTWRN_OPT, temp);
		}
	}

	i915_gem_init_swizzling(dev);

	/*
	 * At least 830 can leave some of the unused rings
	 * "active" (ie. head != tail) after resume which
	 * will prevent c3 entry. Makes sure all unused rings
	 * are totally idle.
	 */
	init_unused_rings(dev);

	BUG_ON(!dev_priv->ring[RCS].default_context);

	ret = i915_ppgtt_init_hw(dev);
	if (ret) {
		DRM_ERROR("PPGTT enable HW failed %d\n", ret);
		goto out;
	}

	/* Need to do basic initialisation of all rings first: */
	for_each_ring(ring, dev_priv, i) {
		ret = ring->init_hw(ring);
		if (ret)
			goto out;
	}

	/* We can't enable contexts until all firmware is loaded */
	if (HAS_GUC_UCODE(dev)) {
		ret = intel_guc_ucode_load(dev);
		if (ret) {
			/*
			 * If we got an error and GuC submission is enabled, map
			 * the error to -EIO so the GPU will be declared wedged.
			 * OTOH, if we didn't intend to use the GuC anyway, just
			 * discard the error and carry on.
			 */
			DRM_ERROR("Failed to initialize GuC, error %d%s\n", ret,
				  i915.enable_guc_submission ? "" :
				  " (ignored)");
			ret = i915.enable_guc_submission ? -EIO : 0;
			if (ret)
				goto out;
		}
	}

	/*
	 * Increment the next seqno by 0x100 so we have a visible break
	 * on re-initialisation
	 */
	ret = i915_gem_set_seqno(dev, dev_priv->next_seqno+0x100);
	if (ret)
		goto out;

	/* Now it is safe to go back round and do everything else: */
	for_each_ring(ring, dev_priv, i) {
		struct drm_i915_gem_request *req;

		WARN_ON(!ring->default_context);

		ret = i915_gem_request_alloc(ring, ring->default_context, &req);
		if (ret) {
			i915_gem_cleanup_ringbuffer(dev);
			goto out;
		}

		if (ring->id == RCS) {
			for (j = 0; j < NUM_L3_SLICES(dev); j++)
				i915_gem_l3_remap(req, j);
		}

		ret = i915_ppgtt_init_ring(req);
		if (ret && ret != -EIO) {
			DRM_ERROR("PPGTT enable ring #%d failed %d\n", i, ret);
			i915_gem_request_cancel(req);
			i915_gem_cleanup_ringbuffer(dev);
			goto out;
		}

		ret = i915_gem_context_enable(req);
		if (ret && ret != -EIO) {
			DRM_ERROR("Context enable ring #%d failed %d\n", i, ret);
			i915_gem_request_cancel(req);
			i915_gem_cleanup_ringbuffer(dev);
			goto out;
		}

		i915_add_request_no_flush(req);
	}

out:
	intel_uncore_forcewake_put(dev_priv, FORCEWAKE_ALL);
	return ret;
}

int i915_gem_init(struct drm_device *dev)
{
	struct drm_i915_private *dev_priv = dev->dev_private;
	int ret;

	i915.enable_execlists = intel_sanitize_enable_execlists(dev,
			i915.enable_execlists);

	mutex_lock(&dev->struct_mutex);

	if (IS_VALLEYVIEW(dev)) {
		/* VLVA0 (potential hack), BIOS isn't actually waking us */
		I915_WRITE(VLV_GTLC_WAKE_CTRL, VLV_GTLC_ALLOWWAKEREQ);
		if (wait_for((I915_READ(VLV_GTLC_PW_STATUS) &
			      VLV_GTLC_ALLOWWAKEACK), 10))
			DRM_DEBUG_DRIVER("allow wake ack timed out\n");
	}

	if (!i915.enable_execlists) {
		dev_priv->gt.execbuf_submit = i915_gem_ringbuffer_submission;
		dev_priv->gt.init_rings = i915_gem_init_rings;
		dev_priv->gt.cleanup_ring = intel_cleanup_ring_buffer;
		dev_priv->gt.stop_ring = intel_stop_ring_buffer;
	} else {
		dev_priv->gt.execbuf_submit = intel_execlists_submission;
		dev_priv->gt.init_rings = intel_logical_rings_init;
		dev_priv->gt.cleanup_ring = intel_logical_ring_cleanup;
		dev_priv->gt.stop_ring = intel_logical_ring_stop;
	}

	/* This is just a security blanket to placate dragons.
	 * On some systems, we very sporadically observe that the first TLBs
	 * used by the CS may be stale, despite us poking the TLB reset. If
	 * we hold the forcewake during initialisation these problems
	 * just magically go away.
	 */
	intel_uncore_forcewake_get(dev_priv, FORCEWAKE_ALL);

	ret = i915_gem_init_userptr(dev);
	if (ret)
		goto out_unlock;

	i915_gem_init_global_gtt(dev);

	ret = i915_gem_context_init(dev);
	if (ret)
		goto out_unlock;

	ret = dev_priv->gt.init_rings(dev);
	if (ret)
		goto out_unlock;

	ret = i915_gem_init_hw(dev);
	if (ret == -EIO) {
		/* Allow ring initialisation to fail by marking the GPU as
		 * wedged. But we only want to do this where the GPU is angry,
		 * for all other failure, such as an allocation failure, bail.
		 */
		DRM_ERROR("Failed to initialize GPU, declaring it wedged\n");
		atomic_or(I915_WEDGED, &dev_priv->gpu_error.reset_counter);
		ret = 0;
	}

out_unlock:
	intel_uncore_forcewake_put(dev_priv, FORCEWAKE_ALL);
	mutex_unlock(&dev->struct_mutex);

	return ret;
}

void
i915_gem_cleanup_ringbuffer(struct drm_device *dev)
{
	struct drm_i915_private *dev_priv = dev->dev_private;
	struct intel_engine_cs *ring;
	int i;

	for_each_ring(ring, dev_priv, i)
		dev_priv->gt.cleanup_ring(ring);

    if (i915.enable_execlists)
            /*
             * Neither the BIOS, ourselves or any other kernel
             * expects the system to be in execlists mode on startup,
             * so we need to reset the GPU back to legacy mode.
             */
            intel_gpu_reset(dev);
}

static void
init_ring_lists(struct intel_engine_cs *ring)
{
	INIT_LIST_HEAD(&ring->active_list);
	INIT_LIST_HEAD(&ring->request_list);
}

void
i915_gem_load(struct drm_device *dev)
{
	struct drm_i915_private *dev_priv = dev->dev_private;
	int i;

	dev_priv->objects =
		kmem_cache_create("i915_gem_object",
				  sizeof(struct drm_i915_gem_object), 0,
				  SLAB_HWCACHE_ALIGN,
				  NULL);
	dev_priv->vmas =
		kmem_cache_create("i915_gem_vma",
				  sizeof(struct i915_vma), 0,
				  SLAB_HWCACHE_ALIGN,
				  NULL);
	dev_priv->requests =
		kmem_cache_create("i915_gem_request",
				  sizeof(struct drm_i915_gem_request), 0,
				  SLAB_HWCACHE_ALIGN,
				  NULL);

	INIT_LIST_HEAD(&dev_priv->vm_list);
	INIT_LIST_HEAD(&dev_priv->context_list);
	INIT_LIST_HEAD(&dev_priv->mm.unbound_list);
	INIT_LIST_HEAD(&dev_priv->mm.bound_list);
	INIT_LIST_HEAD(&dev_priv->mm.fence_list);
	for (i = 0; i < I915_NUM_RINGS; i++)
		init_ring_lists(&dev_priv->ring[i]);
	for (i = 0; i < I915_MAX_NUM_FENCES; i++)
		INIT_LIST_HEAD(&dev_priv->fence_regs[i].lru_list);
	INIT_DELAYED_WORK(&dev_priv->mm.retire_work,
			  i915_gem_retire_work_handler);
	INIT_DELAYED_WORK(&dev_priv->mm.idle_work,
			  i915_gem_idle_work_handler);
	init_waitqueue_head(&dev_priv->gpu_error.reset_queue);

	dev_priv->relative_constants_mode = I915_EXEC_CONSTANTS_REL_GENERAL;

	if (INTEL_INFO(dev)->gen >= 7 && !IS_VALLEYVIEW(dev))
		dev_priv->num_fence_regs = 32;
	else if (INTEL_INFO(dev)->gen >= 4 || IS_I945G(dev) || IS_I945GM(dev) || IS_G33(dev))
		dev_priv->num_fence_regs = 16;
	else
		dev_priv->num_fence_regs = 8;

	if (intel_vgpu_active(dev))
		dev_priv->num_fence_regs =
				I915_READ(vgtif_reg(avail_rs.fence_num));

	/*
	 * Set initial sequence number for requests.
	 * Using this number allows the wraparound to happen early,
	 * catching any obvious problems.
	 */
	dev_priv->next_seqno = ((u32)~0 - 0x1100);
	dev_priv->last_seqno = ((u32)~0 - 0x1101);

	/* Initialize fence registers to zero */
	INIT_LIST_HEAD(&dev_priv->mm.fence_list);
	i915_gem_restore_fences(dev);

	i915_gem_detect_bit_6_swizzle(dev);
	init_waitqueue_head(&dev_priv->pending_flip_queue);

	dev_priv->mm.interruptible = true;

	i915_gem_shrinker_init(dev_priv);

	mutex_init(&dev_priv->fb_tracking.lock);
}

void i915_gem_release(struct drm_device *dev, struct drm_file *file)
{
	struct drm_i915_file_private *file_priv = file->driver_priv;

	/* Clean up our request list when the client is going away, so that
	 * later retire_requests won't dereference our soon-to-be-gone
	 * file_priv.
	 */
	spin_lock(&file_priv->mm.lock);
	while (!list_empty(&file_priv->mm.request_list)) {
		struct drm_i915_gem_request *request;

		request = list_first_entry(&file_priv->mm.request_list,
					   struct drm_i915_gem_request,
					   client_list);
		list_del(&request->client_list);
		request->file_priv = NULL;
	}
	spin_unlock(&file_priv->mm.lock);

	if (!list_empty(&file_priv->rps.link)) {
		spin_lock(&to_i915(dev)->rps.client_lock);
		list_del(&file_priv->rps.link);
		spin_unlock(&to_i915(dev)->rps.client_lock);
	}
}

int i915_gem_open(struct drm_device *dev, struct drm_file *file)
{
	struct drm_i915_file_private *file_priv;
	int ret;

	DRM_DEBUG_DRIVER("\n");

	file_priv = kzalloc(sizeof(*file_priv), GFP_KERNEL);
	if (!file_priv)
		return -ENOMEM;

	file->driver_priv = file_priv;
	file_priv->dev_priv = dev->dev_private;
	file_priv->file = file;
	INIT_LIST_HEAD(&file_priv->rps.link);

	spin_lock_init(&file_priv->mm.lock);
	INIT_LIST_HEAD(&file_priv->mm.request_list);

	ret = i915_gem_context_open(dev, file);
	if (ret)
		kfree(file_priv);

	return ret;
}

/**
 * i915_gem_track_fb - update frontbuffer tracking
 * @old: current GEM buffer for the frontbuffer slots
 * @new: new GEM buffer for the frontbuffer slots
 * @frontbuffer_bits: bitmask of frontbuffer slots
 *
 * This updates the frontbuffer tracking bits @frontbuffer_bits by clearing them
 * from @old and setting them in @new. Both @old and @new can be NULL.
 */
void i915_gem_track_fb(struct drm_i915_gem_object *old,
		       struct drm_i915_gem_object *new,
		       unsigned frontbuffer_bits)
{
	if (old) {
		WARN_ON(!mutex_is_locked(&old->base.dev->struct_mutex));
		WARN_ON(!(old->frontbuffer_bits & frontbuffer_bits));
		old->frontbuffer_bits &= ~frontbuffer_bits;
	}

	if (new) {
		WARN_ON(!mutex_is_locked(&new->base.dev->struct_mutex));
		WARN_ON(new->frontbuffer_bits & frontbuffer_bits);
		new->frontbuffer_bits |= frontbuffer_bits;
	}
}

<<<<<<< HEAD
/* All the new VM stuff */
u64 i915_gem_obj_offset(struct drm_i915_gem_object *o,
			struct i915_address_space *vm)
=======
static bool mutex_is_locked_by(struct mutex *mutex, struct task_struct *task)
{
	if (!mutex_is_locked(mutex))
		return false;

#if defined(CONFIG_SMP) || defined(CONFIG_DEBUG_MUTEXES)
	return mutex->owner == task;
#else
	/* Since UP may be pre-empted, we cannot assume that we own the lock */
	return false;
#endif
}

static bool i915_gem_shrinker_lock(struct drm_device *dev, bool *unlock)
>>>>>>> 78e0897d
{
	struct drm_i915_private *dev_priv = o->base.dev->dev_private;
	struct i915_vma *vma;

	WARN_ON(vm == &dev_priv->mm.aliasing_ppgtt->base);

	list_for_each_entry(vma, &o->vma_list, vma_link) {
		if (i915_is_ggtt(vma->vm) &&
		    vma->ggtt_view.type != I915_GGTT_VIEW_NORMAL)
			continue;
		if (vma->vm == vm)
			return vma->node.start;
	}

	WARN(1, "%s vma for this object not found.\n",
	     i915_is_ggtt(vm) ? "global" : "ppgtt");
	return -1;
}

u64 i915_gem_obj_ggtt_offset_view(struct drm_i915_gem_object *o,
				  const struct i915_ggtt_view *view)
{
	struct i915_address_space *ggtt = i915_obj_to_ggtt(o);
	struct i915_vma *vma;

	list_for_each_entry(vma, &o->vma_list, vma_link)
		if (vma->vm == ggtt &&
		    i915_ggtt_view_equal(&vma->ggtt_view, view))
			return vma->node.start;

	WARN(1, "global vma for this object not found. (view=%u)\n", view->type);
	return -1;
}

bool i915_gem_obj_bound(struct drm_i915_gem_object *o,
			struct i915_address_space *vm)
{
	struct i915_vma *vma;

	list_for_each_entry(vma, &o->vma_list, vma_link) {
		if (i915_is_ggtt(vma->vm) &&
		    vma->ggtt_view.type != I915_GGTT_VIEW_NORMAL)
			continue;
		if (vma->vm == vm && drm_mm_node_allocated(&vma->node))
			return true;
	}

	return false;
}

bool i915_gem_obj_ggtt_bound_view(struct drm_i915_gem_object *o,
				  const struct i915_ggtt_view *view)
{
	struct i915_address_space *ggtt = i915_obj_to_ggtt(o);
	struct i915_vma *vma;

	list_for_each_entry(vma, &o->vma_list, vma_link)
		if (vma->vm == ggtt &&
		    i915_ggtt_view_equal(&vma->ggtt_view, view) &&
		    drm_mm_node_allocated(&vma->node))
			return true;

	return false;
}

bool i915_gem_obj_bound_any(struct drm_i915_gem_object *o)
{
	struct i915_vma *vma;

	list_for_each_entry(vma, &o->vma_list, vma_link)
		if (drm_mm_node_allocated(&vma->node))
			return true;

	return false;
}

unsigned long i915_gem_obj_size(struct drm_i915_gem_object *o,
				struct i915_address_space *vm)
{
	struct drm_i915_private *dev_priv = o->base.dev->dev_private;
	struct i915_vma *vma;

	WARN_ON(vm == &dev_priv->mm.aliasing_ppgtt->base);

	BUG_ON(list_empty(&o->vma_list));

	list_for_each_entry(vma, &o->vma_list, vma_link) {
		if (i915_is_ggtt(vma->vm) &&
		    vma->ggtt_view.type != I915_GGTT_VIEW_NORMAL)
			continue;
		if (vma->vm == vm)
			return vma->node.size;
	}
	return 0;
}

bool i915_gem_obj_is_pinned(struct drm_i915_gem_object *obj)
{
	struct i915_vma *vma;
	list_for_each_entry(vma, &obj->vma_list, vma_link)
		if (vma->pin_count > 0)
			return true;

	return false;
}

/* Allocate a new GEM object and fill it with the supplied data */
struct drm_i915_gem_object *
i915_gem_object_create_from_data(struct drm_device *dev,
			         const void *data, size_t size)
{
	struct drm_i915_gem_object *obj;
	struct sg_table *sg;
	size_t bytes;
	int ret;

	obj = i915_gem_alloc_object(dev, round_up(size, PAGE_SIZE));
	if (IS_ERR_OR_NULL(obj))
		return obj;

	ret = i915_gem_object_set_to_cpu_domain(obj, true);
	if (ret)
		goto fail;

	ret = i915_gem_object_get_pages(obj);
	if (ret)
		goto fail;

	i915_gem_object_pin_pages(obj);
	sg = obj->pages;
	bytes = sg_copy_from_buffer(sg->sgl, sg->nents, (void *)data, size);
	i915_gem_object_unpin_pages(obj);

	if (WARN_ON(bytes != size)) {
		DRM_ERROR("Incomplete copy, wrote %zu of %zu", bytes, size);
		ret = -EFAULT;
		goto fail;
	}

	return obj;

fail:
	drm_gem_object_unreference(&obj->base);
	return ERR_PTR(ret);
}<|MERGE_RESOLUTION|>--- conflicted
+++ resolved
@@ -5131,11 +5131,6 @@
 	}
 }
 
-<<<<<<< HEAD
-/* All the new VM stuff */
-u64 i915_gem_obj_offset(struct drm_i915_gem_object *o,
-			struct i915_address_space *vm)
-=======
 static bool mutex_is_locked_by(struct mutex *mutex, struct task_struct *task)
 {
 	if (!mutex_is_locked(mutex))
@@ -5150,7 +5145,6 @@
 }
 
 static bool i915_gem_shrinker_lock(struct drm_device *dev, bool *unlock)
->>>>>>> 78e0897d
 {
 	struct drm_i915_private *dev_priv = o->base.dev->dev_private;
 	struct i915_vma *vma;
