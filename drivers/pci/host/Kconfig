--- conflicted
+++ resolved
@@ -147,7 +147,6 @@
 	  Say Y here if you want to use the Broadcom iProc PCIe controller
 	  through the BCMA bus interface
 
-<<<<<<< HEAD
 config PCIE_ALTERA
 	bool "Altera PCIe controller"
 	depends on ARM || NIOS2
@@ -164,7 +163,7 @@
 	help
 	  Say Y here if you want PCIe MSI support for the Altera FPGA.
 	  This MSI driver supports Altera MSI to GIC controller IP.
-=======
+
 config PCI_HISI
 	depends on OF && ARM64
 	bool "HiSilicon SoC HIP05 PCIe controller"
@@ -172,6 +171,5 @@
 	select PCIE_DW
 	help
 	  Say Y here if you want PCIe controller support on HiSilicon HIP05 SoC
->>>>>>> 500a1d9a
 
 endmenu