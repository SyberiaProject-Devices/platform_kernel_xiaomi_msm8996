--- conflicted
+++ resolved
@@ -29,7 +29,6 @@
 #include <linux/sched.h>
 #include <linux/slab.h>
 #include <linux/export.h>
-#include <linux/mm.h>
 
 static unsigned sev_pos(const struct v4l2_subscribed_event *sev, unsigned idx)
 {
@@ -226,7 +225,7 @@
 	if (elems < 1)
 		elems = 1;
 
-	sev = kvzalloc(struct_size(sev, events, elems), GFP_KERNEL);
+	sev = kzalloc(sizeof(*sev) + sizeof(struct v4l2_kevent) * elems, GFP_KERNEL);
 	if (!sev)
 		return -ENOMEM;
 	for (i = 0; i < elems; i++)
@@ -247,17 +246,9 @@
 	spin_unlock_irqrestore(&fh->vdev->fh_lock, flags);
 
 	if (found_ev) {
-<<<<<<< HEAD
-		kvfree(sev);
-		goto out_unlock;
-	}
-
-	if (sev->ops && sev->ops->add) {
-=======
 		/* Already listening */
 		kfree(sev);
 	} else if (sev->ops && sev->ops->add) {
->>>>>>> 3879c163
 		ret = sev->ops->add(sev, elems);
 		if (ret) {
 			spin_lock_irqsave(&fh->vdev->fh_lock, flags);
@@ -320,7 +311,7 @@
 	if (sev && sev->ops && sev->ops->del)
 		sev->ops->del(sev);
 
-	kvfree(sev);
+	kfree(sev);
 	mutex_unlock(&fh->subscribe_lock);
 
 	return 0;
