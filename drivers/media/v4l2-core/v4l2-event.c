--- conflicted
+++ resolved
@@ -229,14 +229,8 @@
 	spin_unlock_irqrestore(&fh->vdev->fh_lock, flags);
 
 	if (found_ev) {
-<<<<<<< HEAD
 		kvfree(sev);
-		return 0; /* Already listening */
-=======
-		/* Already listening */
-		kfree(sev);
 		goto out_unlock;
->>>>>>> 0d63979c
 	}
 
 	if (sev->ops && sev->ops->add) {
@@ -312,12 +306,8 @@
 	if (sev && sev->ops && sev->ops->del)
 		sev->ops->del(sev);
 
-<<<<<<< HEAD
 	kvfree(sev);
-=======
-	kfree(sev);
 	mutex_unlock(&fh->subscribe_lock);
->>>>>>> 0d63979c
 
 	return 0;
 }
