--- conflicted
+++ resolved
@@ -772,18 +772,9 @@
 	{QMI_FIXED_INTF(0x1199, 0x9061, 8)},	/* Sierra Wireless Modem */
 	{QMI_FIXED_INTF(0x1199, 0x9070, 8)},	/* Sierra Wireless MC74xx/EM74xx */
 	{QMI_FIXED_INTF(0x1199, 0x9070, 10)},	/* Sierra Wireless MC74xx/EM74xx */
-<<<<<<< HEAD
 	{QMI_FIXED_INTF(0x1199, 0x9071, 8)},	/* Sierra Wireless MC74xx/EM74xx */
 	{QMI_FIXED_INTF(0x1199, 0x9071, 10)},	/* Sierra Wireless MC74xx/EM74xx */
-=======
-	{QMI_FIXED_INTF(0x1199, 0x9071, 8)},	/* Sierra Wireless MC74xx */
-	{QMI_FIXED_INTF(0x1199, 0x9071, 10)},	/* Sierra Wireless MC74xx */
-	{QMI_FIXED_INTF(0x1199, 0x9079, 8)},	/* Sierra Wireless EM74xx */
-	{QMI_FIXED_INTF(0x1199, 0x9079, 10)},	/* Sierra Wireless EM74xx */
-	{QMI_FIXED_INTF(0x1199, 0x907b, 8)},	/* Sierra Wireless EM74xx */
-	{QMI_FIXED_INTF(0x1199, 0x907b, 10)},	/* Sierra Wireless EM74xx */
 	{QMI_FIXED_INTF(0x1199, 0x9091, 8)},	/* Sierra Wireless EM7565 */
->>>>>>> 788ccf75
 	{QMI_FIXED_INTF(0x1bbb, 0x011e, 4)},	/* Telekom Speedstick LTE II (Alcatel One Touch L100V LTE) */
 	{QMI_FIXED_INTF(0x1bbb, 0x0203, 2)},	/* Alcatel L800MA */
 	{QMI_FIXED_INTF(0x2357, 0x0201, 4)},	/* TP-LINK HSUPA Modem MA180 */
