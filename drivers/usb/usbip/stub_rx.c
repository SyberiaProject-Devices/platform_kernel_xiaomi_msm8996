--- conflicted
+++ resolved
@@ -380,8 +380,6 @@
 	}
 
 	if (usb_endpoint_xfer_isoc(epd)) {
-<<<<<<< HEAD
-=======
 		/* validate number of packets */
 		if (pdu->u.cmd_submit.number_of_packets < 0 ||
 		    pdu->u.cmd_submit.number_of_packets >
@@ -391,7 +389,6 @@
 				pdu->u.cmd_submit.number_of_packets);
 			return -1;
 		}
->>>>>>> 6b1ae527
 		if (dir == USBIP_DIR_OUT)
 			return usb_sndisocpipe(udev, epnum);
 		else
