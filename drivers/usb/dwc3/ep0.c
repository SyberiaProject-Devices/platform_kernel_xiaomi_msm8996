/**
 * ep0.c - DesignWare USB3 DRD Controller Endpoint 0 Handling
 *
 * Copyright (C) 2010-2011 Texas Instruments Incorporated - http://www.ti.com
 *
 * Authors: Felipe Balbi <balbi@ti.com>,
 *	    Sebastian Andrzej Siewior <bigeasy@linutronix.de>
 *
 * This program is free software: you can redistribute it and/or modify
 * it under the terms of the GNU General Public License version 2  of
 * the License as published by the Free Software Foundation.
 *
 * This program is distributed in the hope that it will be useful,
 * but WITHOUT ANY WARRANTY; without even the implied warranty of
 * MERCHANTABILITY or FITNESS FOR A PARTICULAR PURPOSE.  See the
 * GNU General Public License for more details.
 */

#include <linux/module.h>
#include <linux/kernel.h>
#include <linux/slab.h>
#include <linux/spinlock.h>
#include <linux/platform_device.h>
#include <linux/pm_runtime.h>
#include <linux/interrupt.h>
#include <linux/io.h>
#include <linux/list.h>
#include <linux/dma-mapping.h>

#include <linux/usb/ch9.h>
#include <linux/usb/gadget.h>
#include <linux/usb/composite.h>

#include "core.h"
#include "debug.h"
#include "gadget.h"
#include "io.h"
#include "debug.h"


static bool enable_dwc3_u1u2;
module_param(enable_dwc3_u1u2, bool, S_IRUGO | S_IWUSR);
MODULE_PARM_DESC(enable_dwc3_u1u2, "Enable support for U1U2 low power modes");

static void __dwc3_ep0_do_control_status(struct dwc3 *dwc, struct dwc3_ep *dep);
static void __dwc3_ep0_do_control_data(struct dwc3 *dwc,
		struct dwc3_ep *dep, struct dwc3_request *req);

static const char *dwc3_ep0_state_string(enum dwc3_ep0_state state)
{
	switch (state) {
	case EP0_UNCONNECTED:
		return "Unconnected";
	case EP0_SETUP_PHASE:
		return "Setup Phase";
	case EP0_DATA_PHASE:
		return "Data Phase";
	case EP0_STATUS_PHASE:
		return "Status Phase";
	default:
		return "UNKNOWN";
	}
}

static int dwc3_ep0_start_trans(struct dwc3 *dwc, u8 epnum, dma_addr_t buf_dma,
		u32 len, u32 type, bool chain)
{
	struct dwc3_gadget_ep_cmd_params params;
	struct dwc3_trb			*trb;
	struct dwc3_ep			*dep;

	int				ret;

	dep = dwc->eps[epnum];
	if (dep->flags & DWC3_EP_BUSY) {
		dwc3_trace(trace_dwc3_ep0, "%s still busy", dep->name);
		return 0;
	}

	trb = &dwc->ep0_trb[dep->free_slot];

	if (chain)
		dep->free_slot++;

	trb->bpl = lower_32_bits(buf_dma);
	trb->bph = upper_32_bits(buf_dma);
	trb->size = len;
	trb->ctrl = type;

	trb->ctrl |= (DWC3_TRB_CTRL_HWO
			| DWC3_TRB_CTRL_ISP_IMI);

	if (chain)
		trb->ctrl |= DWC3_TRB_CTRL_CHN;
	else
		trb->ctrl |= (DWC3_TRB_CTRL_IOC
				| DWC3_TRB_CTRL_LST);

	if (chain)
		return 0;

	memset(&params, 0, sizeof(params));
	params.param0 = upper_32_bits(dwc->ep0_trb_addr);
	params.param1 = lower_32_bits(dwc->ep0_trb_addr);

	trace_dwc3_prepare_trb(dep, trb);

	ret = dwc3_send_gadget_ep_cmd(dwc, dep->number,
			DWC3_DEPCMD_STARTTRANSFER, &params);
	if (ret < 0) {
		dwc3_trace(trace_dwc3_ep0, "%s STARTTRANSFER failed",
				dep->name);
		return ret;
	}

	dep->flags |= DWC3_EP_BUSY;
	dep->resource_index = dwc3_gadget_ep_get_transfer_index(dwc,
			dep->number);

	dwc->ep0_next_event = DWC3_EP0_COMPLETE;

	return 0;
}

static int __dwc3_gadget_ep0_queue(struct dwc3_ep *dep,
		struct dwc3_request *req)
{
	struct dwc3		*dwc = dep->dwc;

	req->request.actual	= 0;
	req->request.status	= -EINPROGRESS;
	req->epnum		= dep->number;

	list_add_tail(&req->list, &dep->request_list);

	/*
	 * Gadget driver might not be quick enough to queue a request
	 * before we get a Transfer Not Ready event on this endpoint.
	 *
	 * In that case, we will set DWC3_EP_PENDING_REQUEST. When that
	 * flag is set, it's telling us that as soon as Gadget queues the
	 * required request, we should kick the transfer here because the
	 * IRQ we were waiting for is long gone.
	 */
	if (dep->flags & DWC3_EP_PENDING_REQUEST) {
		unsigned	direction;

		direction = !!(dep->flags & DWC3_EP0_DIR_IN);

		if (dwc->ep0state != EP0_DATA_PHASE) {
			dev_WARN(dwc->dev, "Unexpected pending request\n");
			return 0;
		}

		__dwc3_ep0_do_control_data(dwc, dwc->eps[direction], req);

		dep->flags &= ~(DWC3_EP_PENDING_REQUEST |
				DWC3_EP0_DIR_IN);

		return 0;
	}

	/*
	 * In case gadget driver asked us to delay the STATUS phase,
	 * handle it here.
	 */
	if (dwc->delayed_status) {
		unsigned	direction;

		direction = !dwc->ep0_expect_in;
		dwc->delayed_status = false;
		usb_gadget_set_state(&dwc->gadget, USB_STATE_CONFIGURED);

		if (dwc->ep0state == EP0_STATUS_PHASE)
			__dwc3_ep0_do_control_status(dwc, dwc->eps[direction]);
		else
			dwc3_trace(trace_dwc3_ep0,
					"too early for delayed status");

		return 0;
	}

	/*
	 * Unfortunately we have uncovered a limitation wrt the Data Phase.
	 *
	 * Section 9.4 says we can wait for the XferNotReady(DATA) event to
	 * come before issueing Start Transfer command, but if we do, we will
	 * miss situations where the host starts another SETUP phase instead of
	 * the DATA phase.  Such cases happen at least on TD.7.6 of the Link
	 * Layer Compliance Suite.
	 *
	 * The problem surfaces due to the fact that in case of back-to-back
	 * SETUP packets there will be no XferNotReady(DATA) generated and we
	 * will be stuck waiting for XferNotReady(DATA) forever.
	 *
	 * By looking at tables 9-13 and 9-14 of the Databook, we can see that
	 * it tells us to start Data Phase right away. It also mentions that if
	 * we receive a SETUP phase instead of the DATA phase, core will issue
	 * XferComplete for the DATA phase, before actually initiating it in
	 * the wire, with the TRB's status set to "SETUP_PENDING". Such status
	 * can only be used to print some debugging logs, as the core expects
	 * us to go through to the STATUS phase and start a CONTROL_STATUS TRB,
	 * just so it completes right away, without transferring anything and,
	 * only then, we can go back to the SETUP phase.
	 *
	 * Because of this scenario, SNPS decided to change the programming
	 * model of control transfers and support on-demand transfers only for
	 * the STATUS phase. To fix the issue we have now, we will always wait
	 * for gadget driver to queue the DATA phase's struct usb_request, then
	 * start it right away.
	 *
	 * If we're actually in a 2-stage transfer, we will wait for
	 * XferNotReady(STATUS).
	 */
	if (dwc->three_stage_setup) {
		unsigned        direction;

		direction = dwc->ep0_expect_in;
		dwc->ep0state = EP0_DATA_PHASE;

		__dwc3_ep0_do_control_data(dwc, dwc->eps[direction], req);

		dep->flags &= ~DWC3_EP0_DIR_IN;
	}

	return 0;
}

int dwc3_gadget_ep0_queue(struct usb_ep *ep, struct usb_request *request,
		gfp_t gfp_flags)
{
	struct dwc3_request		*req = to_dwc3_request(request);
	struct dwc3_ep			*dep = to_dwc3_ep(ep);
	struct dwc3			*dwc = dep->dwc;

	unsigned long			flags;

	int				ret;

	spin_lock_irqsave(&dwc->lock, flags);
	if (!dep->endpoint.desc) {
		dwc3_trace(trace_dwc3_ep0,
				"trying to queue request %p to disabled %s",
				request, dep->name);
		ret = -ESHUTDOWN;
		goto out;
	}

	/* we share one TRB for ep0/1 */
	if (!list_empty(&dep->request_list)) {
		ret = -EBUSY;
		goto out;
	}

	dwc3_trace(trace_dwc3_ep0,
			"queueing request %p to %s length %d state '%s'",
			request, dep->name, request->length,
			dwc3_ep0_state_string(dwc->ep0state));

	ret = __dwc3_gadget_ep0_queue(dep, req);

out:
	spin_unlock_irqrestore(&dwc->lock, flags);

	return ret;
}

static void dwc3_ep0_stall_and_restart(struct dwc3 *dwc)
{
	struct dwc3_ep		*dep;

	/* reinitialize physical ep1 */
	dep = dwc->eps[1];
	dep->flags = DWC3_EP_ENABLED;

	/* stall is always issued on EP0 */
	dep = dwc->eps[0];
	__dwc3_gadget_ep_set_halt(dep, 1, false);
	dep->flags = DWC3_EP_ENABLED;
	dwc->delayed_status = false;

	if (!list_empty(&dep->request_list)) {
		struct dwc3_request	*req;

		req = next_request(&dep->request_list);
		dwc3_gadget_giveback(dep, req, -ECONNRESET);
	}

	dwc->ep0state = EP0_SETUP_PHASE;
	dwc3_ep0_out_start(dwc);
}

int __dwc3_gadget_ep0_set_halt(struct usb_ep *ep, int value)
{
	struct dwc3_ep			*dep = to_dwc3_ep(ep);
	struct dwc3			*dwc = dep->dwc;

	dbg_event(dep->number, "EP0STAL", value);
	dwc3_ep0_stall_and_restart(dwc);

	return 0;
}

int dwc3_gadget_ep0_set_halt(struct usb_ep *ep, int value)
{
	struct dwc3_ep			*dep = to_dwc3_ep(ep);
	struct dwc3			*dwc = dep->dwc;
	unsigned long			flags;
	int				ret;

	spin_lock_irqsave(&dwc->lock, flags);
	ret = __dwc3_gadget_ep0_set_halt(ep, value);
	spin_unlock_irqrestore(&dwc->lock, flags);

	return ret;
}

void dwc3_ep0_out_start(struct dwc3 *dwc)
{
	int				ret;

	ret = dwc3_ep0_start_trans(dwc, 0, dwc->ctrl_req_addr, 8,
			DWC3_TRBCTL_CONTROL_SETUP, false);

	if (WARN_ON_ONCE(ret < 0))
		dbg_event(dwc->eps[0]->number, "EOUTSTART", ret);
}

static struct dwc3_ep *dwc3_wIndex_to_dep(struct dwc3 *dwc, __le16 wIndex_le)
{
	struct dwc3_ep		*dep;
	u32			windex = le16_to_cpu(wIndex_le);
	u32			epnum;

	epnum = (windex & USB_ENDPOINT_NUMBER_MASK) << 1;
	if ((windex & USB_ENDPOINT_DIR_MASK) == USB_DIR_IN)
		epnum |= 1;

	dep = dwc->eps[epnum];
	if (dep->flags & DWC3_EP_ENABLED)
		return dep;

	return NULL;
}

static void dwc3_ep0_status_cmpl(struct usb_ep *ep, struct usb_request *req)
{
}

static int dwc3_ep0_delegate_req(struct dwc3 *dwc, struct usb_ctrlrequest *ctrl)
{
	int ret;

	spin_unlock(&dwc->lock);
	ret = dwc->gadget_driver->setup(&dwc->gadget, ctrl);
	spin_lock(&dwc->lock);
	return ret;
}

/*
 * ch 9.4.5
 */
static int dwc3_ep0_handle_status(struct dwc3 *dwc,
		struct usb_ctrlrequest *ctrl)
{
	int ret;
	struct dwc3_ep		*dep;
	u32			recip;
	u32			reg;
	u16			usb_status = 0;
	__le16			*response_pkt;

	recip = ctrl->bRequestType & USB_RECIP_MASK;
	switch (recip) {
	case USB_RECIP_DEVICE:
		/*
		 * LTM will be set once we know how to set this in HW.
		 */
		usb_status |= dwc->gadget.is_selfpowered;

		if (dwc->speed == DWC3_DSTS_SUPERSPEED) {
			reg = dwc3_readl(dwc->regs, DWC3_DCTL);
			if (reg & DWC3_DCTL_INITU1ENA)
				usb_status |= 1 << USB_DEV_STAT_U1_ENABLED;
			if (reg & DWC3_DCTL_INITU2ENA)
				usb_status |= 1 << USB_DEV_STAT_U2_ENABLED;
		} else {
			usb_status |= dwc->gadget.remote_wakeup <<
				USB_DEVICE_REMOTE_WAKEUP;
		}

		break;

	case USB_RECIP_INTERFACE:
		/*
		 * Function Remote Wake Capable	D0
		 * Function Remote Wakeup	D1
		 */

		ret = dwc3_ep0_delegate_req(dwc, ctrl);
		if (ret)
			return ret;
		break;

	case USB_RECIP_ENDPOINT:
		dep = dwc3_wIndex_to_dep(dwc, ctrl->wIndex);
		if (!dep)
			return -EINVAL;

		if (dep->flags & DWC3_EP_STALL)
			usb_status = 1 << USB_ENDPOINT_HALT;
		break;
	default:
		return -EINVAL;
	}

	response_pkt = (__le16 *) dwc->setup_buf;
	*response_pkt = cpu_to_le16(usb_status);

	dep = dwc->eps[0];
	dwc->ep0_usb_req.dep = dep;
	dwc->ep0_usb_req.request.length = sizeof(*response_pkt);
	dwc->ep0_usb_req.request.buf = dwc->setup_buf;
	dwc->ep0_usb_req.request.complete = dwc3_ep0_status_cmpl;

	return __dwc3_gadget_ep0_queue(dep, &dwc->ep0_usb_req);
}

static int dwc3_ep0_handle_feature(struct dwc3 *dwc,
		struct usb_ctrlrequest *ctrl, int set)
{
	struct dwc3_ep		*dep;
	u32			recip;
	u32			wValue;
	u32			wIndex;
	u32			reg;
	int			ret;
	enum usb_device_state	state;

	wValue = le16_to_cpu(ctrl->wValue);
	wIndex = le16_to_cpu(ctrl->wIndex);
	recip = ctrl->bRequestType & USB_RECIP_MASK;
	state = dwc->gadget.state;

	switch (recip) {
	case USB_RECIP_DEVICE:

		switch (wValue) {
		case USB_DEVICE_REMOTE_WAKEUP:
			pr_debug("%s(): remote wakeup :%s\n", __func__,
					(set ? "enabled" : "disabled"));
			dwc->gadget.remote_wakeup = set;
			break;
		/*
		 * 9.4.1 says only only for SS, in AddressState only for
		 * default control pipe
		 */
		case USB_DEVICE_U1_ENABLE:
			if (state != USB_STATE_CONFIGURED)
				return -EINVAL;
			if (dwc->speed != DWC3_DSTS_SUPERSPEED)
				return -EINVAL;

			if (dwc->usb3_u1u2_disable && !enable_dwc3_u1u2)
				return -EINVAL;

			reg = dwc3_readl(dwc->regs, DWC3_DCTL);
			if (set)
				reg |= DWC3_DCTL_INITU1ENA;
			else
				reg &= ~DWC3_DCTL_INITU1ENA;
			dwc3_writel(dwc->regs, DWC3_DCTL, reg);
			break;

		case USB_DEVICE_U2_ENABLE:
			if (state != USB_STATE_CONFIGURED)
				return -EINVAL;
			if (dwc->speed != DWC3_DSTS_SUPERSPEED)
				return -EINVAL;

			if (dwc->usb3_u1u2_disable && !enable_dwc3_u1u2)
				return -EINVAL;

			reg = dwc3_readl(dwc->regs, DWC3_DCTL);
			if (set)
				reg |= DWC3_DCTL_INITU2ENA;
			else
				reg &= ~DWC3_DCTL_INITU2ENA;
			dwc3_writel(dwc->regs, DWC3_DCTL, reg);
			break;

		case USB_DEVICE_LTM_ENABLE:
			return -EINVAL;

		case USB_DEVICE_TEST_MODE:
			if ((wIndex & 0xff) != 0)
				return -EINVAL;
			if (!set)
				return -EINVAL;

			dwc->test_mode_nr = wIndex >> 8;
			dwc->test_mode = true;
			break;
		default:
			return -EINVAL;
		}
		break;

	case USB_RECIP_INTERFACE:
		switch (wValue) {
		case USB_INTRF_FUNC_SUSPEND:
			if (wIndex & USB_INTRF_FUNC_SUSPEND_LP)
				/* XXX enable Low power suspend */
				;
			if (wIndex & USB_INTRF_FUNC_SUSPEND_RW)
				/* XXX enable remote wakeup */
				;
			ret = dwc3_ep0_delegate_req(dwc, ctrl);
			if (ret)
				return ret;
			break;
		default:
			return -EINVAL;
		}
		break;

	case USB_RECIP_ENDPOINT:
		switch (wValue) {
		case USB_ENDPOINT_HALT:
			dep = dwc3_wIndex_to_dep(dwc, wIndex);
			if (!dep)
				return -EINVAL;
			if (set == 0 && (dep->flags & DWC3_EP_WEDGE))
				break;
			ret = __dwc3_gadget_ep_set_halt(dep, set, true);
			if (ret)
				return -EINVAL;
			break;
		default:
			return -EINVAL;
		}
		break;

	default:
		return -EINVAL;
	}

	return 0;
}

static int dwc3_ep0_set_address(struct dwc3 *dwc, struct usb_ctrlrequest *ctrl)
{
	enum usb_device_state state = dwc->gadget.state;
	u32 addr;
	u32 reg;

	addr = le16_to_cpu(ctrl->wValue);
	if (addr > 127) {
		dwc3_trace(trace_dwc3_ep0, "invalid device address %d", addr);
		return -EINVAL;
	}

	if (state == USB_STATE_CONFIGURED) {
		dwc3_trace(trace_dwc3_ep0,
				"trying to set address when configured");
		return -EINVAL;
	}

	reg = dwc3_readl(dwc->regs, DWC3_DCFG);
	reg &= ~(DWC3_DCFG_DEVADDR_MASK);
	reg |= DWC3_DCFG_DEVADDR(addr);
	dwc3_writel(dwc->regs, DWC3_DCFG, reg);

	if (addr)
		usb_gadget_set_state(&dwc->gadget, USB_STATE_ADDRESS);
	else
		usb_gadget_set_state(&dwc->gadget, USB_STATE_DEFAULT);

	return 0;
}

static int dwc3_ep0_set_config(struct dwc3 *dwc, struct usb_ctrlrequest *ctrl)
{
	enum usb_device_state state = dwc->gadget.state;
	u32 cfg;
	int ret;
	u32 reg;

	cfg = le16_to_cpu(ctrl->wValue);

	switch (state) {
	case USB_STATE_DEFAULT:
		return -EINVAL;

	case USB_STATE_ADDRESS:
		ret = dwc3_ep0_delegate_req(dwc, ctrl);
		/* if the cfg matches and the cfg is non zero */
		if (cfg && (!ret || (ret == USB_GADGET_DELAYED_STATUS))) {

			/*
			 * only change state if set_config has already
			 * been processed. If gadget driver returns
			 * USB_GADGET_DELAYED_STATUS, we will wait
			 * to change the state on the next usb_ep_queue()
			 */
			if (ret == 0)
				usb_gadget_set_state(&dwc->gadget,
						USB_STATE_CONFIGURED);

			if (!dwc->usb3_u1u2_disable || enable_dwc3_u1u2) {
				/*
				 * Enable transition to U1/U2 state when
				 * nothing is pending from application.
				 */
				reg = dwc3_readl(dwc->regs, DWC3_DCTL);
				reg |= (DWC3_DCTL_ACCEPTU1ENA |
							DWC3_DCTL_ACCEPTU2ENA);
				dwc3_writel(dwc->regs, DWC3_DCTL, reg);
			}

			dwc->resize_fifos = true;
			dwc3_trace(trace_dwc3_ep0, "resize FIFOs flag SET");
		}
		break;

	case USB_STATE_CONFIGURED:
		ret = dwc3_ep0_delegate_req(dwc, ctrl);
		if (!cfg && !ret)
			usb_gadget_set_state(&dwc->gadget,
					USB_STATE_ADDRESS);
		break;
	default:
		ret = -EINVAL;
	}
	return ret;
}

static void dwc3_ep0_set_sel_cmpl(struct usb_ep *ep, struct usb_request *req)
{
	struct dwc3_ep	*dep = to_dwc3_ep(ep);
	struct dwc3	*dwc = dep->dwc;

	u32		param = 0;
	u32		reg;

	struct timing {
		u8	u1sel;
		u8	u1pel;
		u16	u2sel;
		u16	u2pel;
	} __packed timing;

	int		ret;

	memcpy(&timing, req->buf, sizeof(timing));

	dwc->u1sel = timing.u1sel;
	dwc->u1pel = timing.u1pel;
	dwc->u2sel = le16_to_cpu(timing.u2sel);
	dwc->u2pel = le16_to_cpu(timing.u2pel);

	reg = dwc3_readl(dwc->regs, DWC3_DCTL);
	if (reg & DWC3_DCTL_INITU2ENA)
		param = dwc->u2pel;
	if (reg & DWC3_DCTL_INITU1ENA)
		param = dwc->u1pel;

	/*
	 * According to Synopsys Databook, if parameter is
	 * greater than 125, a value of zero should be
	 * programmed in the register.
	 */
	if (param > 125)
		param = 0;

	/* now that we have the time, issue DGCMD Set Sel */
	ret = dwc3_send_gadget_generic_command(dwc,
			DWC3_DGCMD_SET_PERIODIC_PAR, param);
	if (WARN_ON_ONCE(ret < 0))
		dbg_event(dep->number, "ESET_SELCMPL", ret);
}

static int dwc3_ep0_set_sel(struct dwc3 *dwc, struct usb_ctrlrequest *ctrl)
{
	struct dwc3_ep	*dep;
	enum usb_device_state state = dwc->gadget.state;
	u16		wLength;
	u16		wValue;

	if (state == USB_STATE_DEFAULT)
		return -EINVAL;

	wValue = le16_to_cpu(ctrl->wValue);
	wLength = le16_to_cpu(ctrl->wLength);

	if (wLength != 6) {
		dev_err(dwc->dev, "Set SEL should be 6 bytes, got %d\n",
				wLength);
		return -EINVAL;
	}

	/*
	 * To handle Set SEL we need to receive 6 bytes from Host. So let's
	 * queue a usb_request for 6 bytes.
	 *
	 * Remember, though, this controller can't handle non-wMaxPacketSize
	 * aligned transfers on the OUT direction, so we queue a request for
	 * wMaxPacketSize instead.
	 */
	dep = dwc->eps[0];
	dwc->ep0_usb_req.dep = dep;
	dwc->ep0_usb_req.request.length = dep->endpoint.maxpacket;
	dwc->ep0_usb_req.request.buf = dwc->setup_buf;
	dwc->ep0_usb_req.request.complete = dwc3_ep0_set_sel_cmpl;

	return __dwc3_gadget_ep0_queue(dep, &dwc->ep0_usb_req);
}

static int dwc3_ep0_set_isoch_delay(struct dwc3 *dwc, struct usb_ctrlrequest *ctrl)
{
	u16		wLength;
	u16		wValue;
	u16		wIndex;

	wValue = le16_to_cpu(ctrl->wValue);
	wLength = le16_to_cpu(ctrl->wLength);
	wIndex = le16_to_cpu(ctrl->wIndex);

	if (wIndex || wLength)
		return -EINVAL;

	/*
	 * REVISIT It's unclear from Databook what to do with this
	 * value. For now, just cache it.
	 */
	dwc->isoch_delay = wValue;

	return 0;
}

static int dwc3_ep0_std_request(struct dwc3 *dwc, struct usb_ctrlrequest *ctrl)
{
	int ret;

	switch (ctrl->bRequest) {
	case USB_REQ_GET_STATUS:
		dwc3_trace(trace_dwc3_ep0, "USB_REQ_GET_STATUS");
		ret = dwc3_ep0_handle_status(dwc, ctrl);
		break;
	case USB_REQ_CLEAR_FEATURE:
		dwc3_trace(trace_dwc3_ep0, "USB_REQ_CLEAR_FEATURE");
		ret = dwc3_ep0_handle_feature(dwc, ctrl, 0);
		break;
	case USB_REQ_SET_FEATURE:
		dwc3_trace(trace_dwc3_ep0, "USB_REQ_SET_FEATURE");
		ret = dwc3_ep0_handle_feature(dwc, ctrl, 1);
		break;
	case USB_REQ_SET_ADDRESS:
		dwc3_trace(trace_dwc3_ep0, "USB_REQ_SET_ADDRESS");
		ret = dwc3_ep0_set_address(dwc, ctrl);
		break;
	case USB_REQ_SET_CONFIGURATION:
		dwc3_trace(trace_dwc3_ep0, "USB_REQ_SET_CONFIGURATION");
		ret = dwc3_ep0_set_config(dwc, ctrl);
		break;
	case USB_REQ_SET_SEL:
		dwc3_trace(trace_dwc3_ep0, "USB_REQ_SET_SEL");
		ret = dwc3_ep0_set_sel(dwc, ctrl);
		break;
	case USB_REQ_SET_ISOCH_DELAY:
		dwc3_trace(trace_dwc3_ep0, "USB_REQ_SET_ISOCH_DELAY");
		ret = dwc3_ep0_set_isoch_delay(dwc, ctrl);
		break;
<<<<<<< HEAD
	case USB_REQ_SET_INTERFACE:
		dwc3_trace(trace_dwc3_ep0, "USB_REQ_SET_INTERFACE");
		/* Fall through */
=======
>>>>>>> 917a9133
	default:
		dwc3_trace(trace_dwc3_ep0, "Forwarding to gadget driver");
		ret = dwc3_ep0_delegate_req(dwc, ctrl);
		break;
	}

	return ret;
}

static void dwc3_ep0_inspect_setup(struct dwc3 *dwc,
		const struct dwc3_event_depevt *event)
{
	struct usb_ctrlrequest *ctrl = dwc->ctrl_req;
	int ret = -EINVAL;
	u32 len;

	if (!dwc->gadget_driver)
		goto out;

	trace_dwc3_ctrl_req(ctrl);

	len = le16_to_cpu(ctrl->wLength);
	if (!len) {
		dwc->three_stage_setup = false;
		dwc->ep0_expect_in = false;
		dwc->ep0_next_event = DWC3_EP0_NRDY_STATUS;
	} else {
		dwc->three_stage_setup = true;
		dwc->ep0_expect_in = !!(ctrl->bRequestType & USB_DIR_IN);
		dwc->ep0_next_event = DWC3_EP0_NRDY_DATA;
	}

	dbg_setup(0x00, ctrl);
	if ((ctrl->bRequestType & USB_TYPE_MASK) == USB_TYPE_STANDARD)
		ret = dwc3_ep0_std_request(dwc, ctrl);
	else
		ret = dwc3_ep0_delegate_req(dwc, ctrl);

	if (ret == USB_GADGET_DELAYED_STATUS)
		dwc->delayed_status = true;

out:
	if (ret < 0) {
		dbg_event(0x0, "ERRSTAL", ret);
		dwc3_ep0_stall_and_restart(dwc);
	}
}

static void dwc3_ep0_complete_data(struct dwc3 *dwc,
		const struct dwc3_event_depevt *event)
{
	struct dwc3_request	*r = NULL;
	struct usb_request	*ur;
	struct dwc3_trb		*trb;
	struct dwc3_ep		*ep0;
	unsigned		transfer_size = 0;
	unsigned		maxp;
	unsigned		remaining_ur_length;
	void			*buf;
	u32			transferred = 0;
	u32			status;
	u32			length;
	u8			epnum;

	epnum = event->endpoint_number;
	ep0 = dwc->eps[0];

	dwc->ep0_next_event = DWC3_EP0_NRDY_STATUS;

	trb = dwc->ep0_trb;

	trace_dwc3_complete_trb(ep0, trb);

	r = next_request(&ep0->request_list);
	if (!r)
		return;

	status = DWC3_TRB_SIZE_TRBSTS(trb->size);
	if (status == DWC3_TRBSTS_SETUP_PENDING) {
		dwc3_trace(trace_dwc3_ep0, "Setup Pending received");

		if (r)
			dwc3_gadget_giveback(ep0, r, -ECONNRESET);

		return;
	}

	ur = &r->request;
	buf = ur->buf;
	remaining_ur_length = ur->length;

	length = trb->size & DWC3_TRB_SIZE_MASK;

	maxp = ep0->endpoint.maxpacket;

	if (dwc->ep0_bounced) {
		/*
		 * Handle the first TRB before handling the bounce buffer if
		 * the request length is greater than the bounce buffer size
		 */
		if (ur->length > DWC3_EP0_BOUNCE_SIZE) {
			transfer_size = ALIGN(ur->length - maxp, maxp);
			transferred = transfer_size - length;
			buf = (u8 *)buf + transferred;
			ur->actual += transferred;
			remaining_ur_length -= transferred;

			trb++;
			length = trb->size & DWC3_TRB_SIZE_MASK;

			ep0->free_slot = 0;
		}

		transfer_size = roundup((ur->length - transfer_size),
					maxp);

		transferred = min_t(u32, remaining_ur_length,
				    transfer_size - length);
		memcpy(buf, dwc->ep0_bounce, transferred);
	} else {
		transferred = ur->length - length;
	}

	ur->actual += transferred;

	if ((epnum & 1) && ur->actual < ur->length) {
		/* for some reason we did not get everything out */
		dbg_event(epnum, "INDATSTAL", 0);
		dwc3_ep0_stall_and_restart(dwc);
	} else {
		dwc3_gadget_giveback(ep0, r, 0);

		if (IS_ALIGNED(ur->length, ep0->endpoint.maxpacket) &&
				ur->length && ur->zero) {
			int ret;

			dwc->ep0_next_event = DWC3_EP0_COMPLETE;

			ret = dwc3_ep0_start_trans(dwc, epnum,
					dwc->ctrl_req_addr, 0,
					DWC3_TRBCTL_CONTROL_DATA, false);
			if (WARN_ON_ONCE(ret < 0))
				dbg_event(epnum, "ECTRL_DATA", ret);
		}
	}
}

static void dwc3_ep0_complete_status(struct dwc3 *dwc,
		const struct dwc3_event_depevt *event)
{
	struct dwc3_request	*r;
	struct dwc3_ep		*dep;
	struct dwc3_trb		*trb;
	u32			status;

	dep = dwc->eps[0];
	trb = dwc->ep0_trb;

	trace_dwc3_complete_trb(dep, trb);

	if (!list_empty(&dep->request_list)) {
		r = next_request(&dep->request_list);

		dwc3_gadget_giveback(dep, r, 0);
	}

	if (dwc->test_mode) {
		int ret;

		ret = dwc3_gadget_set_test_mode(dwc, dwc->test_mode_nr);
		if (ret < 0) {
			dwc3_trace(trace_dwc3_ep0, "Invalid Test #%d",
					dwc->test_mode_nr);
			dbg_event(0x00, "INVALTEST", ret);
			dwc3_ep0_stall_and_restart(dwc);
			return;
		}
	}

	status = DWC3_TRB_SIZE_TRBSTS(trb->size);
	if (status == DWC3_TRBSTS_SETUP_PENDING)
		dwc3_trace(trace_dwc3_ep0, "Setup Pending received");

	dbg_print(dep->number, "DONE", status, "STATUS");
	dwc->ep0state = EP0_SETUP_PHASE;
	dwc3_ep0_out_start(dwc);
}

static void dwc3_ep0_xfer_complete(struct dwc3 *dwc,
			const struct dwc3_event_depevt *event)
{
	struct dwc3_ep		*dep = dwc->eps[event->endpoint_number];

	dep->flags &= ~DWC3_EP_BUSY;
	dep->resource_index = 0;
	dwc->setup_packet_pending = false;

	switch (dwc->ep0state) {
	case EP0_SETUP_PHASE:
		dwc3_trace(trace_dwc3_ep0, "Setup Phase");
		dwc3_ep0_inspect_setup(dwc, event);
		break;

	case EP0_DATA_PHASE:
		dwc3_trace(trace_dwc3_ep0, "Data Phase");
		dwc3_ep0_complete_data(dwc, event);
		break;

	case EP0_STATUS_PHASE:
		dwc3_trace(trace_dwc3_ep0, "Status Phase");
		dwc3_ep0_complete_status(dwc, event);
		break;
	default:
		WARN(true, "UNKNOWN ep0state %d\n", dwc->ep0state);
	}
}

static void __dwc3_ep0_do_control_data(struct dwc3 *dwc,
		struct dwc3_ep *dep, struct dwc3_request *req)
{
	int			ret;

	req->direction = !!dep->number;

	if (req->request.length == 0) {
		ret = dwc3_ep0_start_trans(dwc, dep->number,
				dwc->ctrl_req_addr, 0,
				DWC3_TRBCTL_CONTROL_DATA, false);
	} else if (!IS_ALIGNED(req->request.length, dep->endpoint.maxpacket)
			&& (dep->number == 0)) {
		u32	transfer_size = 0;
		u32	maxpacket;

		ret = usb_gadget_map_request(&dwc->gadget, &req->request,
				dep->number);
		if (ret) {
			dev_dbg(dwc->dev, "failed to map request\n");
			return;
		}

		maxpacket = dep->endpoint.maxpacket;

		if (req->request.length > DWC3_EP0_BOUNCE_SIZE) {
			transfer_size = ALIGN(req->request.length - maxpacket,
					      maxpacket);
			ret = dwc3_ep0_start_trans(dwc, dep->number,
						   req->request.dma,
						   transfer_size,
						   DWC3_TRBCTL_CONTROL_DATA,
						   true);
		}

		transfer_size = roundup((req->request.length - transfer_size),
					maxpacket);

		dwc->ep0_bounced = true;

		ret = dwc3_ep0_start_trans(dwc, dep->number,
				dwc->ep0_bounce_addr, transfer_size,
				DWC3_TRBCTL_CONTROL_DATA, false);
	} else {
		ret = usb_gadget_map_request(&dwc->gadget, &req->request,
				dep->number);
		if (ret) {
			dev_dbg(dwc->dev, "failed to map request\n");
			return;
		}

		ret = dwc3_ep0_start_trans(dwc, dep->number, req->request.dma,
				req->request.length, DWC3_TRBCTL_CONTROL_DATA,
				false);
	}

	dbg_queue(dep->number, &req->request, ret);
}

static int dwc3_ep0_start_control_status(struct dwc3_ep *dep)
{
	struct dwc3		*dwc = dep->dwc;
	u32			type;

	type = dwc->three_stage_setup ? DWC3_TRBCTL_CONTROL_STATUS3
		: DWC3_TRBCTL_CONTROL_STATUS2;

	return dwc3_ep0_start_trans(dwc, dep->number,
			dwc->ctrl_req_addr, 0, type, false);
}

static void __dwc3_ep0_do_control_status(struct dwc3 *dwc, struct dwc3_ep *dep)
{
	int ret;
	if (dwc->resize_fifos) {
		dwc3_trace(trace_dwc3_ep0, "Resizing FIFOs");
		dwc3_gadget_resize_tx_fifos(dwc);
		dwc->resize_fifos = 0;
	}

	ret = dwc3_ep0_start_control_status(dep);
	if (WARN_ON_ONCE(ret))
		dbg_event(dep->number, "ECTRLSTATUS", ret);
}

static void dwc3_ep0_do_control_status(struct dwc3 *dwc,
		const struct dwc3_event_depevt *event)
{
	struct dwc3_ep		*dep = dwc->eps[event->endpoint_number];

	__dwc3_ep0_do_control_status(dwc, dep);
}

static void dwc3_ep0_end_control_data(struct dwc3 *dwc, struct dwc3_ep *dep)
{
	struct dwc3_gadget_ep_cmd_params params;
	u32			cmd;
	int			ret;

	if (!dep->resource_index)
		return;

	cmd = DWC3_DEPCMD_ENDTRANSFER;
	cmd |= DWC3_DEPCMD_CMDIOC;
	cmd |= DWC3_DEPCMD_PARAM(dep->resource_index);
	memset(&params, 0, sizeof(params));
	ret = dwc3_send_gadget_ep_cmd(dwc, dep->number, cmd, &params);
	if (ret) {
		dev_dbg(dwc->dev, "%s: send ep cmd ENDTRANSFER failed",
			dep->name);
		dbg_event(dep->number, "EENDXFER", ret);
	}
	dep->resource_index = 0;
}

static void dwc3_ep0_xfernotready(struct dwc3 *dwc,
		const struct dwc3_event_depevt *event)
{
	u8			epnum;
	struct dwc3_ep		*dep;

	dwc->setup_packet_pending = true;
	epnum = event->endpoint_number;
	dep = dwc->eps[epnum];

	switch (event->status) {
	case DEPEVT_STATUS_CONTROL_DATA:
		dwc3_trace(trace_dwc3_ep0, "Control Data");
		dep->dbg_ep_events.control_data++;

		/*
		 * We already have a DATA transfer in the controller's cache,
		 * if we receive a XferNotReady(DATA) we will ignore it, unless
		 * it's for the wrong direction.
		 *
		 * In that case, we must issue END_TRANSFER command to the Data
		 * Phase we already have started and issue SetStall on the
		 * control endpoint.
		 */
		if (dwc->ep0_expect_in != event->endpoint_number) {
			struct dwc3_ep	*dep = dwc->eps[dwc->ep0_expect_in];

			dwc3_trace(trace_dwc3_ep0,
					"Wrong direction for Data phase");
			dwc3_ep0_end_control_data(dwc, dep);
			dbg_event(epnum, "WRONGDR", 0);
			dwc3_ep0_stall_and_restart(dwc);
			return;
		}

		break;

	case DEPEVT_STATUS_CONTROL_STATUS:
		dep->dbg_ep_events.control_status++;
		if (dwc->ep0_next_event != DWC3_EP0_NRDY_STATUS)
			return;

		dwc3_trace(trace_dwc3_ep0, "Control Status");

		dwc->ep0state = EP0_STATUS_PHASE;

		if (dwc->delayed_status) {
			if (event->endpoint_number != 1)
				dbg_event(epnum, "EEPNUM", event->status);
			dwc3_trace(trace_dwc3_ep0, "Delayed Status");
			return;
		}

		dwc3_ep0_do_control_status(dwc, event);
	}
}

void dwc3_ep0_interrupt(struct dwc3 *dwc,
		const struct dwc3_event_depevt *event)
{
	u8			epnum = event->endpoint_number;
	struct dwc3_ep		*dep;

	dwc3_trace(trace_dwc3_ep0, "%s while ep%d%s in state '%s'",
			dwc3_ep_event_string(event->endpoint_event),
			epnum >> 1, (epnum & 1) ? "in" : "out",
			dwc3_ep0_state_string(dwc->ep0state));

	dep = dwc->eps[epnum];
	switch (event->endpoint_event) {
	case DWC3_DEPEVT_XFERCOMPLETE:
		dwc3_ep0_xfer_complete(dwc, event);
		dep->dbg_ep_events.xfercomplete++;
		break;

	case DWC3_DEPEVT_XFERNOTREADY:
		dwc3_ep0_xfernotready(dwc, event);
		dep->dbg_ep_events.xfernotready++;
		break;

	case DWC3_DEPEVT_XFERINPROGRESS:
		dep->dbg_ep_events.xferinprogress++;
		break;
	case DWC3_DEPEVT_RXTXFIFOEVT:
		dep->dbg_ep_events.rxtxfifoevent++;
		break;
	case DWC3_DEPEVT_STREAMEVT:
		dep->dbg_ep_events.streamevent++;
		break;
	case DWC3_DEPEVT_EPCMDCMPLT:
		dep->dbg_ep_events.epcmdcomplete++;
		break;
	}
}<|MERGE_RESOLUTION|>--- conflicted
+++ resolved
@@ -771,12 +771,6 @@
 		dwc3_trace(trace_dwc3_ep0, "USB_REQ_SET_ISOCH_DELAY");
 		ret = dwc3_ep0_set_isoch_delay(dwc, ctrl);
 		break;
-<<<<<<< HEAD
-	case USB_REQ_SET_INTERFACE:
-		dwc3_trace(trace_dwc3_ep0, "USB_REQ_SET_INTERFACE");
-		/* Fall through */
-=======
->>>>>>> 917a9133
 	default:
 		dwc3_trace(trace_dwc3_ep0, "Forwarding to gadget driver");
 		ret = dwc3_ep0_delegate_req(dwc, ctrl);
