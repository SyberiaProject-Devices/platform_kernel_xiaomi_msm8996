/*
 * USB Serial "Simple" driver
 *
 * Copyright (C) 2001-2006,2008,2013 Greg Kroah-Hartman <greg@kroah.com>
 * Copyright (C) 2005 Arthur Huillet (ahuillet@users.sf.net)
 * Copyright (C) 2005 Thomas Hergenhahn <thomas.hergenhahn@suse.de>
 * Copyright (C) 2009 Outpost Embedded, LLC
 * Copyright (C) 2010 Zilogic Systems <code@zilogic.com>
 * Copyright (C) 2013 Wei Shuai <cpuwolf@gmail.com>
 * Copyright (C) 2013 Linux Foundation
 *
 *	This program is free software; you can redistribute it and/or
 *	modify it under the terms of the GNU General Public License version
 *	2 as published by the Free Software Foundation.
 */

#include <linux/kernel.h>
#include <linux/tty.h>
#include <linux/module.h>
#include <linux/usb.h>
#include <linux/usb/serial.h>

#define DEVICE_N(vendor, IDS, nport)				\
static const struct usb_device_id vendor##_id_table[] = {	\
	IDS(),							\
	{ },							\
};								\
static struct usb_serial_driver vendor##_device = {		\
	.driver = {						\
		.owner =	THIS_MODULE,			\
		.name =		#vendor,			\
	},							\
	.id_table =		vendor##_id_table,		\
	.num_ports =		nport,				\
};

#define DEVICE(vendor, IDS)	DEVICE_N(vendor, IDS, 1)

/* Medtronic CareLink USB driver */
#define CARELINK_IDS()			\
	{ USB_DEVICE(0x0a21, 0x8001) }	/* MMT-7305WW */
DEVICE(carelink, CARELINK_IDS);

/* ZIO Motherboard USB driver */
#define ZIO_IDS()			\
	{ USB_DEVICE(0x1CBE, 0x0103) }
DEVICE(zio, ZIO_IDS);

/* Funsoft Serial USB driver */
#define FUNSOFT_IDS()			\
	{ USB_DEVICE(0x1404, 0xcddc) }
DEVICE(funsoft, FUNSOFT_IDS);

/* Infineon Flashloader driver */
#define FLASHLOADER_IDS()		\
	{ USB_DEVICE(0x8087, 0x0716) }
DEVICE(flashloader, FLASHLOADER_IDS);

/* ViVOpay USB Serial Driver */
#define VIVOPAY_IDS()			\
	{ USB_DEVICE(0x1d5f, 0x1004) }	/* ViVOpay 8800 */
DEVICE(vivopay, VIVOPAY_IDS);

/* Motorola USB Phone driver */
#define MOTO_IDS()			\
	{ USB_DEVICE(0x05c6, 0x3197) },	/* unknown Motorola phone */	\
	{ USB_DEVICE(0x0c44, 0x0022) },	/* unknown Mororola phone */	\
	{ USB_DEVICE(0x22b8, 0x2a64) },	/* Motorola KRZR K1m */		\
	{ USB_DEVICE(0x22b8, 0x2c84) },	/* Motorola VE240 phone */	\
	{ USB_DEVICE(0x22b8, 0x2c64) }	/* Motorola V950 phone */
DEVICE(moto_modem, MOTO_IDS);

<<<<<<< HEAD
=======
/* Motorola Tetra driver */
#define MOTOROLA_TETRA_IDS()			\
	{ USB_DEVICE(0x0cad, 0x9011) },	/* Motorola Solutions TETRA PEI */ \
	{ USB_DEVICE(0x0cad, 0x9012) }	/* MTP6550 */
DEVICE(motorola_tetra, MOTOROLA_TETRA_IDS);

>>>>>>> 0d63979c
/* Novatel Wireless GPS driver */
#define NOVATEL_IDS()			\
	{ USB_DEVICE(0x09d7, 0x0100) }	/* NovAtel FlexPack GPS */
DEVICE_N(novatel_gps, NOVATEL_IDS, 3);

/* HP4x (48/49) Generic Serial driver */
#define HP4X_IDS()			\
	{ USB_DEVICE(0x03f0, 0x0121) }
DEVICE(hp4x, HP4X_IDS);

/* Suunto ANT+ USB Driver */
#define SUUNTO_IDS()			\
	{ USB_DEVICE(0x0fcf, 0x1008) },	\
	{ USB_DEVICE(0x0fcf, 0x1009) } /* Dynastream ANT USB-m Stick */
DEVICE(suunto, SUUNTO_IDS);

/* Siemens USB/MPI adapter */
#define SIEMENS_IDS()			\
	{ USB_DEVICE(0x908, 0x0004) }
DEVICE(siemens_mpi, SIEMENS_IDS);

/* All of the above structures mushed into two lists */
static struct usb_serial_driver * const serial_drivers[] = {
	&carelink_device,
	&zio_device,
	&funsoft_device,
	&flashloader_device,
	&vivopay_device,
	&moto_modem_device,
	&novatel_gps_device,
	&hp4x_device,
	&suunto_device,
	&siemens_mpi_device,
	NULL
};

static const struct usb_device_id id_table[] = {
	CARELINK_IDS(),
	ZIO_IDS(),
	FUNSOFT_IDS(),
	FLASHLOADER_IDS(),
	VIVOPAY_IDS(),
	MOTO_IDS(),
	NOVATEL_IDS(),
	HP4X_IDS(),
	SUUNTO_IDS(),
	SIEMENS_IDS(),
	{ },
};
MODULE_DEVICE_TABLE(usb, id_table);

module_usb_serial_driver(serial_drivers, id_table);
MODULE_LICENSE("GPL");<|MERGE_RESOLUTION|>--- conflicted
+++ resolved
@@ -70,15 +70,12 @@
 	{ USB_DEVICE(0x22b8, 0x2c64) }	/* Motorola V950 phone */
 DEVICE(moto_modem, MOTO_IDS);
 
-<<<<<<< HEAD
-=======
 /* Motorola Tetra driver */
 #define MOTOROLA_TETRA_IDS()			\
 	{ USB_DEVICE(0x0cad, 0x9011) },	/* Motorola Solutions TETRA PEI */ \
 	{ USB_DEVICE(0x0cad, 0x9012) }	/* MTP6550 */
 DEVICE(motorola_tetra, MOTOROLA_TETRA_IDS);
 
->>>>>>> 0d63979c
 /* Novatel Wireless GPS driver */
 #define NOVATEL_IDS()			\
 	{ USB_DEVICE(0x09d7, 0x0100) }	/* NovAtel FlexPack GPS */
