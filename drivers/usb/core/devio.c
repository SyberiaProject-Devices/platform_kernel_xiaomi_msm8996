--- conflicted
+++ resolved
@@ -1295,20 +1295,14 @@
 	int number_of_packets = 0;
 	unsigned int stream_id = 0;
 	void *buf;
-<<<<<<< HEAD
-
-	if (uurb->flags & ~(USBDEVFS_URB_ISO_ASAP |
-				USBDEVFS_URB_SHORT_NOT_OK |
-=======
 	bool is_in;
 	bool allow_short = false;
 	bool allow_zero = false;
 	unsigned long mask =	USBDEVFS_URB_SHORT_NOT_OK |
->>>>>>> 0d63979c
 				USBDEVFS_URB_BULK_CONTINUATION |
 				USBDEVFS_URB_NO_FSBR |
 				USBDEVFS_URB_ZERO_PACKET |
-				USBDEVFS_URB_NO_INTERRUPT))
+				USBDEVFS_URB_NO_INTERRUPT;
 		return -EINVAL;
 	if (uurb->buffer_length > 0 && !uurb->buffer)
 		return -EINVAL;
