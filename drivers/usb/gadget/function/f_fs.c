--- conflicted
+++ resolved
@@ -3226,13 +3226,8 @@
 	struct ffs_data *ffs = func->ffs;
 
 	const int full = !!func->ffs->fs_descs_count;
-<<<<<<< HEAD
-	const int high = func->ffs->hs_descs_count;
-	const int super = func->ffs->ss_descs_count;
-=======
 	const int high = !!func->ffs->hs_descs_count;
 	const int super = !!func->ffs->ss_descs_count;
->>>>>>> d63fdf61
 
 	int fs_len, hs_len, ss_len, ret, i;
 	struct ffs_ep *eps_ptr;
