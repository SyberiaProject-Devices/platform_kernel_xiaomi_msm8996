--- conflicted
+++ resolved
@@ -3155,11 +3155,7 @@
 	__ffs_event_add(ffs, FUNCTIONFS_SETUP);
 	spin_unlock_irqrestore(&ffs->ev.waitq.lock, flags);
 
-<<<<<<< HEAD
-	return 0;
-=======
 	return creq->wLength == 0 ? USB_GADGET_DELAYED_STATUS : 0;
->>>>>>> dbba166b
 }
 
 static void ffs_func_suspend(struct usb_function *f)
