/*
 * Universal Flash Storage Host controller driver Core
 *
 * This code is based on drivers/scsi/ufs/ufshcd.c
 * Copyright (C) 2011-2013 Samsung India Software Operations
 * Copyright (c) 2013-2016, The Linux Foundation. All rights reserved.
 *
 * Authors:
 *	Santosh Yaraganavi <santosh.sy@samsung.com>
 *	Vinayak Holikatti <h.vinayak@samsung.com>
 *
 * This program is free software; you can redistribute it and/or
 * modify it under the terms of the GNU General Public License
 * as published by the Free Software Foundation; either version 2
 * of the License, or (at your option) any later version.
 * See the COPYING file in the top-level directory or visit
 * <http://www.gnu.org/licenses/gpl-2.0.html>
 *
 * This program is distributed in the hope that it will be useful,
 * but WITHOUT ANY WARRANTY; without even the implied warranty of
 * MERCHANTABILITY or FITNESS FOR A PARTICULAR PURPOSE.  See the
 * GNU General Public License for more details.
 *
 * This program is provided "AS IS" and "WITH ALL FAULTS" and
 * without warranty of any kind. You are solely responsible for
 * determining the appropriateness of using and distributing
 * the program and assume all risks associated with your exercise
 * of rights with respect to the program, including but not limited
 * to infringement of third party rights, the risks and costs of
 * program errors, damage to or loss of data, programs or equipment,
 * and unavailability or interruption of operations. Under no
 * circumstances will the contributor of this Program be liable for
 * any damages of any kind arising from your use or distribution of
 * this program.
 *
 * The Linux Foundation chooses to take subject only to the GPLv2
 * license terms, and distributes only under these terms.
 */

#include <linux/async.h>
#include <scsi/ufs/ioctl.h>
#include <linux/devfreq.h>
<<<<<<< HEAD
#include <linux/nls.h>
#include <linux/of.h>
=======
#include <linux/blkdev.h>

>>>>>>> 4450e966
#include "ufshcd.h"
#include "ufshci.h"
#include "ufs_quirks.h"
#include "ufs-debugfs.h"

#define CREATE_TRACE_POINTS
#include <trace/events/ufs.h>

#ifdef CONFIG_DEBUG_FS

static int ufshcd_tag_req_type(struct request *rq)
{
	int rq_type = TS_WRITE;

	if (!rq || !(rq->cmd_type & REQ_TYPE_FS))
		rq_type = TS_NOT_SUPPORTED;
	else if (rq->cmd_flags & REQ_FLUSH)
		rq_type = TS_FLUSH;
	else if (rq_data_dir(rq) == READ)
		rq_type = (rq->cmd_flags & REQ_URGENT) ?
			TS_URGENT_READ : TS_READ;
	else if (rq->cmd_flags & REQ_URGENT)
		rq_type = TS_URGENT_WRITE;

	return rq_type;
}

static void ufshcd_update_error_stats(struct ufs_hba *hba, int type)
{
	ufsdbg_set_err_state(hba);
	if (type < UFS_ERR_MAX)
		hba->ufs_stats.err_stats[type]++;
}

static void ufshcd_update_tag_stats(struct ufs_hba *hba, int tag)
{
	struct request *rq =
		hba->lrb[tag].cmd ? hba->lrb[tag].cmd->request : NULL;
	u64 **tag_stats = hba->ufs_stats.tag_stats;
	int rq_type;

	if (!hba->ufs_stats.enabled)
		return;

	tag_stats[tag][TS_TAG]++;
	if (!rq || !(rq->cmd_type & REQ_TYPE_FS))
		return;

	WARN_ON(hba->ufs_stats.q_depth > hba->nutrs);
	rq_type = ufshcd_tag_req_type(rq);
	if (!(rq_type < 0 || rq_type > TS_NUM_STATS))
		tag_stats[hba->ufs_stats.q_depth++][rq_type]++;
}

static void ufshcd_update_tag_stats_completion(struct ufs_hba *hba,
		struct scsi_cmnd *cmd)
{
	struct request *rq = cmd ? cmd->request : NULL;

	if (rq && rq->cmd_type & REQ_TYPE_FS)
		hba->ufs_stats.q_depth--;
}

static void update_req_stats(struct ufs_hba *hba, struct ufshcd_lrb *lrbp)
{
	int rq_type;
	struct request *rq = lrbp->cmd ? lrbp->cmd->request : NULL;
	s64 delta = ktime_us_delta(lrbp->complete_time_stamp,
		lrbp->issue_time_stamp);

	/* update general request statistics */
	if (hba->ufs_stats.req_stats[TS_TAG].count == 0)
		hba->ufs_stats.req_stats[TS_TAG].min = delta;
	hba->ufs_stats.req_stats[TS_TAG].count++;
	hba->ufs_stats.req_stats[TS_TAG].sum += delta;
	if (delta > hba->ufs_stats.req_stats[TS_TAG].max)
		hba->ufs_stats.req_stats[TS_TAG].max = delta;
	if (delta < hba->ufs_stats.req_stats[TS_TAG].min)
			hba->ufs_stats.req_stats[TS_TAG].min = delta;

	rq_type = ufshcd_tag_req_type(rq);
	if (rq_type == TS_NOT_SUPPORTED)
		return;

	/* update request type specific statistics */
	if (hba->ufs_stats.req_stats[rq_type].count == 0)
		hba->ufs_stats.req_stats[rq_type].min = delta;
	hba->ufs_stats.req_stats[rq_type].count++;
	hba->ufs_stats.req_stats[rq_type].sum += delta;
	if (delta > hba->ufs_stats.req_stats[rq_type].max)
		hba->ufs_stats.req_stats[rq_type].max = delta;
	if (delta < hba->ufs_stats.req_stats[rq_type].min)
			hba->ufs_stats.req_stats[rq_type].min = delta;
}

static void
ufshcd_update_query_stats(struct ufs_hba *hba, enum query_opcode opcode, u8 idn)
{
	if (opcode < UPIU_QUERY_OPCODE_MAX && idn < MAX_QUERY_IDN)
		hba->ufs_stats.query_stats_arr[opcode][idn]++;
}

#else
static inline void ufshcd_update_tag_stats(struct ufs_hba *hba, int tag)
{
}

static inline void ufshcd_update_tag_stats_completion(struct ufs_hba *hba,
		struct scsi_cmnd *cmd)
{
}

static inline void ufshcd_update_error_stats(struct ufs_hba *hba, int type)
{
}

static inline
void update_req_stats(struct ufs_hba *hba, struct ufshcd_lrb *lrbp)
{
}

static inline
void ufshcd_update_query_stats(struct ufs_hba *hba,
			       enum query_opcode opcode, u8 idn)
{
}
#endif

#define UFSHCD_REQ_SENSE_SIZE	18

#define UFSHCD_ENABLE_INTRS	(UTP_TRANSFER_REQ_COMPL |\
				 UTP_TASK_REQ_COMPL |\
				 UFSHCD_ERROR_MASK)
/* UIC command timeout, unit: ms */
#define UIC_CMD_TIMEOUT	500

/* NOP OUT retries waiting for NOP IN response */
#define NOP_OUT_RETRIES    10
/* Timeout after 30 msecs if NOP OUT hangs without response */
#define NOP_OUT_TIMEOUT    30 /* msecs */

/* Query request retries */
#define QUERY_REQ_RETRIES 3
/* Query request timeout */
#define QUERY_REQ_TIMEOUT 1500 /* 1.5 seconds */

/* Task management command timeout */
#define TM_CMD_TIMEOUT	100 /* msecs */

/* maximum number of retries for a general UIC command  */
#define UFS_UIC_COMMAND_RETRIES 3

/* maximum number of link-startup retries */
#define DME_LINKSTARTUP_RETRIES 3

/* Maximum retries for Hibern8 enter */
#define UIC_HIBERN8_ENTER_RETRIES 3

/* maximum number of reset retries before giving up */
#define MAX_HOST_RESET_RETRIES 5

/* Expose the flag value from utp_upiu_query.value */
#define MASK_QUERY_UPIU_FLAG_LOC 0xFF

/* Interrupt aggregation default timeout, unit: 40us */
#define INT_AGGR_DEF_TO	0x02

/* default value of auto suspend is 3 seconds */
#define UFSHCD_AUTO_SUSPEND_DELAY_MS 3000 /* millisecs */

#define UFSHCD_CLK_GATING_DELAY_MS_PWR_SAVE	10
#define UFSHCD_CLK_GATING_DELAY_MS_PERF		50

/* IOCTL opcode for command - ufs set device read only */
#define UFS_IOCTL_BLKROSET      BLKROSET

#define UFSHCD_DEFAULT_LANES_PER_DIRECTION		2

#define ufshcd_toggle_vreg(_dev, _vreg, _on)				\
	({                                                              \
		int _ret;                                               \
		if (_on)                                                \
			_ret = ufshcd_enable_vreg(_dev, _vreg);         \
		else                                                    \
			_ret = ufshcd_disable_vreg(_dev, _vreg);        \
		_ret;                                                   \
	})

#define ufshcd_hex_dump(prefix_str, buf, len) \
print_hex_dump(KERN_ERR, prefix_str, DUMP_PREFIX_OFFSET, 16, 4, buf, len, false)

static u32 ufs_query_desc_max_size[] = {
	QUERY_DESC_DEVICE_MAX_SIZE,
	QUERY_DESC_CONFIGURAION_MAX_SIZE,
	QUERY_DESC_UNIT_MAX_SIZE,
	QUERY_DESC_RFU_MAX_SIZE,
	QUERY_DESC_INTERCONNECT_MAX_SIZE,
	QUERY_DESC_STRING_MAX_SIZE,
	QUERY_DESC_RFU_MAX_SIZE,
	QUERY_DESC_GEOMETRY_MAZ_SIZE,
	QUERY_DESC_POWER_MAX_SIZE,
	QUERY_DESC_RFU_MAX_SIZE,
};

enum {
	UFSHCD_MAX_CHANNEL	= 0,
	UFSHCD_MAX_ID		= 1,
	UFSHCD_CMD_PER_LUN	= 32,
	UFSHCD_CAN_QUEUE	= 32,
};

/* UFSHCD states */
enum {
	UFSHCD_STATE_RESET,
	UFSHCD_STATE_ERROR,
	UFSHCD_STATE_OPERATIONAL,
};

/* UFSHCD error handling flags */
enum {
	UFSHCD_EH_IN_PROGRESS = (1 << 0),
};

/* UFSHCD UIC layer error flags */
enum {
	UFSHCD_UIC_DL_PA_INIT_ERROR = (1 << 0), /* Data link layer error */
	UFSHCD_UIC_DL_NAC_RECEIVED_ERROR = (1 << 1), /* Data link layer error */
	UFSHCD_UIC_DL_TCx_REPLAY_ERROR = (1 << 2), /* Data link layer error */
	UFSHCD_UIC_NL_ERROR = (1 << 3), /* Network layer error */
	UFSHCD_UIC_TL_ERROR = (1 << 4), /* Transport Layer error */
	UFSHCD_UIC_DME_ERROR = (1 << 5), /* DME error */
};

/* Interrupt configuration options */
enum {
	UFSHCD_INT_DISABLE,
	UFSHCD_INT_ENABLE,
	UFSHCD_INT_CLEAR,
};

#define DEFAULT_UFSHCD_DBG_PRINT_EN	UFSHCD_DBG_PRINT_ALL

#define ufshcd_set_eh_in_progress(h) \
	(h->eh_flags |= UFSHCD_EH_IN_PROGRESS)
#define ufshcd_eh_in_progress(h) \
	(h->eh_flags & UFSHCD_EH_IN_PROGRESS)
#define ufshcd_clear_eh_in_progress(h) \
	(h->eh_flags &= ~UFSHCD_EH_IN_PROGRESS)

#define ufshcd_set_ufs_dev_active(h) \
	((h)->curr_dev_pwr_mode = UFS_ACTIVE_PWR_MODE)
#define ufshcd_set_ufs_dev_sleep(h) \
	((h)->curr_dev_pwr_mode = UFS_SLEEP_PWR_MODE)
#define ufshcd_set_ufs_dev_poweroff(h) \
	((h)->curr_dev_pwr_mode = UFS_POWERDOWN_PWR_MODE)
#define ufshcd_is_ufs_dev_active(h) \
	((h)->curr_dev_pwr_mode == UFS_ACTIVE_PWR_MODE)
#define ufshcd_is_ufs_dev_sleep(h) \
	((h)->curr_dev_pwr_mode == UFS_SLEEP_PWR_MODE)
#define ufshcd_is_ufs_dev_poweroff(h) \
	((h)->curr_dev_pwr_mode == UFS_POWERDOWN_PWR_MODE)

static struct ufs_pm_lvl_states ufs_pm_lvl_states[] = {
	{UFS_ACTIVE_PWR_MODE, UIC_LINK_ACTIVE_STATE},
	{UFS_ACTIVE_PWR_MODE, UIC_LINK_HIBERN8_STATE},
	{UFS_SLEEP_PWR_MODE, UIC_LINK_ACTIVE_STATE},
	{UFS_SLEEP_PWR_MODE, UIC_LINK_HIBERN8_STATE},
	{UFS_POWERDOWN_PWR_MODE, UIC_LINK_HIBERN8_STATE},
	{UFS_POWERDOWN_PWR_MODE, UIC_LINK_OFF_STATE},
};

static inline enum ufs_dev_pwr_mode
ufs_get_pm_lvl_to_dev_pwr_mode(enum ufs_pm_level lvl)
{
	return ufs_pm_lvl_states[lvl].dev_state;
}

static inline enum uic_link_state
ufs_get_pm_lvl_to_link_pwr_state(enum ufs_pm_level lvl)
{
	return ufs_pm_lvl_states[lvl].link_state;
}

static inline enum ufs_pm_level
ufs_get_desired_pm_lvl_for_dev_link_state(enum ufs_dev_pwr_mode dev_state,
					enum uic_link_state link_state)
{
	enum ufs_pm_level lvl;

	for (lvl = UFS_PM_LVL_0; lvl < UFS_PM_LVL_MAX; lvl++) {
		if ((ufs_pm_lvl_states[lvl].dev_state == dev_state) &&
			(ufs_pm_lvl_states[lvl].link_state == link_state))
			return lvl;
	}

	/* if no match found, return the level 0 */
	return UFS_PM_LVL_0;
}

static inline bool ufshcd_is_valid_pm_lvl(int lvl)
{
	if (lvl >= 0 && lvl < ARRAY_SIZE(ufs_pm_lvl_states))
		return true;
	else
		return false;
}

static irqreturn_t ufshcd_intr(int irq, void *__hba);
static void ufshcd_tmc_handler(struct ufs_hba *hba);
static void ufshcd_async_scan(void *data, async_cookie_t cookie);
static int ufshcd_reset_and_restore(struct ufs_hba *hba);
static int ufshcd_eh_host_reset_handler(struct scsi_cmnd *cmd);
static int ufshcd_clear_tm_cmd(struct ufs_hba *hba, int tag);
static void ufshcd_hba_exit(struct ufs_hba *hba);
static int ufshcd_probe_hba(struct ufs_hba *hba);
static int ufshcd_enable_clocks(struct ufs_hba *hba);
static int ufshcd_disable_clocks(struct ufs_hba *hba,
				 bool is_gating_context);
static int ufshcd_disable_clocks_skip_ref_clk(struct ufs_hba *hba,
					      bool is_gating_context);
static int ufshcd_set_vccq_rail_unused(struct ufs_hba *hba, bool unused);
static int ufshcd_uic_hibern8_exit(struct ufs_hba *hba);
static int ufshcd_uic_hibern8_enter(struct ufs_hba *hba);
static inline void ufshcd_add_delay_before_dme_cmd(struct ufs_hba *hba);
static inline void ufshcd_save_tstamp_of_last_dme_cmd(struct ufs_hba *hba);
static int ufshcd_host_reset_and_restore(struct ufs_hba *hba);
static void ufshcd_resume_clkscaling(struct ufs_hba *hba);
static void ufshcd_suspend_clkscaling(struct ufs_hba *hba);
static void __ufshcd_suspend_clkscaling(struct ufs_hba *hba);
static void ufshcd_release_all(struct ufs_hba *hba);
static void ufshcd_hba_vreg_set_lpm(struct ufs_hba *hba);
static void ufshcd_hba_vreg_set_hpm(struct ufs_hba *hba);
static int ufshcd_devfreq_target(struct device *dev,
				unsigned long *freq, u32 flags);
static int ufshcd_devfreq_get_dev_status(struct device *dev,
		struct devfreq_dev_status *stat);

#if IS_ENABLED(CONFIG_DEVFREQ_GOV_SIMPLE_ONDEMAND)
static struct devfreq_simple_ondemand_data ufshcd_ondemand_data = {
	.upthreshold = 35,
	.downdifferential = 30,
	.simple_scaling = 1,
};

static void *gov_data = &ufshcd_ondemand_data;
#else
static void *gov_data;
#endif

static struct devfreq_dev_profile ufs_devfreq_profile = {
	.polling_ms	= 40,
	.target		= ufshcd_devfreq_target,
	.get_dev_status	= ufshcd_devfreq_get_dev_status,
};

static inline bool ufshcd_valid_tag(struct ufs_hba *hba, int tag)
{
	return tag >= 0 && tag < hba->nutrs;
}

static inline void ufshcd_enable_irq(struct ufs_hba *hba)
{
	if (!hba->is_irq_enabled) {
		enable_irq(hba->irq);
		hba->is_irq_enabled = true;
	}
}

static inline void ufshcd_disable_irq(struct ufs_hba *hba)
{
	if (hba->is_irq_enabled) {
		disable_irq(hba->irq);
		hba->is_irq_enabled = false;
	}
}

void ufshcd_scsi_unblock_requests(struct ufs_hba *hba)
{
	unsigned long flags;
	bool unblock = false;

	spin_lock_irqsave(hba->host->host_lock, flags);
	hba->scsi_block_reqs_cnt--;
	unblock = !hba->scsi_block_reqs_cnt;
	spin_unlock_irqrestore(hba->host->host_lock, flags);
	if (unblock)
		scsi_unblock_requests(hba->host);
}
EXPORT_SYMBOL(ufshcd_scsi_unblock_requests);

static inline void __ufshcd_scsi_block_requests(struct ufs_hba *hba)
{
	if (!hba->scsi_block_reqs_cnt++)
		scsi_block_requests(hba->host);
}

void ufshcd_scsi_block_requests(struct ufs_hba *hba)
{
	unsigned long flags;

	spin_lock_irqsave(hba->host->host_lock, flags);
	__ufshcd_scsi_block_requests(hba);
	spin_unlock_irqrestore(hba->host->host_lock, flags);
}
EXPORT_SYMBOL(ufshcd_scsi_block_requests);

/* replace non-printable or non-ASCII characters with spaces */
static inline void ufshcd_remove_non_printable(char *val)
{
	if (!val)
		return;

	if (*val < 0x20 || *val > 0x7e)
		*val = ' ';
}

#ifdef CONFIG_TRACEPOINTS
static void ufshcd_add_command_trace(struct ufs_hba *hba,
		unsigned int tag, const char *str)
{
	sector_t lba = -1;
	u8 opcode = 0;
	u32 intr, doorbell;
	struct ufshcd_lrb *lrbp;
	int transfer_len = -1;

	lrbp = &hba->lrb[tag];

	if (lrbp->cmd) { /* data phase exists */
		opcode = (u8)(*lrbp->cmd->cmnd);
		if ((opcode == READ_10) || (opcode == WRITE_10)) {
			/*
			 * Currently we only fully trace read(10) and write(10)
			 * commands
			 */
			if (lrbp->cmd->request && lrbp->cmd->request->bio)
				lba =
				  lrbp->cmd->request->bio->bi_iter.bi_sector;
			transfer_len = be32_to_cpu(
				lrbp->ucd_req_ptr->sc.exp_data_transfer_len);
		}
	}

	intr = ufshcd_readl(hba, REG_INTERRUPT_STATUS);
	doorbell = ufshcd_readl(hba, REG_UTP_TRANSFER_REQ_DOOR_BELL);
	trace_ufshcd_command(dev_name(hba->dev), str, tag,
				doorbell, transfer_len, intr, lba, opcode);
}

static inline void ufshcd_cond_add_cmd_trace(struct ufs_hba *hba,
					unsigned int tag, const char *str)
{
	if (trace_ufshcd_command_enabled())
		ufshcd_add_command_trace(hba, tag, str);
}
#else
static inline void ufshcd_cond_add_cmd_trace(struct ufs_hba *hba,
					unsigned int tag, const char *str)
{
}
#endif

static void ufshcd_print_clk_freqs(struct ufs_hba *hba)
{
	struct ufs_clk_info *clki;
	struct list_head *head = &hba->clk_list_head;

	if (!(hba->ufshcd_dbg_print & UFSHCD_DBG_PRINT_CLK_FREQ_EN))
		return;

	if (!head || list_empty(head))
		return;

	list_for_each_entry(clki, head, list) {
		if (!IS_ERR_OR_NULL(clki->clk) && clki->min_freq &&
				clki->max_freq)
			dev_err(hba->dev, "clk: %s, rate: %u\n",
					clki->name, clki->curr_freq);
	}
}

static void ufshcd_print_uic_err_hist(struct ufs_hba *hba,
		struct ufs_uic_err_reg_hist *err_hist, char *err_name)
{
	int i;

	if (!(hba->ufshcd_dbg_print & UFSHCD_DBG_PRINT_UIC_ERR_HIST_EN))
		return;

	for (i = 0; i < UIC_ERR_REG_HIST_LENGTH; i++) {
		int p = (i + err_hist->pos - 1) % UIC_ERR_REG_HIST_LENGTH;

		if (err_hist->reg[p] == 0)
			continue;
		dev_err(hba->dev, "%s[%d] = 0x%x at %lld us", err_name, i,
			err_hist->reg[p], ktime_to_us(err_hist->tstamp[p]));
	}
}

static void ufshcd_print_host_regs(struct ufs_hba *hba)
{
	if (!(hba->ufshcd_dbg_print & UFSHCD_DBG_PRINT_HOST_REGS_EN))
		return;

	/*
	 * hex_dump reads its data without the readl macro. This might
	 * cause inconsistency issues on some platform, as the printed
	 * values may be from cache and not the most recent value.
	 * To know whether you are looking at an un-cached version verify
	 * that IORESOURCE_MEM flag is on when xxx_get_resource() is invoked
	 * during platform/pci probe function.
	 */
	ufshcd_hex_dump("host regs: ", hba->mmio_base, UFSHCI_REG_SPACE_SIZE);
	dev_err(hba->dev, "hba->ufs_version = 0x%x, hba->capabilities = 0x%x",
		hba->ufs_version, hba->capabilities);
	dev_err(hba->dev,
		"hba->outstanding_reqs = 0x%x, hba->outstanding_tasks = 0x%x",
		(u32)hba->outstanding_reqs, (u32)hba->outstanding_tasks);
	dev_err(hba->dev,
		"last_hibern8_exit_tstamp at %lld us, hibern8_exit_cnt = %d",
		ktime_to_us(hba->ufs_stats.last_hibern8_exit_tstamp),
		hba->ufs_stats.hibern8_exit_cnt);

	ufshcd_print_uic_err_hist(hba, &hba->ufs_stats.pa_err, "pa_err");
	ufshcd_print_uic_err_hist(hba, &hba->ufs_stats.dl_err, "dl_err");
	ufshcd_print_uic_err_hist(hba, &hba->ufs_stats.nl_err, "nl_err");
	ufshcd_print_uic_err_hist(hba, &hba->ufs_stats.tl_err, "tl_err");
	ufshcd_print_uic_err_hist(hba, &hba->ufs_stats.dme_err, "dme_err");

	ufshcd_print_clk_freqs(hba);

	ufshcd_vops_dbg_register_dump(hba);
}

static
void ufshcd_print_trs(struct ufs_hba *hba, unsigned long bitmap, bool pr_prdt)
{
	struct ufshcd_lrb *lrbp;
	int prdt_length;
	int tag;

	if (!(hba->ufshcd_dbg_print & UFSHCD_DBG_PRINT_TRS_EN))
		return;

	for_each_set_bit(tag, &bitmap, hba->nutrs) {
		lrbp = &hba->lrb[tag];

		dev_err(hba->dev, "UPIU[%d] - issue time %lld us",
				tag, ktime_to_us(lrbp->issue_time_stamp));
		dev_err(hba->dev,
			"UPIU[%d] - Transfer Request Descriptor phys@0x%llx",
			tag, (u64)lrbp->utrd_dma_addr);
		ufshcd_hex_dump("UPIU TRD: ", lrbp->utr_descriptor_ptr,
				sizeof(struct utp_transfer_req_desc));
		dev_err(hba->dev, "UPIU[%d] - Request UPIU phys@0x%llx", tag,
			(u64)lrbp->ucd_req_dma_addr);
		ufshcd_hex_dump("UPIU REQ: ", lrbp->ucd_req_ptr,
				sizeof(struct utp_upiu_req));
		dev_err(hba->dev, "UPIU[%d] - Response UPIU phys@0x%llx", tag,
			(u64)lrbp->ucd_rsp_dma_addr);
		ufshcd_hex_dump("UPIU RSP: ", lrbp->ucd_rsp_ptr,
				sizeof(struct utp_upiu_rsp));
		prdt_length =
			le16_to_cpu(lrbp->utr_descriptor_ptr->prd_table_length);
		dev_err(hba->dev, "UPIU[%d] - PRDT - %d entries  phys@0x%llx",
			tag, prdt_length, (u64)lrbp->ucd_prdt_dma_addr);
		if (pr_prdt)
			ufshcd_hex_dump("UPIU PRDT: ", lrbp->ucd_prdt_ptr,
				sizeof(struct ufshcd_sg_entry) * prdt_length);
	}
}

static void ufshcd_print_tmrs(struct ufs_hba *hba, unsigned long bitmap)
{
	struct utp_task_req_desc *tmrdp;
	int tag;

	if (!(hba->ufshcd_dbg_print & UFSHCD_DBG_PRINT_TMRS_EN))
		return;

	for_each_set_bit(tag, &bitmap, hba->nutmrs) {
		tmrdp = &hba->utmrdl_base_addr[tag];
		dev_err(hba->dev, "TM[%d] - Task Management Header", tag);
		ufshcd_hex_dump("TM TRD: ", &tmrdp->header,
				sizeof(struct request_desc_header));
		dev_err(hba->dev, "TM[%d] - Task Management Request UPIU",
				tag);
		ufshcd_hex_dump("TM REQ: ", tmrdp->task_req_upiu,
				sizeof(struct utp_upiu_req));
		dev_err(hba->dev, "TM[%d] - Task Management Response UPIU",
				tag);
		ufshcd_hex_dump("TM RSP: ", tmrdp->task_rsp_upiu,
				sizeof(struct utp_task_req_desc));
	}
}

static void ufshcd_print_host_state(struct ufs_hba *hba)
{
	if (!(hba->ufshcd_dbg_print & UFSHCD_DBG_PRINT_HOST_STATE_EN))
		return;

	dev_err(hba->dev, "UFS Host state=%d\n", hba->ufshcd_state);
	dev_err(hba->dev, "lrb in use=0x%lx, outstanding reqs=0x%lx tasks=0x%lx\n",
		hba->lrb_in_use, hba->outstanding_tasks, hba->outstanding_reqs);
	dev_err(hba->dev, "saved_err=0x%x, saved_uic_err=0x%x, saved_ce_err=0x%x\n",
		hba->saved_err, hba->saved_uic_err, hba->saved_ce_err);
	dev_err(hba->dev, "Device power mode=%d, UIC link state=%d\n",
		hba->curr_dev_pwr_mode, hba->uic_link_state);
	dev_err(hba->dev, "PM in progress=%d, sys. suspended=%d\n",
		hba->pm_op_in_progress, hba->is_sys_suspended);
	dev_err(hba->dev, "Auto BKOPS=%d, Host self-block=%d\n",
		hba->auto_bkops_enabled, hba->host->host_self_blocked);
	dev_err(hba->dev, "Clk gate=%d, hibern8 on idle=%d\n",
		hba->clk_gating.state, hba->hibern8_on_idle.state);
	dev_err(hba->dev, "error handling flags=0x%x, req. abort count=%d\n",
		hba->eh_flags, hba->req_abort_count);
	dev_err(hba->dev, "Host capabilities=0x%x, caps=0x%x\n",
		hba->capabilities, hba->caps);
	dev_err(hba->dev, "quirks=0x%x, dev. quirks=0x%x\n", hba->quirks,
		hba->dev_quirks);
}

/**
 * ufshcd_print_pwr_info - print power params as saved in hba
 * power info
 * @hba: per-adapter instance
 */
static void ufshcd_print_pwr_info(struct ufs_hba *hba)
{
	char *names[] = {
		"INVALID MODE",
		"FAST MODE",
		"SLOW_MODE",
		"INVALID MODE",
		"FASTAUTO_MODE",
		"SLOWAUTO_MODE",
		"INVALID MODE",
	};

	if (!(hba->ufshcd_dbg_print & UFSHCD_DBG_PRINT_PWR_EN))
		return;

	dev_err(hba->dev, "%s:[RX, TX]: gear=[%d, %d], lane[%d, %d], pwr[%s, %s], rate = %d\n",
		 __func__,
		 hba->pwr_info.gear_rx, hba->pwr_info.gear_tx,
		 hba->pwr_info.lane_rx, hba->pwr_info.lane_tx,
		 names[hba->pwr_info.pwr_rx],
		 names[hba->pwr_info.pwr_tx],
		 hba->pwr_info.hs_rate);
}

/*
 * ufshcd_wait_for_register - wait for register value to change
 * @hba - per-adapter interface
 * @reg - mmio register offset
 * @mask - mask to apply to read register value
 * @val - wait condition
 * @interval_us - polling interval in microsecs
 * @timeout_ms - timeout in millisecs
 * @can_sleep - perform sleep or just spin
 * Returns -ETIMEDOUT on error, zero on success
 */
int ufshcd_wait_for_register(struct ufs_hba *hba, u32 reg, u32 mask,
				u32 val, unsigned long interval_us,
				unsigned long timeout_ms, bool can_sleep)
{
	int err = 0;
	unsigned long timeout = jiffies + msecs_to_jiffies(timeout_ms);

	/* ignore bits that we don't intend to wait on */
	val = val & mask;

	while ((ufshcd_readl(hba, reg) & mask) != val) {
		if (can_sleep)
			usleep_range(interval_us, interval_us + 50);
		else
			udelay(interval_us);
		if (time_after(jiffies, timeout)) {
			if ((ufshcd_readl(hba, reg) & mask) != val)
				err = -ETIMEDOUT;
			break;
		}
	}

	return err;
}

/**
 * ufshcd_get_intr_mask - Get the interrupt bit mask
 * @hba - Pointer to adapter instance
 *
 * Returns interrupt bit mask per version
 */
static inline u32 ufshcd_get_intr_mask(struct ufs_hba *hba)
{
	u32 intr_mask = 0;

	switch (hba->ufs_version) {
	case UFSHCI_VERSION_10:
		intr_mask = INTERRUPT_MASK_ALL_VER_10;
		break;
	/* allow fall through */
	case UFSHCI_VERSION_11:
	case UFSHCI_VERSION_20:
		intr_mask = INTERRUPT_MASK_ALL_VER_11;
		break;
	/* allow fall through */
	case UFSHCI_VERSION_21:
	default:
		intr_mask = INTERRUPT_MASK_ALL_VER_21;
	}

	if (!ufshcd_is_crypto_supported(hba))
		intr_mask &= ~CRYPTO_ENGINE_FATAL_ERROR;

	return intr_mask;
}

/**
 * ufshcd_get_ufs_version - Get the UFS version supported by the HBA
 * @hba - Pointer to adapter instance
 *
 * Returns UFSHCI version supported by the controller
 */
static inline u32 ufshcd_get_ufs_version(struct ufs_hba *hba)
{
	if (hba->quirks & UFSHCD_QUIRK_BROKEN_UFS_HCI_VERSION) {
		return ufshcd_vops_get_ufs_hci_version(hba);
	}

	return ufshcd_readl(hba, REG_UFS_VERSION);
}

/**
 * ufshcd_is_device_present - Check if any device connected to
 *			      the host controller
 * @hba: pointer to adapter instance
 *
 * Returns 1 if device present, 0 if no device detected
 */
static inline int ufshcd_is_device_present(struct ufs_hba *hba)
{
	return (ufshcd_readl(hba, REG_CONTROLLER_STATUS) &
						DEVICE_PRESENT) ? 1 : 0;
}

/**
 * ufshcd_get_tr_ocs - Get the UTRD Overall Command Status
 * @lrb: pointer to local command reference block
 *
 * This function is used to get the OCS field from UTRD
 * Returns the OCS field in the UTRD
 */
static inline int ufshcd_get_tr_ocs(struct ufshcd_lrb *lrbp)
{
	return le32_to_cpu(lrbp->utr_descriptor_ptr->header.dword_2) & MASK_OCS;
}

/**
 * ufshcd_get_tmr_ocs - Get the UTMRD Overall Command Status
 * @task_req_descp: pointer to utp_task_req_desc structure
 *
 * This function is used to get the OCS field from UTMRD
 * Returns the OCS field in the UTMRD
 */
static inline int
ufshcd_get_tmr_ocs(struct utp_task_req_desc *task_req_descp)
{
	return le32_to_cpu(task_req_descp->header.dword_2) & MASK_OCS;
}

/**
 * ufshcd_get_tm_free_slot - get a free slot for task management request
 * @hba: per adapter instance
 * @free_slot: pointer to variable with available slot value
 *
 * Get a free tag and lock it until ufshcd_put_tm_slot() is called.
 * Returns 0 if free slot is not available, else return 1 with tag value
 * in @free_slot.
 */
static bool ufshcd_get_tm_free_slot(struct ufs_hba *hba, int *free_slot)
{
	int tag;
	bool ret = false;

	if (!free_slot)
		goto out;

	do {
		tag = find_first_zero_bit(&hba->tm_slots_in_use, hba->nutmrs);
		if (tag >= hba->nutmrs)
			goto out;
	} while (test_and_set_bit_lock(tag, &hba->tm_slots_in_use));

	*free_slot = tag;
	ret = true;
out:
	return ret;
}

static inline void ufshcd_put_tm_slot(struct ufs_hba *hba, int slot)
{
	clear_bit_unlock(slot, &hba->tm_slots_in_use);
}

/**
 * ufshcd_utrl_clear - Clear a bit in UTRLCLR register
 * @hba: per adapter instance
 * @pos: position of the bit to be cleared
 */
static inline void ufshcd_utrl_clear(struct ufs_hba *hba, u32 pos)
{
	ufshcd_writel(hba, ~(1 << pos), REG_UTP_TRANSFER_REQ_LIST_CLEAR);
}

/**
 * ufshcd_outstanding_req_clear - Clear a bit in outstanding request field
 * @hba: per adapter instance
 * @tag: position of the bit to be cleared
 */
static inline void ufshcd_outstanding_req_clear(struct ufs_hba *hba, int tag)
{
	__clear_bit(tag, &hba->outstanding_reqs);
}

/**
 * ufshcd_get_lists_status - Check UCRDY, UTRLRDY and UTMRLRDY
 * @reg: Register value of host controller status
 *
 * Returns integer, 0 on Success and positive value if failed
 */
static inline int ufshcd_get_lists_status(u32 reg)
{
	/*
	 * The mask 0xFF is for the following HCS register bits
	 * Bit		Description
	 *  0		Device Present
	 *  1		UTRLRDY
	 *  2		UTMRLRDY
	 *  3		UCRDY
	 * 4-7		reserved
	 */
	return ((reg & 0xFF) >> 1) ^ 0x07;
}

/**
 * ufshcd_get_uic_cmd_result - Get the UIC command result
 * @hba: Pointer to adapter instance
 *
 * This function gets the result of UIC command completion
 * Returns 0 on success, non zero value on error
 */
static inline int ufshcd_get_uic_cmd_result(struct ufs_hba *hba)
{
	return ufshcd_readl(hba, REG_UIC_COMMAND_ARG_2) &
	       MASK_UIC_COMMAND_RESULT;
}

/**
 * ufshcd_get_dme_attr_val - Get the value of attribute returned by UIC command
 * @hba: Pointer to adapter instance
 *
 * This function gets UIC command argument3
 * Returns 0 on success, non zero value on error
 */
static inline u32 ufshcd_get_dme_attr_val(struct ufs_hba *hba)
{
	return ufshcd_readl(hba, REG_UIC_COMMAND_ARG_3);
}

/**
 * ufshcd_get_req_rsp - returns the TR response transaction type
 * @ucd_rsp_ptr: pointer to response UPIU
 */
static inline int
ufshcd_get_req_rsp(struct utp_upiu_rsp *ucd_rsp_ptr)
{
	return be32_to_cpu(ucd_rsp_ptr->header.dword_0) >> 24;
}

/**
 * ufshcd_get_rsp_upiu_result - Get the result from response UPIU
 * @ucd_rsp_ptr: pointer to response UPIU
 *
 * This function gets the response status and scsi_status from response UPIU
 * Returns the response result code.
 */
static inline int
ufshcd_get_rsp_upiu_result(struct utp_upiu_rsp *ucd_rsp_ptr)
{
	return be32_to_cpu(ucd_rsp_ptr->header.dword_1) & MASK_RSP_UPIU_RESULT;
}

/*
 * ufshcd_get_rsp_upiu_data_seg_len - Get the data segment length
 *				from response UPIU
 * @ucd_rsp_ptr: pointer to response UPIU
 *
 * Return the data segment length.
 */
static inline unsigned int
ufshcd_get_rsp_upiu_data_seg_len(struct utp_upiu_rsp *ucd_rsp_ptr)
{
	return be32_to_cpu(ucd_rsp_ptr->header.dword_2) &
		MASK_RSP_UPIU_DATA_SEG_LEN;
}

/**
 * ufshcd_is_exception_event - Check if the device raised an exception event
 * @ucd_rsp_ptr: pointer to response UPIU
 *
 * The function checks if the device raised an exception event indicated in
 * the Device Information field of response UPIU.
 *
 * Returns true if exception is raised, false otherwise.
 */
static inline bool ufshcd_is_exception_event(struct utp_upiu_rsp *ucd_rsp_ptr)
{
	return be32_to_cpu(ucd_rsp_ptr->header.dword_2) &
			MASK_RSP_EXCEPTION_EVENT ? true : false;
}

/**
 * ufshcd_reset_intr_aggr - Reset interrupt aggregation values.
 * @hba: per adapter instance
 */
static inline void
ufshcd_reset_intr_aggr(struct ufs_hba *hba)
{
	ufshcd_writel(hba, INT_AGGR_ENABLE |
		      INT_AGGR_COUNTER_AND_TIMER_RESET,
		      REG_UTP_TRANSFER_REQ_INT_AGG_CONTROL);
}

/**
 * ufshcd_config_intr_aggr - Configure interrupt aggregation values.
 * @hba: per adapter instance
 * @cnt: Interrupt aggregation counter threshold
 * @tmout: Interrupt aggregation timeout value
 */
static inline void
ufshcd_config_intr_aggr(struct ufs_hba *hba, u8 cnt, u8 tmout)
{
	ufshcd_writel(hba, INT_AGGR_ENABLE | INT_AGGR_PARAM_WRITE |
		      INT_AGGR_COUNTER_THLD_VAL(cnt) |
		      INT_AGGR_TIMEOUT_VAL(tmout),
		      REG_UTP_TRANSFER_REQ_INT_AGG_CONTROL);
}

/**
 * ufshcd_disable_intr_aggr - Disables interrupt aggregation.
 * @hba: per adapter instance
 */
static inline void ufshcd_disable_intr_aggr(struct ufs_hba *hba)
{
	ufshcd_writel(hba, 0, REG_UTP_TRANSFER_REQ_INT_AGG_CONTROL);
}

/**
 * ufshcd_enable_run_stop_reg - Enable run-stop registers,
 *			When run-stop registers are set to 1, it indicates the
 *			host controller that it can process the requests
 * @hba: per adapter instance
 */
static void ufshcd_enable_run_stop_reg(struct ufs_hba *hba)
{
	ufshcd_writel(hba, UTP_TASK_REQ_LIST_RUN_STOP_BIT,
		      REG_UTP_TASK_REQ_LIST_RUN_STOP);
	ufshcd_writel(hba, UTP_TRANSFER_REQ_LIST_RUN_STOP_BIT,
		      REG_UTP_TRANSFER_REQ_LIST_RUN_STOP);
}

/**
 * ufshcd_hba_start - Start controller initialization sequence
 * @hba: per adapter instance
 */
static inline void ufshcd_hba_start(struct ufs_hba *hba)
{
	u32 val = CONTROLLER_ENABLE;

	if (ufshcd_is_crypto_supported(hba))
		val |= CRYPTO_GENERAL_ENABLE;
	ufshcd_writel(hba, val, REG_CONTROLLER_ENABLE);
}

/**
 * ufshcd_is_hba_active - Get controller state
 * @hba: per adapter instance
 *
 * Returns zero if controller is active, 1 otherwise
 */
static inline int ufshcd_is_hba_active(struct ufs_hba *hba)
{
	return (ufshcd_readl(hba, REG_CONTROLLER_ENABLE) & 0x1) ? 0 : 1;
}

static const char *ufschd_uic_link_state_to_string(
			enum uic_link_state state)
{
	switch (state) {
	case UIC_LINK_OFF_STATE:	return "OFF";
	case UIC_LINK_ACTIVE_STATE:	return "ACTIVE";
	case UIC_LINK_HIBERN8_STATE:	return "HIBERN8";
	default:			return "UNKNOWN";
	}
}

static const char *ufschd_ufs_dev_pwr_mode_to_string(
			enum ufs_dev_pwr_mode state)
{
	switch (state) {
	case UFS_ACTIVE_PWR_MODE:	return "ACTIVE";
	case UFS_SLEEP_PWR_MODE:	return "SLEEP";
	case UFS_POWERDOWN_PWR_MODE:	return "POWERDOWN";
	default:			return "UNKNOWN";
	}
}

u32 ufshcd_get_local_unipro_ver(struct ufs_hba *hba)
{
	/* HCI version 1.0 and 1.1 supports UniPro 1.41 */
	if ((hba->ufs_version == UFSHCI_VERSION_10) ||
	    (hba->ufs_version == UFSHCI_VERSION_11))
		return UFS_UNIPRO_VER_1_41;
	else
		return UFS_UNIPRO_VER_1_6;
}
EXPORT_SYMBOL(ufshcd_get_local_unipro_ver);

static bool ufshcd_is_unipro_pa_params_tuning_req(struct ufs_hba *hba)
{
	/*
	 * If both host and device support UniPro ver1.6 or later, PA layer
	 * parameters tuning happens during link startup itself.
	 *
	 * We can manually tune PA layer parameters if either host or device
	 * doesn't support UniPro ver 1.6 or later. But to keep manual tuning
	 * logic simple, we will only do manual tuning if local unipro version
	 * doesn't support ver1.6 or later.
	 */
	if (ufshcd_get_local_unipro_ver(hba) < UFS_UNIPRO_VER_1_6)
		return true;
	else
		return false;
}

/**
 * ufshcd_set_clk_freq - set UFS controller clock frequencies
 * @hba: per adapter instance
 * @scale_up: If True, set max possible frequency othewise set low frequency
 *
 * Returns 0 if successful
 * Returns < 0 for any other errors
 */
static int ufshcd_set_clk_freq(struct ufs_hba *hba, bool scale_up)
{
	int ret = 0;
	struct ufs_clk_info *clki;
	struct list_head *head = &hba->clk_list_head;

	if (!head || list_empty(head))
		goto out;

	list_for_each_entry(clki, head, list) {
		if (!IS_ERR_OR_NULL(clki->clk)) {
			if (scale_up && clki->max_freq) {
				if (clki->curr_freq == clki->max_freq)
					continue;

				ret = clk_set_rate(clki->clk, clki->max_freq);
				if (ret) {
					dev_err(hba->dev, "%s: %s clk set rate(%dHz) failed, %d\n",
						__func__, clki->name,
						clki->max_freq, ret);
					break;
				}
				trace_ufshcd_clk_scaling(dev_name(hba->dev),
						"scaled up", clki->name,
						clki->curr_freq,
						clki->max_freq);
				clki->curr_freq = clki->max_freq;

			} else if (!scale_up && clki->min_freq) {
				if (clki->curr_freq == clki->min_freq)
					continue;

				ret = clk_set_rate(clki->clk, clki->min_freq);
				if (ret) {
					dev_err(hba->dev, "%s: %s clk set rate(%dHz) failed, %d\n",
						__func__, clki->name,
						clki->min_freq, ret);
					break;
				}
				trace_ufshcd_clk_scaling(dev_name(hba->dev),
						"scaled down", clki->name,
						clki->curr_freq,
						clki->min_freq);
				clki->curr_freq = clki->min_freq;
			}
		}
		dev_dbg(hba->dev, "%s: clk: %s, rate: %lu\n", __func__,
				clki->name, clk_get_rate(clki->clk));
	}

out:
	return ret;
}

/**
 * ufshcd_scale_clks - scale up or scale down UFS controller clocks
 * @hba: per adapter instance
 * @scale_up: True if scaling up and false if scaling down
 *
 * Returns 0 if successful
 * Returns < 0 for any other errors
 */
static int ufshcd_scale_clks(struct ufs_hba *hba, bool scale_up)
{
	int ret = 0;

	ret = ufshcd_vops_clk_scale_notify(hba, scale_up, PRE_CHANGE);
	if (ret)
		return ret;

	ret = ufshcd_set_clk_freq(hba, scale_up);
	if (ret)
		return ret;

	ret = ufshcd_vops_clk_scale_notify(hba, scale_up, POST_CHANGE);
	if (ret) {
		ufshcd_set_clk_freq(hba, !scale_up);
		return ret;
	}

	return ret;
}

static void ufshcd_ungate_work(struct work_struct *work)
{
	int ret;
	unsigned long flags;
	struct ufs_hba *hba = container_of(work, struct ufs_hba,
			clk_gating.ungate_work);

	cancel_delayed_work_sync(&hba->clk_gating.gate_work);

	spin_lock_irqsave(hba->host->host_lock, flags);
	if (hba->clk_gating.state == CLKS_ON) {
		spin_unlock_irqrestore(hba->host->host_lock, flags);
		goto unblock_reqs;
	}

	spin_unlock_irqrestore(hba->host->host_lock, flags);
	ufshcd_hba_vreg_set_hpm(hba);
	ufshcd_enable_clocks(hba);

	/* Exit from hibern8 */
	if (ufshcd_can_hibern8_during_gating(hba)) {
		/* Prevent gating in this path */
		hba->clk_gating.is_suspended = true;
		if (ufshcd_is_link_hibern8(hba)) {
			ret = ufshcd_uic_hibern8_exit(hba);
			if (ret)
				dev_err(hba->dev, "%s: hibern8 exit failed %d\n",
					__func__, ret);
			else
				ufshcd_set_link_active(hba);
		}
		hba->clk_gating.is_suspended = false;
	}
unblock_reqs:
	ufshcd_scsi_unblock_requests(hba);
}

/**
 * ufshcd_hold - Enable clocks that were gated earlier due to ufshcd_release.
 * Also, exit from hibern8 mode and set the link as active.
 * @hba: per adapter instance
 * @async: This indicates whether caller should ungate clocks asynchronously.
 */
int ufshcd_hold(struct ufs_hba *hba, bool async)
{
	int rc = 0;
	unsigned long flags;

	if (!ufshcd_is_clkgating_allowed(hba))
		goto out;
	spin_lock_irqsave(hba->host->host_lock, flags);
	hba->clk_gating.active_reqs++;

	if (ufshcd_eh_in_progress(hba)) {
		spin_unlock_irqrestore(hba->host->host_lock, flags);
		return 0;
	}

start:
	switch (hba->clk_gating.state) {
	case CLKS_ON:
		/*
		 * Wait for the ungate work to complete if in progress.
		 * Though the clocks may be in ON state, the link could
		 * still be in hibner8 state if hibern8 is allowed
		 * during clock gating.
		 * Make sure we exit hibern8 state also in addition to
		 * clocks being ON.
		 */
		if (ufshcd_can_hibern8_during_gating(hba) &&
		    ufshcd_is_link_hibern8(hba)) {
			spin_unlock_irqrestore(hba->host->host_lock, flags);
			flush_work(&hba->clk_gating.ungate_work);
			spin_lock_irqsave(hba->host->host_lock, flags);
			goto start;
		}
		break;
	case REQ_CLKS_OFF:
		if (cancel_delayed_work(&hba->clk_gating.gate_work)) {
			hba->clk_gating.state = CLKS_ON;
			trace_ufshcd_clk_gating(dev_name(hba->dev),
				hba->clk_gating.state);
			break;
		}
		/*
		 * If we here, it means gating work is either done or
		 * currently running. Hence, fall through to cancel gating
		 * work and to enable clocks.
		 */
	case CLKS_OFF:
		__ufshcd_scsi_block_requests(hba);
		hba->clk_gating.state = REQ_CLKS_ON;
		trace_ufshcd_clk_gating(dev_name(hba->dev),
			hba->clk_gating.state);
		queue_work(hba->clk_gating.ungating_workq,
				&hba->clk_gating.ungate_work);
		/*
		 * fall through to check if we should wait for this
		 * work to be done or not.
		 */
	case REQ_CLKS_ON:
		if (async) {
			rc = -EAGAIN;
			hba->clk_gating.active_reqs--;
			break;
		}

		spin_unlock_irqrestore(hba->host->host_lock, flags);
		flush_work(&hba->clk_gating.ungate_work);
		/* Make sure state is CLKS_ON before returning */
		spin_lock_irqsave(hba->host->host_lock, flags);
		goto start;
	default:
		dev_err(hba->dev, "%s: clk gating is in invalid state %d\n",
				__func__, hba->clk_gating.state);
		break;
	}
	spin_unlock_irqrestore(hba->host->host_lock, flags);
out:
	return rc;
}
EXPORT_SYMBOL(ufshcd_hold);

static void ufshcd_gate_work(struct work_struct *work)
{
	struct ufs_hba *hba = container_of(work, struct ufs_hba,
			clk_gating.gate_work.work);
	unsigned long flags;

	spin_lock_irqsave(hba->host->host_lock, flags);
	if (hba->clk_gating.is_suspended) {
		hba->clk_gating.state = CLKS_ON;
		trace_ufshcd_clk_gating(dev_name(hba->dev),
			hba->clk_gating.state);
		goto rel_lock;
	}

	if (hba->clk_gating.active_reqs
		|| hba->ufshcd_state != UFSHCD_STATE_OPERATIONAL
		|| hba->lrb_in_use || hba->outstanding_tasks
		|| hba->active_uic_cmd || hba->uic_async_done)
		goto rel_lock;

	spin_unlock_irqrestore(hba->host->host_lock, flags);

	if (ufshcd_is_hibern8_on_idle_allowed(hba) &&
	    hba->hibern8_on_idle.is_enabled)
		/*
		 * Hibern8 enter work (on Idle) needs clocks to be ON hence
		 * make sure that it is flushed before turning off the clocks.
		 */
		flush_delayed_work(&hba->hibern8_on_idle.enter_work);

	/* put the link into hibern8 mode before turning off clocks */
	if (ufshcd_can_hibern8_during_gating(hba)) {
		if (ufshcd_uic_hibern8_enter(hba)) {
			hba->clk_gating.state = CLKS_ON;
			trace_ufshcd_clk_gating(dev_name(hba->dev),
				hba->clk_gating.state);
			goto out;
		}
		ufshcd_set_link_hibern8(hba);
	}

	if (!ufshcd_is_link_active(hba) && !hba->no_ref_clk_gating)
		ufshcd_disable_clocks(hba, true);
	else
		/* If link is active, device ref_clk can't be switched off */
		ufshcd_disable_clocks_skip_ref_clk(hba, true);

	/* Put the host controller in low power mode if possible */
	ufshcd_hba_vreg_set_lpm(hba);

	/*
	 * In case you are here to cancel this work the gating state
	 * would be marked as REQ_CLKS_ON. In this case keep the state
	 * as REQ_CLKS_ON which would anyway imply that clocks are off
	 * and a request to turn them on is pending. By doing this way,
	 * we keep the state machine in tact and this would ultimately
	 * prevent from doing cancel work multiple times when there are
	 * new requests arriving before the current cancel work is done.
	 */
	spin_lock_irqsave(hba->host->host_lock, flags);
	if (hba->clk_gating.state == REQ_CLKS_OFF) {
		hba->clk_gating.state = CLKS_OFF;
		trace_ufshcd_clk_gating(dev_name(hba->dev),
			hba->clk_gating.state);
	}
rel_lock:
	spin_unlock_irqrestore(hba->host->host_lock, flags);
out:
	return;
}

/* host lock must be held before calling this variant */
static void __ufshcd_release(struct ufs_hba *hba, bool no_sched)
{
	if (!ufshcd_is_clkgating_allowed(hba))
		return;

	hba->clk_gating.active_reqs--;

	if (hba->clk_gating.active_reqs || hba->clk_gating.is_suspended
		|| hba->ufshcd_state != UFSHCD_STATE_OPERATIONAL
		|| hba->lrb_in_use || hba->outstanding_tasks
		|| hba->active_uic_cmd || hba->uic_async_done
		|| ufshcd_eh_in_progress(hba) || no_sched)
		return;

	hba->clk_gating.state = REQ_CLKS_OFF;
	trace_ufshcd_clk_gating(dev_name(hba->dev), hba->clk_gating.state);

	schedule_delayed_work(&hba->clk_gating.gate_work,
			      msecs_to_jiffies(hba->clk_gating.delay_ms));
}

void ufshcd_release(struct ufs_hba *hba, bool no_sched)
{
	unsigned long flags;

	spin_lock_irqsave(hba->host->host_lock, flags);
	__ufshcd_release(hba, no_sched);
	spin_unlock_irqrestore(hba->host->host_lock, flags);
}
EXPORT_SYMBOL(ufshcd_release);

static ssize_t ufshcd_clkgate_delay_show(struct device *dev,
		struct device_attribute *attr, char *buf)
{
	struct ufs_hba *hba = dev_get_drvdata(dev);

	return snprintf(buf, PAGE_SIZE, "%lu\n", hba->clk_gating.delay_ms);
}

static ssize_t ufshcd_clkgate_delay_store(struct device *dev,
		struct device_attribute *attr, const char *buf, size_t count)
{
	struct ufs_hba *hba = dev_get_drvdata(dev);
	unsigned long flags, value;

	if (kstrtoul(buf, 0, &value))
		return -EINVAL;

	spin_lock_irqsave(hba->host->host_lock, flags);
	hba->clk_gating.delay_ms = value;
	spin_unlock_irqrestore(hba->host->host_lock, flags);
	return count;
}

static ssize_t ufshcd_clkgate_delay_pwr_save_show(struct device *dev,
		struct device_attribute *attr, char *buf)
{
	struct ufs_hba *hba = dev_get_drvdata(dev);

	return snprintf(buf, PAGE_SIZE, "%lu\n",
			hba->clk_gating.delay_ms_pwr_save);
}

static ssize_t ufshcd_clkgate_delay_pwr_save_store(struct device *dev,
		struct device_attribute *attr, const char *buf, size_t count)
{
	struct ufs_hba *hba = dev_get_drvdata(dev);
	unsigned long flags, value;

	if (kstrtoul(buf, 0, &value))
		return -EINVAL;

	spin_lock_irqsave(hba->host->host_lock, flags);

	hba->clk_gating.delay_ms_pwr_save = value;
	if (ufshcd_is_clkscaling_supported(hba) &&
	    !hba->clk_scaling.is_scaled_up)
		hba->clk_gating.delay_ms = hba->clk_gating.delay_ms_pwr_save;

	spin_unlock_irqrestore(hba->host->host_lock, flags);
	return count;
}

static ssize_t ufshcd_clkgate_delay_perf_show(struct device *dev,
		struct device_attribute *attr, char *buf)
{
	struct ufs_hba *hba = dev_get_drvdata(dev);

	return snprintf(buf, PAGE_SIZE, "%lu\n", hba->clk_gating.delay_ms_perf);
}

static ssize_t ufshcd_clkgate_delay_perf_store(struct device *dev,
		struct device_attribute *attr, const char *buf, size_t count)
{
	struct ufs_hba *hba = dev_get_drvdata(dev);
	unsigned long flags, value;

	if (kstrtoul(buf, 0, &value))
		return -EINVAL;

	spin_lock_irqsave(hba->host->host_lock, flags);

	hba->clk_gating.delay_ms_perf = value;
	if (ufshcd_is_clkscaling_supported(hba) &&
	    hba->clk_scaling.is_scaled_up)
		hba->clk_gating.delay_ms = hba->clk_gating.delay_ms_perf;

	spin_unlock_irqrestore(hba->host->host_lock, flags);
	return count;
}

static ssize_t ufshcd_clkgate_enable_show(struct device *dev,
		struct device_attribute *attr, char *buf)
{
	struct ufs_hba *hba = dev_get_drvdata(dev);

	return snprintf(buf, PAGE_SIZE, "%d\n", hba->clk_gating.is_enabled);
}

static ssize_t ufshcd_clkgate_enable_store(struct device *dev,
		struct device_attribute *attr, const char *buf, size_t count)
{
	struct ufs_hba *hba = dev_get_drvdata(dev);
	unsigned long flags;
	u32 value;

	if (kstrtou32(buf, 0, &value))
		return -EINVAL;

	value = !!value;
	if (value == hba->clk_gating.is_enabled)
		goto out;

	if (value) {
		ufshcd_release(hba, false);
	} else {
		spin_lock_irqsave(hba->host->host_lock, flags);
		hba->clk_gating.active_reqs++;
		spin_unlock_irqrestore(hba->host->host_lock, flags);
	}

	hba->clk_gating.is_enabled = value;
out:
	return count;
}

static void ufshcd_init_clk_gating(struct ufs_hba *hba)
{
	struct ufs_clk_gating *gating = &hba->clk_gating;
	char wq_name[sizeof("ufs_clk_ungating_00")];

	hba->clk_gating.state = CLKS_ON;

	if (!ufshcd_is_clkgating_allowed(hba))
		return;

	INIT_DELAYED_WORK(&gating->gate_work, ufshcd_gate_work);
	INIT_WORK(&gating->ungate_work, ufshcd_ungate_work);

	snprintf(wq_name, ARRAY_SIZE(wq_name), "ufs_clk_ungating_%d",
			hba->host->host_no);
	hba->clk_gating.ungating_workq = create_singlethread_workqueue(wq_name);

	gating->is_enabled = true;

	/*
	 * Scheduling the delayed work after 1 jiffies will make the work to
	 * get schedule any time from 0ms to 1000/HZ ms which is not desirable
	 * for hibern8 enter work as it may impact the performance if it gets
	 * scheduled almost immediately. Hence make sure that hibern8 enter
	 * work gets scheduled atleast after 2 jiffies (any time between
	 * 1000/HZ ms to 2000/HZ ms).
	 */
	gating->delay_ms_pwr_save = jiffies_to_msecs(
		max_t(unsigned long,
		      msecs_to_jiffies(UFSHCD_CLK_GATING_DELAY_MS_PWR_SAVE),
		      2));
	gating->delay_ms_perf = jiffies_to_msecs(
		max_t(unsigned long,
		      msecs_to_jiffies(UFSHCD_CLK_GATING_DELAY_MS_PERF),
		      2));

	/* start with performance mode */
	gating->delay_ms = gating->delay_ms_perf;

	if (!ufshcd_is_clkscaling_supported(hba))
		goto scaling_not_supported;

	gating->delay_pwr_save_attr.show = ufshcd_clkgate_delay_pwr_save_show;
	gating->delay_pwr_save_attr.store = ufshcd_clkgate_delay_pwr_save_store;
	sysfs_attr_init(&gating->delay_pwr_save_attr.attr);
	gating->delay_pwr_save_attr.attr.name = "clkgate_delay_ms_pwr_save";
	gating->delay_pwr_save_attr.attr.mode = S_IRUGO | S_IWUSR;
	if (device_create_file(hba->dev, &gating->delay_pwr_save_attr))
		dev_err(hba->dev, "Failed to create sysfs for clkgate_delay_ms_pwr_save\n");

	gating->delay_perf_attr.show = ufshcd_clkgate_delay_perf_show;
	gating->delay_perf_attr.store = ufshcd_clkgate_delay_perf_store;
	sysfs_attr_init(&gating->delay_perf_attr.attr);
	gating->delay_perf_attr.attr.name = "clkgate_delay_ms_perf";
	gating->delay_perf_attr.attr.mode = S_IRUGO | S_IWUSR;
	if (device_create_file(hba->dev, &gating->delay_perf_attr))
		dev_err(hba->dev, "Failed to create sysfs for clkgate_delay_ms_perf\n");

	goto add_clkgate_enable;

scaling_not_supported:
	hba->clk_gating.delay_attr.show = ufshcd_clkgate_delay_show;
	hba->clk_gating.delay_attr.store = ufshcd_clkgate_delay_store;
	sysfs_attr_init(&hba->clk_gating.delay_attr.attr);
	hba->clk_gating.delay_attr.attr.name = "clkgate_delay_ms";
	hba->clk_gating.delay_attr.attr.mode = S_IRUGO | S_IWUSR;
	if (device_create_file(hba->dev, &hba->clk_gating.delay_attr))
		dev_err(hba->dev, "Failed to create sysfs for clkgate_delay\n");

add_clkgate_enable:
	gating->enable_attr.show = ufshcd_clkgate_enable_show;
	gating->enable_attr.store = ufshcd_clkgate_enable_store;
	sysfs_attr_init(&gating->enable_attr.attr);
	gating->enable_attr.attr.name = "clkgate_enable";
	gating->enable_attr.attr.mode = S_IRUGO | S_IWUSR;
	if (device_create_file(hba->dev, &gating->enable_attr))
		dev_err(hba->dev, "Failed to create sysfs for clkgate_enable\n");
}

static void ufshcd_exit_clk_gating(struct ufs_hba *hba)
{
	if (!ufshcd_is_clkgating_allowed(hba))
		return;
	if (ufshcd_is_clkscaling_supported(hba)) {
		device_remove_file(hba->dev,
				   &hba->clk_gating.delay_pwr_save_attr);
		device_remove_file(hba->dev, &hba->clk_gating.delay_perf_attr);
	} else {
		device_remove_file(hba->dev, &hba->clk_gating.delay_attr);
	}
	device_remove_file(hba->dev, &hba->clk_gating.enable_attr);
	cancel_work_sync(&hba->clk_gating.ungate_work);
	cancel_delayed_work_sync(&hba->clk_gating.gate_work);
	destroy_workqueue(hba->clk_gating.ungating_workq);
}

/**
 * ufshcd_hibern8_hold - Make sure that link is not in hibern8.
 *
 * @hba: per adapter instance
 * @async: This indicates whether caller wants to exit hibern8 asynchronously.
 *
 * Exit from hibern8 mode and set the link as active.
 *
 * Return 0 on success, non-zero on failure.
 */
static int ufshcd_hibern8_hold(struct ufs_hba *hba, bool async)
{
	int rc = 0;
	unsigned long flags;

	if (!ufshcd_is_hibern8_on_idle_allowed(hba))
		goto out;

	spin_lock_irqsave(hba->host->host_lock, flags);
	hba->hibern8_on_idle.active_reqs++;

	if (ufshcd_eh_in_progress(hba)) {
		spin_unlock_irqrestore(hba->host->host_lock, flags);
		return 0;
	}

start:
	switch (hba->hibern8_on_idle.state) {
	case HIBERN8_EXITED:
		break;
	case REQ_HIBERN8_ENTER:
		if (cancel_delayed_work(&hba->hibern8_on_idle.enter_work)) {
			hba->hibern8_on_idle.state = HIBERN8_EXITED;
			trace_ufshcd_hibern8_on_idle(dev_name(hba->dev),
				hba->hibern8_on_idle.state);
			break;
		}
		/*
		 * If we here, it means Hibern8 enter work is either done or
		 * currently running. Hence, fall through to cancel hibern8
		 * work and exit hibern8.
		 */
	case HIBERN8_ENTERED:
		__ufshcd_scsi_block_requests(hba);
		hba->hibern8_on_idle.state = REQ_HIBERN8_EXIT;
		trace_ufshcd_hibern8_on_idle(dev_name(hba->dev),
			hba->hibern8_on_idle.state);
		schedule_work(&hba->hibern8_on_idle.exit_work);
		/*
		 * fall through to check if we should wait for this
		 * work to be done or not.
		 */
	case REQ_HIBERN8_EXIT:
		if (async) {
			rc = -EAGAIN;
			hba->hibern8_on_idle.active_reqs--;
			break;
		} else {
			spin_unlock_irqrestore(hba->host->host_lock, flags);
			flush_work(&hba->hibern8_on_idle.exit_work);
			/* Make sure state is HIBERN8_EXITED before returning */
			spin_lock_irqsave(hba->host->host_lock, flags);
			goto start;
		}
	default:
		dev_err(hba->dev, "%s: H8 is in invalid state %d\n",
				__func__, hba->hibern8_on_idle.state);
		break;
	}
	spin_unlock_irqrestore(hba->host->host_lock, flags);
out:
	return rc;
}

/* host lock must be held before calling this variant */
static void __ufshcd_hibern8_release(struct ufs_hba *hba, bool no_sched)
{
	unsigned long delay_in_jiffies;

	if (!ufshcd_is_hibern8_on_idle_allowed(hba))
		return;

	hba->hibern8_on_idle.active_reqs--;
	BUG_ON(hba->hibern8_on_idle.active_reqs < 0);

	if (hba->hibern8_on_idle.active_reqs
		|| hba->hibern8_on_idle.is_suspended
		|| hba->ufshcd_state != UFSHCD_STATE_OPERATIONAL
		|| hba->lrb_in_use || hba->outstanding_tasks
		|| hba->active_uic_cmd || hba->uic_async_done
		|| ufshcd_eh_in_progress(hba) || no_sched)
		return;

	hba->hibern8_on_idle.state = REQ_HIBERN8_ENTER;
	trace_ufshcd_hibern8_on_idle(dev_name(hba->dev),
		hba->hibern8_on_idle.state);
	/*
	 * Scheduling the delayed work after 1 jiffies will make the work to
	 * get schedule any time from 0ms to 1000/HZ ms which is not desirable
	 * for hibern8 enter work as it may impact the performance if it gets
	 * scheduled almost immediately. Hence make sure that hibern8 enter
	 * work gets scheduled atleast after 2 jiffies (any time between
	 * 1000/HZ ms to 2000/HZ ms).
	 */
	delay_in_jiffies = msecs_to_jiffies(hba->hibern8_on_idle.delay_ms);
	if (delay_in_jiffies == 1)
		delay_in_jiffies++;

	schedule_delayed_work(&hba->hibern8_on_idle.enter_work,
			      delay_in_jiffies);
}

static void ufshcd_hibern8_release(struct ufs_hba *hba, bool no_sched)
{
	unsigned long flags;

	spin_lock_irqsave(hba->host->host_lock, flags);
	__ufshcd_hibern8_release(hba, no_sched);
	spin_unlock_irqrestore(hba->host->host_lock, flags);
}

static void ufshcd_hibern8_enter_work(struct work_struct *work)
{
	struct ufs_hba *hba = container_of(work, struct ufs_hba,
					   hibern8_on_idle.enter_work.work);
	unsigned long flags;

	spin_lock_irqsave(hba->host->host_lock, flags);
	if (hba->hibern8_on_idle.is_suspended) {
		hba->hibern8_on_idle.state = HIBERN8_EXITED;
		trace_ufshcd_hibern8_on_idle(dev_name(hba->dev),
			hba->hibern8_on_idle.state);
		goto rel_lock;
	}

	if (hba->hibern8_on_idle.active_reqs
		|| hba->ufshcd_state != UFSHCD_STATE_OPERATIONAL
		|| hba->lrb_in_use || hba->outstanding_tasks
		|| hba->active_uic_cmd || hba->uic_async_done)
		goto rel_lock;

	spin_unlock_irqrestore(hba->host->host_lock, flags);

	if (ufshcd_is_link_active(hba) && ufshcd_uic_hibern8_enter(hba)) {
		/* Enter failed */
		hba->hibern8_on_idle.state = HIBERN8_EXITED;
		trace_ufshcd_hibern8_on_idle(dev_name(hba->dev),
			hba->hibern8_on_idle.state);
		goto out;
	}
	ufshcd_set_link_hibern8(hba);

	/*
	 * In case you are here to cancel this work the hibern8_on_idle.state
	 * would be marked as REQ_HIBERN8_EXIT. In this case keep the state
	 * as REQ_HIBERN8_EXIT which would anyway imply that we are in hibern8
	 * and a request to exit from it is pending. By doing this way,
	 * we keep the state machine in tact and this would ultimately
	 * prevent from doing cancel work multiple times when there are
	 * new requests arriving before the current cancel work is done.
	 */
	spin_lock_irqsave(hba->host->host_lock, flags);
	if (hba->hibern8_on_idle.state == REQ_HIBERN8_ENTER) {
		hba->hibern8_on_idle.state = HIBERN8_ENTERED;
		trace_ufshcd_hibern8_on_idle(dev_name(hba->dev),
			hba->hibern8_on_idle.state);
	}
rel_lock:
	spin_unlock_irqrestore(hba->host->host_lock, flags);
out:
	return;
}

static void ufshcd_hibern8_exit_work(struct work_struct *work)
{
	int ret;
	unsigned long flags;
	struct ufs_hba *hba = container_of(work, struct ufs_hba,
					   hibern8_on_idle.exit_work);

	cancel_delayed_work_sync(&hba->hibern8_on_idle.enter_work);

	spin_lock_irqsave(hba->host->host_lock, flags);
	if ((hba->hibern8_on_idle.state == HIBERN8_EXITED)
	     || ufshcd_is_link_active(hba)) {
		hba->hibern8_on_idle.state = HIBERN8_EXITED;
		spin_unlock_irqrestore(hba->host->host_lock, flags);
		goto unblock_reqs;
	}
	spin_unlock_irqrestore(hba->host->host_lock, flags);

	/* Exit from hibern8 */
	if (ufshcd_is_link_hibern8(hba)) {
		ufshcd_hold(hba, false);
		ret = ufshcd_uic_hibern8_exit(hba);
		ufshcd_release(hba, false);
		if (!ret) {
			spin_lock_irqsave(hba->host->host_lock, flags);
			ufshcd_set_link_active(hba);
			hba->hibern8_on_idle.state = HIBERN8_EXITED;
			trace_ufshcd_hibern8_on_idle(dev_name(hba->dev),
				hba->hibern8_on_idle.state);
			spin_unlock_irqrestore(hba->host->host_lock, flags);
		}
	}
unblock_reqs:
	ufshcd_scsi_unblock_requests(hba);
}

static ssize_t ufshcd_hibern8_on_idle_delay_show(struct device *dev,
		struct device_attribute *attr, char *buf)
{
	struct ufs_hba *hba = dev_get_drvdata(dev);

	return snprintf(buf, PAGE_SIZE, "%lu\n", hba->hibern8_on_idle.delay_ms);
}

static ssize_t ufshcd_hibern8_on_idle_delay_store(struct device *dev,
		struct device_attribute *attr, const char *buf, size_t count)
{
	struct ufs_hba *hba = dev_get_drvdata(dev);
	unsigned long flags, value;

	if (kstrtoul(buf, 0, &value))
		return -EINVAL;

	spin_lock_irqsave(hba->host->host_lock, flags);
	hba->hibern8_on_idle.delay_ms = value;
	spin_unlock_irqrestore(hba->host->host_lock, flags);
	return count;
}

static ssize_t ufshcd_hibern8_on_idle_enable_show(struct device *dev,
		struct device_attribute *attr, char *buf)
{
	struct ufs_hba *hba = dev_get_drvdata(dev);

	return snprintf(buf, PAGE_SIZE, "%d\n",
			hba->hibern8_on_idle.is_enabled);
}

static ssize_t ufshcd_hibern8_on_idle_enable_store(struct device *dev,
		struct device_attribute *attr, const char *buf, size_t count)
{
	struct ufs_hba *hba = dev_get_drvdata(dev);
	unsigned long flags;
	u32 value;

	if (kstrtou32(buf, 0, &value))
		return -EINVAL;

	value = !!value;
	if (value == hba->hibern8_on_idle.is_enabled)
		goto out;

	if (value) {
		/*
		 * As clock gating work would wait for the hibern8 enter work
		 * to finish, clocks would remain on during hibern8 enter work.
		 */
		ufshcd_hold(hba, false);
		ufshcd_release_all(hba);
	} else {
		spin_lock_irqsave(hba->host->host_lock, flags);
		hba->hibern8_on_idle.active_reqs++;
		spin_unlock_irqrestore(hba->host->host_lock, flags);
	}

	hba->hibern8_on_idle.is_enabled = value;
out:
	return count;
}

static void ufshcd_init_hibern8_on_idle(struct ufs_hba *hba)
{
	/* initialize the state variable here */
	hba->hibern8_on_idle.state = HIBERN8_EXITED;

	if (!ufshcd_is_hibern8_on_idle_allowed(hba))
		return;

	INIT_DELAYED_WORK(&hba->hibern8_on_idle.enter_work,
			  ufshcd_hibern8_enter_work);
	INIT_WORK(&hba->hibern8_on_idle.exit_work, ufshcd_hibern8_exit_work);

	hba->hibern8_on_idle.delay_ms = 10;
	hba->hibern8_on_idle.is_enabled = true;

	hba->hibern8_on_idle.delay_attr.show =
					ufshcd_hibern8_on_idle_delay_show;
	hba->hibern8_on_idle.delay_attr.store =
					ufshcd_hibern8_on_idle_delay_store;
	sysfs_attr_init(&hba->hibern8_on_idle.delay_attr.attr);
	hba->hibern8_on_idle.delay_attr.attr.name = "hibern8_on_idle_delay_ms";
	hba->hibern8_on_idle.delay_attr.attr.mode = S_IRUGO | S_IWUSR;
	if (device_create_file(hba->dev, &hba->hibern8_on_idle.delay_attr))
		dev_err(hba->dev, "Failed to create sysfs for hibern8_on_idle_delay\n");

	hba->hibern8_on_idle.enable_attr.show =
					ufshcd_hibern8_on_idle_enable_show;
	hba->hibern8_on_idle.enable_attr.store =
					ufshcd_hibern8_on_idle_enable_store;
	sysfs_attr_init(&hba->hibern8_on_idle.enable_attr.attr);
	hba->hibern8_on_idle.enable_attr.attr.name = "hibern8_on_idle_enable";
	hba->hibern8_on_idle.enable_attr.attr.mode = S_IRUGO | S_IWUSR;
	if (device_create_file(hba->dev, &hba->hibern8_on_idle.enable_attr))
		dev_err(hba->dev, "Failed to create sysfs for hibern8_on_idle_enable\n");
}

static void ufshcd_exit_hibern8_on_idle(struct ufs_hba *hba)
{
	if (!ufshcd_is_hibern8_on_idle_allowed(hba))
		return;
	device_remove_file(hba->dev, &hba->hibern8_on_idle.delay_attr);
	device_remove_file(hba->dev, &hba->hibern8_on_idle.enable_attr);
}

static void ufshcd_hold_all(struct ufs_hba *hba)
{
	ufshcd_hold(hba, false);
	ufshcd_hibern8_hold(hba, false);
}

static void ufshcd_release_all(struct ufs_hba *hba)
{
	ufshcd_hibern8_release(hba, false);
	ufshcd_release(hba, false);
}

/* Must be called with host lock acquired */
static void ufshcd_clk_scaling_start_busy(struct ufs_hba *hba)
{
	bool queue_resume_work = false;

	if (!ufshcd_is_clkscaling_supported(hba))
		return;

	if (!hba->clk_scaling.active_reqs++)
		queue_resume_work = true;

	if (!hba->clk_scaling.is_allowed || hba->pm_op_in_progress)
		return;

	if (queue_resume_work)
		queue_work(hba->clk_scaling.workq,
			   &hba->clk_scaling.resume_work);

	if (!hba->clk_scaling.window_start_t) {
		hba->clk_scaling.window_start_t = jiffies;
		hba->clk_scaling.tot_busy_t = 0;
		hba->clk_scaling.is_busy_started = false;
	}

	if (!hba->clk_scaling.is_busy_started) {
		hba->clk_scaling.busy_start_t = ktime_get();
		hba->clk_scaling.is_busy_started = true;
	}
}

static void ufshcd_clk_scaling_update_busy(struct ufs_hba *hba)
{
	struct ufs_clk_scaling *scaling = &hba->clk_scaling;

	if (!ufshcd_is_clkscaling_supported(hba))
		return;

	if (!hba->outstanding_reqs && scaling->is_busy_started) {
		scaling->tot_busy_t += ktime_to_us(ktime_sub(ktime_get(),
					scaling->busy_start_t));
		scaling->busy_start_t = ktime_set(0, 0);
		scaling->is_busy_started = false;
	}
}

/**
 * ufshcd_send_command - Send SCSI or device management commands
 * @hba: per adapter instance
 * @task_tag: Task tag of the command
 */
static inline
int ufshcd_send_command(struct ufs_hba *hba, unsigned int task_tag)
{
	int ret = 0;

	hba->lrb[task_tag].issue_time_stamp = ktime_get();
	hba->lrb[task_tag].complete_time_stamp = ktime_set(0, 0);
	ufshcd_clk_scaling_start_busy(hba);
	__set_bit(task_tag, &hba->outstanding_reqs);
	ufshcd_writel(hba, 1 << task_tag, REG_UTP_TRANSFER_REQ_DOOR_BELL);
	/* Make sure that doorbell is committed immediately */
	wmb();
	ufshcd_cond_add_cmd_trace(hba, task_tag, "send");
	ufshcd_update_tag_stats(hba, task_tag);
	return ret;
}

/**
 * ufshcd_copy_sense_data - Copy sense data in case of check condition
 * @lrb - pointer to local reference block
 */
static inline void ufshcd_copy_sense_data(struct ufshcd_lrb *lrbp)
{
	int len;
	if (lrbp->sense_buffer &&
	    ufshcd_get_rsp_upiu_data_seg_len(lrbp->ucd_rsp_ptr)) {
		int len_to_copy;

		len = be16_to_cpu(lrbp->ucd_rsp_ptr->sr.sense_data_len);
		len_to_copy = min_t(int, RESPONSE_UPIU_SENSE_DATA_LENGTH, len);

		memcpy(lrbp->sense_buffer,
			lrbp->ucd_rsp_ptr->sr.sense_data,
			min_t(int, len_to_copy, UFSHCD_REQ_SENSE_SIZE));
	}
}

/**
 * ufshcd_copy_query_response() - Copy the Query Response and the data
 * descriptor
 * @hba: per adapter instance
 * @lrb - pointer to local reference block
 */
static
int ufshcd_copy_query_response(struct ufs_hba *hba, struct ufshcd_lrb *lrbp)
{
	struct ufs_query_res *query_res = &hba->dev_cmd.query.response;

	memcpy(&query_res->upiu_res, &lrbp->ucd_rsp_ptr->qr, QUERY_OSF_SIZE);

	/* Get the descriptor */
	if (lrbp->ucd_rsp_ptr->qr.opcode == UPIU_QUERY_OPCODE_READ_DESC) {
		u8 *descp = (u8 *)lrbp->ucd_rsp_ptr +
				GENERAL_UPIU_REQUEST_SIZE;
		u16 resp_len;
		u16 buf_len;

		/* data segment length */
		resp_len = be32_to_cpu(lrbp->ucd_rsp_ptr->header.dword_2) &
						MASK_QUERY_DATA_SEG_LEN;
		buf_len = be16_to_cpu(
				hba->dev_cmd.query.request.upiu_req.length);
		if (likely(buf_len >= resp_len)) {
			memcpy(hba->dev_cmd.query.descriptor, descp, resp_len);
		} else {
			dev_warn(hba->dev,
				"%s: Response size is bigger than buffer",
				__func__);
			return -EINVAL;
		}
	}

	return 0;
}

/**
 * ufshcd_hba_capabilities - Read controller capabilities
 * @hba: per adapter instance
 */
static inline void ufshcd_hba_capabilities(struct ufs_hba *hba)
{
	hba->capabilities = ufshcd_readl(hba, REG_CONTROLLER_CAPABILITIES);

	/* nutrs and nutmrs are 0 based values */
	hba->nutrs = (hba->capabilities & MASK_TRANSFER_REQUESTS_SLOTS) + 1;
	hba->nutmrs =
	((hba->capabilities & MASK_TASK_MANAGEMENT_REQUEST_SLOTS) >> 16) + 1;
}

/**
 * ufshcd_ready_for_uic_cmd - Check if controller is ready
 *                            to accept UIC commands
 * @hba: per adapter instance
 * Return true on success, else false
 */
static inline bool ufshcd_ready_for_uic_cmd(struct ufs_hba *hba)
{
	if (ufshcd_readl(hba, REG_CONTROLLER_STATUS) & UIC_COMMAND_READY)
		return true;
	else
		return false;
}

/**
 * ufshcd_get_upmcrs - Get the power mode change request status
 * @hba: Pointer to adapter instance
 *
 * This function gets the UPMCRS field of HCS register
 * Returns value of UPMCRS field
 */
static inline u8 ufshcd_get_upmcrs(struct ufs_hba *hba)
{
	return (ufshcd_readl(hba, REG_CONTROLLER_STATUS) >> 8) & 0x7;
}

/**
 * ufshcd_dispatch_uic_cmd - Dispatch UIC commands to unipro layers
 * @hba: per adapter instance
 * @uic_cmd: UIC command
 *
 * Mutex must be held.
 */
static inline void
ufshcd_dispatch_uic_cmd(struct ufs_hba *hba, struct uic_command *uic_cmd)
{
	WARN_ON(hba->active_uic_cmd);

	hba->active_uic_cmd = uic_cmd;

	/* Write Args */
	ufshcd_writel(hba, uic_cmd->argument1, REG_UIC_COMMAND_ARG_1);
	ufshcd_writel(hba, uic_cmd->argument2, REG_UIC_COMMAND_ARG_2);
	ufshcd_writel(hba, uic_cmd->argument3, REG_UIC_COMMAND_ARG_3);

	/* Write UIC Cmd */
	ufshcd_writel(hba, uic_cmd->command & COMMAND_OPCODE_MASK,
		      REG_UIC_COMMAND);
}

/**
 * ufshcd_wait_for_uic_cmd - Wait complectioin of UIC command
 * @hba: per adapter instance
 * @uic_command: UIC command
 *
 * Must be called with mutex held.
 * Returns 0 only if success.
 */
static int
ufshcd_wait_for_uic_cmd(struct ufs_hba *hba, struct uic_command *uic_cmd)
{
	int ret;
	unsigned long flags;

	if (wait_for_completion_timeout(&uic_cmd->done,
					msecs_to_jiffies(UIC_CMD_TIMEOUT)))
		ret = uic_cmd->argument2 & MASK_UIC_COMMAND_RESULT;
	else
		ret = -ETIMEDOUT;

	if (ret)
		ufsdbg_set_err_state(hba);

	spin_lock_irqsave(hba->host->host_lock, flags);
	hba->active_uic_cmd = NULL;
	spin_unlock_irqrestore(hba->host->host_lock, flags);

	return ret;
}

/**
 * __ufshcd_send_uic_cmd - Send UIC commands and retrieve the result
 * @hba: per adapter instance
 * @uic_cmd: UIC command
 * @completion: initialize the completion only if this is set to true
 *
 * Identical to ufshcd_send_uic_cmd() expect mutex. Must be called
 * with mutex held and host_lock locked.
 * Returns 0 only if success.
 */
static int
__ufshcd_send_uic_cmd(struct ufs_hba *hba, struct uic_command *uic_cmd,
		      bool completion)
{
	if (!ufshcd_ready_for_uic_cmd(hba)) {
		dev_err(hba->dev,
			"Controller not ready to accept UIC commands\n");
		return -EIO;
	}

	if (completion)
		init_completion(&uic_cmd->done);

	ufshcd_dispatch_uic_cmd(hba, uic_cmd);

	return 0;
}

/**
 * ufshcd_send_uic_cmd - Send UIC commands and retrieve the result
 * @hba: per adapter instance
 * @uic_cmd: UIC command
 *
 * Returns 0 only if success.
 */
static int
ufshcd_send_uic_cmd(struct ufs_hba *hba, struct uic_command *uic_cmd)
{
	int ret;
	unsigned long flags;

	ufshcd_hold_all(hba);
	mutex_lock(&hba->uic_cmd_mutex);
	ufshcd_add_delay_before_dme_cmd(hba);

	spin_lock_irqsave(hba->host->host_lock, flags);
	ret = __ufshcd_send_uic_cmd(hba, uic_cmd, true);
	spin_unlock_irqrestore(hba->host->host_lock, flags);
	if (!ret)
		ret = ufshcd_wait_for_uic_cmd(hba, uic_cmd);

	ufshcd_save_tstamp_of_last_dme_cmd(hba);
	mutex_unlock(&hba->uic_cmd_mutex);
	ufshcd_release_all(hba);

	ufsdbg_error_inject_dispatcher(hba,
		ERR_INJECT_UIC, 0, &ret);

	return ret;
}

/**
 * ufshcd_map_sg - Map scatter-gather list to prdt
 * @lrbp - pointer to local reference block
 *
 * Returns 0 in case of success, non-zero value in case of failure
 */
static int ufshcd_map_sg(struct ufshcd_lrb *lrbp)
{
	struct ufshcd_sg_entry *prd_table;
	struct scatterlist *sg;
	struct scsi_cmnd *cmd;
	int sg_segments;
	int i;

	cmd = lrbp->cmd;
	sg_segments = scsi_dma_map(cmd);
	if (sg_segments < 0)
		return sg_segments;

	if (sg_segments) {
		lrbp->utr_descriptor_ptr->prd_table_length =
					cpu_to_le16((u16) (sg_segments));

		prd_table = (struct ufshcd_sg_entry *)lrbp->ucd_prdt_ptr;

		scsi_for_each_sg(cmd, sg, sg_segments, i) {
			prd_table[i].size  =
				cpu_to_le32(((u32) sg_dma_len(sg))-1);
			prd_table[i].base_addr =
				cpu_to_le32(lower_32_bits(sg->dma_address));
			prd_table[i].upper_addr =
				cpu_to_le32(upper_32_bits(sg->dma_address));
			prd_table[i].reserved = 0;
		}
	} else {
		lrbp->utr_descriptor_ptr->prd_table_length = 0;
	}

	return 0;
}

/**
 * ufshcd_enable_intr - enable interrupts
 * @hba: per adapter instance
 * @intrs: interrupt bits
 */
static void ufshcd_enable_intr(struct ufs_hba *hba, u32 intrs)
{
	u32 set = ufshcd_readl(hba, REG_INTERRUPT_ENABLE);

	if (hba->ufs_version == UFSHCI_VERSION_10) {
		u32 rw;
		rw = set & INTERRUPT_MASK_RW_VER_10;
		set = rw | ((set ^ intrs) & intrs);
	} else {
		set |= intrs;
	}

	ufshcd_writel(hba, set, REG_INTERRUPT_ENABLE);
}

/**
 * ufshcd_disable_intr - disable interrupts
 * @hba: per adapter instance
 * @intrs: interrupt bits
 */
static void ufshcd_disable_intr(struct ufs_hba *hba, u32 intrs)
{
	u32 set = ufshcd_readl(hba, REG_INTERRUPT_ENABLE);

	if (hba->ufs_version == UFSHCI_VERSION_10) {
		u32 rw;
		rw = (set & INTERRUPT_MASK_RW_VER_10) &
			~(intrs & INTERRUPT_MASK_RW_VER_10);
		set = rw | ((set & intrs) & ~INTERRUPT_MASK_RW_VER_10);

	} else {
		set &= ~intrs;
	}

	ufshcd_writel(hba, set, REG_INTERRUPT_ENABLE);
}

static int ufshcd_prepare_crypto_utrd(struct ufs_hba *hba,
		struct ufshcd_lrb *lrbp)
{
	struct utp_transfer_req_desc *req_desc = lrbp->utr_descriptor_ptr;
	u8 cc_index = 0;
	bool enable = false;
	u64 dun = 0;
	int ret;

	/*
	 * Call vendor specific code to get crypto info for this request:
	 * enable, crypto config. index, DUN.
	 * If bypass is set, don't bother setting the other fields.
	 */
	ret = ufshcd_vops_crypto_req_setup(hba, lrbp, &cc_index, &enable, &dun);
	if (ret) {
		dev_err(hba->dev,
			"%s: failed to setup crypto request (%d)\n",
			__func__, ret);
		return ret;
	}

	if (!enable)
		goto out;

	req_desc->header.dword_0 |= cc_index | UTRD_CRYPTO_ENABLE;
	if (lrbp->cmd->request && lrbp->cmd->request->bio)
		dun = lrbp->cmd->request->bio->bi_iter.bi_sector;

	req_desc->header.dword_1 = (u32)(dun & 0xFFFFFFFF);
	req_desc->header.dword_3 = (u32)((dun >> 32) & 0xFFFFFFFF);
out:
	return 0;
}

/**
 * ufshcd_prepare_req_desc_hdr() - Fills the requests header
 * descriptor according to request
 * @hba: per adapter instance
 * @lrbp: pointer to local reference block
 * @upiu_flags: flags required in the header
 * @cmd_dir: requests data direction
 */
static void ufshcd_prepare_req_desc_hdr(struct ufs_hba *hba,
	struct ufshcd_lrb *lrbp, u32 *upiu_flags,
	enum dma_data_direction cmd_dir)
{
	struct utp_transfer_req_desc *req_desc = lrbp->utr_descriptor_ptr;
	u32 data_direction;
	u32 dword_0;

	if (cmd_dir == DMA_FROM_DEVICE) {
		data_direction = UTP_DEVICE_TO_HOST;
		*upiu_flags = UPIU_CMD_FLAGS_READ;
	} else if (cmd_dir == DMA_TO_DEVICE) {
		data_direction = UTP_HOST_TO_DEVICE;
		*upiu_flags = UPIU_CMD_FLAGS_WRITE;
	} else {
		data_direction = UTP_NO_DATA_TRANSFER;
		*upiu_flags = UPIU_CMD_FLAGS_NONE;
	}

	dword_0 = data_direction | (lrbp->command_type
				<< UPIU_COMMAND_TYPE_OFFSET);
	if (lrbp->intr_cmd)
		dword_0 |= UTP_REQ_DESC_INT_CMD;

	/* Transfer request descriptor header fields */
	req_desc->header.dword_0 = cpu_to_le32(dword_0);
	/* dword_1 is reserved, hence it is set to 0 */
	req_desc->header.dword_1 = 0;
	/*
	 * assigning invalid value for command status. Controller
	 * updates OCS on command completion, with the command
	 * status
	 */
	req_desc->header.dword_2 =
		cpu_to_le32(OCS_INVALID_COMMAND_STATUS);
	/* dword_3 is reserved, hence it is set to 0 */
	req_desc->header.dword_3 = 0;

	req_desc->prd_table_length = 0;

	if (ufshcd_is_crypto_supported(hba))
		ufshcd_prepare_crypto_utrd(hba, lrbp);
}

/**
 * ufshcd_prepare_utp_scsi_cmd_upiu() - fills the utp_transfer_req_desc,
 * for scsi commands
 * @lrbp - local reference block pointer
 * @upiu_flags - flags
 */
static
void ufshcd_prepare_utp_scsi_cmd_upiu(struct ufshcd_lrb *lrbp, u32 upiu_flags)
{
	struct utp_upiu_req *ucd_req_ptr = lrbp->ucd_req_ptr;
	unsigned short cdb_len;

	/* command descriptor fields */
	ucd_req_ptr->header.dword_0 = UPIU_HEADER_DWORD(
				UPIU_TRANSACTION_COMMAND, upiu_flags,
				lrbp->lun, lrbp->task_tag);
	ucd_req_ptr->header.dword_1 = UPIU_HEADER_DWORD(
				UPIU_COMMAND_SET_TYPE_SCSI, 0, 0, 0);

	/* Total EHS length and Data segment length will be zero */
	ucd_req_ptr->header.dword_2 = 0;

	ucd_req_ptr->sc.exp_data_transfer_len =
		cpu_to_be32(lrbp->cmd->sdb.length);

	cdb_len = min_t(unsigned short, lrbp->cmd->cmd_len, MAX_CDB_SIZE);
	memcpy(ucd_req_ptr->sc.cdb, lrbp->cmd->cmnd, cdb_len);
	if (cdb_len < MAX_CDB_SIZE)
		memset(ucd_req_ptr->sc.cdb + cdb_len, 0,
		       (MAX_CDB_SIZE - cdb_len));
	memset(lrbp->ucd_rsp_ptr, 0, sizeof(struct utp_upiu_rsp));
}

/**
 * ufshcd_prepare_utp_query_req_upiu() - fills the utp_transfer_req_desc,
 * for query requsts
 * @hba: UFS hba
 * @lrbp: local reference block pointer
 * @upiu_flags: flags
 */
static void ufshcd_prepare_utp_query_req_upiu(struct ufs_hba *hba,
				struct ufshcd_lrb *lrbp, u32 upiu_flags)
{
	struct utp_upiu_req *ucd_req_ptr = lrbp->ucd_req_ptr;
	struct ufs_query *query = &hba->dev_cmd.query;
	u16 len = be16_to_cpu(query->request.upiu_req.length);
	u8 *descp = (u8 *)lrbp->ucd_req_ptr + GENERAL_UPIU_REQUEST_SIZE;

	/* Query request header */
	ucd_req_ptr->header.dword_0 = UPIU_HEADER_DWORD(
			UPIU_TRANSACTION_QUERY_REQ, upiu_flags,
			lrbp->lun, lrbp->task_tag);
	ucd_req_ptr->header.dword_1 = UPIU_HEADER_DWORD(
			0, query->request.query_func, 0, 0);

	/* Data segment length */
	ucd_req_ptr->header.dword_2 = UPIU_HEADER_DWORD(
			0, 0, len >> 8, (u8)len);

	/* Copy the Query Request buffer as is */
	memcpy(&ucd_req_ptr->qr, &query->request.upiu_req,
			QUERY_OSF_SIZE);

	/* Copy the Descriptor */
	if (query->request.upiu_req.opcode == UPIU_QUERY_OPCODE_WRITE_DESC)
		memcpy(descp, query->descriptor, len);

	memset(lrbp->ucd_rsp_ptr, 0, sizeof(struct utp_upiu_rsp));
}

static inline void ufshcd_prepare_utp_nop_upiu(struct ufshcd_lrb *lrbp)
{
	struct utp_upiu_req *ucd_req_ptr = lrbp->ucd_req_ptr;

	memset(ucd_req_ptr, 0, sizeof(struct utp_upiu_req));

	/* command descriptor fields */
	ucd_req_ptr->header.dword_0 =
		UPIU_HEADER_DWORD(
			UPIU_TRANSACTION_NOP_OUT, 0, 0, lrbp->task_tag);
	/* clear rest of the fields of basic header */
	ucd_req_ptr->header.dword_1 = 0;
	ucd_req_ptr->header.dword_2 = 0;

	memset(lrbp->ucd_rsp_ptr, 0, sizeof(struct utp_upiu_rsp));
}

/**
 * ufshcd_compose_upiu - form UFS Protocol Information Unit(UPIU)
 * @hba - per adapter instance
 * @lrb - pointer to local reference block
 */
static int ufshcd_compose_upiu(struct ufs_hba *hba, struct ufshcd_lrb *lrbp)
{
	u32 upiu_flags;
	int ret = 0;

	switch (lrbp->command_type) {
	case UTP_CMD_TYPE_SCSI:
		if (likely(lrbp->cmd)) {
			ufshcd_prepare_req_desc_hdr(hba, lrbp, &upiu_flags,
					lrbp->cmd->sc_data_direction);
			ufshcd_prepare_utp_scsi_cmd_upiu(lrbp, upiu_flags);
		} else {
			ret = -EINVAL;
		}
		break;
	case UTP_CMD_TYPE_DEV_MANAGE:
		ufshcd_prepare_req_desc_hdr(hba, lrbp, &upiu_flags, DMA_NONE);
		if (hba->dev_cmd.type == DEV_CMD_TYPE_QUERY)
			ufshcd_prepare_utp_query_req_upiu(
					hba, lrbp, upiu_flags);
		else if (hba->dev_cmd.type == DEV_CMD_TYPE_NOP)
			ufshcd_prepare_utp_nop_upiu(lrbp);
		else
			ret = -EINVAL;
		break;
	case UTP_CMD_TYPE_UFS:
		/* For UFS native command implementation */
		ret = -ENOTSUPP;
		dev_err(hba->dev, "%s: UFS native command are not supported\n",
			__func__);
		break;
	default:
		ret = -ENOTSUPP;
		dev_err(hba->dev, "%s: unknown command type: 0x%x\n",
				__func__, lrbp->command_type);
		break;
	} /* end of switch */

	return ret;
}

/*
 * ufshcd_scsi_to_upiu_lun - maps scsi LUN to UPIU LUN
 * @scsi_lun: scsi LUN id
 *
 * Returns UPIU LUN id
 */
static inline u8 ufshcd_scsi_to_upiu_lun(unsigned int scsi_lun)
{
	if (scsi_is_wlun(scsi_lun))
		return (scsi_lun & UFS_UPIU_MAX_UNIT_NUM_ID)
			| UFS_UPIU_WLUN_ID;
	else
		return scsi_lun & UFS_UPIU_MAX_UNIT_NUM_ID;
}

/**
 * ufshcd_upiu_wlun_to_scsi_wlun - maps UPIU W-LUN id to SCSI W-LUN ID
 * @scsi_lun: UPIU W-LUN id
 *
 * Returns SCSI W-LUN id
 */
static inline u16 ufshcd_upiu_wlun_to_scsi_wlun(u8 upiu_wlun_id)
{
	return (upiu_wlun_id & ~UFS_UPIU_WLUN_ID) | SCSI_W_LUN_BASE;
}

/**
 * ufshcd_queuecommand - main entry point for SCSI requests
 * @cmd: command from SCSI Midlayer
 * @done: call back function
 *
 * Returns 0 for success, non-zero in case of failure
 */
static int ufshcd_queuecommand(struct Scsi_Host *host, struct scsi_cmnd *cmd)
{
	struct ufshcd_lrb *lrbp;
	struct ufs_hba *hba;
	unsigned long flags;
	int tag;
	int err = 0;

	hba = shost_priv(host);

	tag = cmd->request->tag;
	if (!ufshcd_valid_tag(hba, tag)) {
		dev_err(hba->dev,
			"%s: invalid command tag %d: cmd=0x%p, cmd->request=0x%p",
			__func__, tag, cmd, cmd->request);
		BUG();
	}

	if (!down_read_trylock(&hba->clk_scaling_lock))
		return SCSI_MLQUEUE_HOST_BUSY;

	spin_lock_irqsave(hba->host->host_lock, flags);

	/* if error handling is in progress, return host busy */
	if (ufshcd_eh_in_progress(hba)) {
		err = SCSI_MLQUEUE_HOST_BUSY;
		goto out_unlock;
	}

	switch (hba->ufshcd_state) {
	case UFSHCD_STATE_OPERATIONAL:
		break;
	case UFSHCD_STATE_RESET:
		err = SCSI_MLQUEUE_HOST_BUSY;
		goto out_unlock;
	case UFSHCD_STATE_ERROR:
		set_host_byte(cmd, DID_ERROR);
		cmd->scsi_done(cmd);
		goto out_unlock;
	default:
		dev_WARN_ONCE(hba->dev, 1, "%s: invalid state %d\n",
				__func__, hba->ufshcd_state);
		set_host_byte(cmd, DID_BAD_TARGET);
		cmd->scsi_done(cmd);
		goto out_unlock;
	}
	spin_unlock_irqrestore(hba->host->host_lock, flags);

	hba->req_abort_count = 0;

	/* acquire the tag to make sure device cmds don't use it */
	if (test_and_set_bit_lock(tag, &hba->lrb_in_use)) {
		/*
		 * Dev manage command in progress, requeue the command.
		 * Requeuing the command helps in cases where the request *may*
		 * find different tag instead of waiting for dev manage command
		 * completion.
		 */
		err = SCSI_MLQUEUE_HOST_BUSY;
		goto out;
	}

	err = ufshcd_hold(hba, true);
	if (err) {
		err = SCSI_MLQUEUE_HOST_BUSY;
		clear_bit_unlock(tag, &hba->lrb_in_use);
		goto out;
	}
<<<<<<< HEAD
	if (ufshcd_is_clkgating_allowed(hba))
		WARN_ON(hba->clk_gating.state != CLKS_ON);

	err = ufshcd_hibern8_hold(hba, true);
	if (err) {
		clear_bit_unlock(tag, &hba->lrb_in_use);
		err = SCSI_MLQUEUE_HOST_BUSY;
		ufshcd_release(hba, true);
		goto out;
	}
	if (ufshcd_is_hibern8_on_idle_allowed(hba))
		WARN_ON(hba->hibern8_on_idle.state != HIBERN8_EXITED);

	/* Vote PM QoS for the request */
	ufshcd_vops_pm_qos_req_start(hba, cmd->request);
=======
	/* IO svc time latency histogram */
	if (hba != NULL && cmd->request != NULL) {
		if (hba->latency_hist_enabled &&
		    (cmd->request->cmd_type == REQ_TYPE_FS)) {
			cmd->request->lat_hist_io_start = ktime_get();
			cmd->request->lat_hist_enabled = 1;
		} else
			cmd->request->lat_hist_enabled = 0;
	}

	WARN_ON(hba->clk_gating.state != CLKS_ON);
>>>>>>> 4450e966

	lrbp = &hba->lrb[tag];

	WARN_ON(lrbp->cmd);
	lrbp->cmd = cmd;
	lrbp->sense_bufflen = UFSHCD_REQ_SENSE_SIZE;
	lrbp->sense_buffer = cmd->sense_buffer;
	lrbp->task_tag = tag;
	lrbp->lun = ufshcd_scsi_to_upiu_lun(cmd->device->lun);
	lrbp->intr_cmd = !ufshcd_is_intr_aggr_allowed(hba) ? true : false;
	lrbp->command_type = UTP_CMD_TYPE_SCSI;
	lrbp->req_abort_skip = false;

	/* form UPIU before issuing the command */
	ufshcd_compose_upiu(hba, lrbp);
	err = ufshcd_map_sg(lrbp);
	if (err) {
		lrbp->cmd = NULL;
		clear_bit_unlock(tag, &hba->lrb_in_use);
		ufshcd_release_all(hba);
		ufshcd_vops_pm_qos_req_end(hba, cmd->request, true);
		goto out;
	}

	err = ufshcd_vops_crypto_engine_cfg_start(hba, tag);
	if (err) {
		if (err != -EAGAIN)
			dev_err(hba->dev,
				"%s: failed to configure crypto engine %d\n",
				__func__, err);

		scsi_dma_unmap(lrbp->cmd);
		lrbp->cmd = NULL;
		clear_bit_unlock(tag, &hba->lrb_in_use);
		ufshcd_release_all(hba);
		ufshcd_vops_pm_qos_req_end(hba, cmd->request, true);

		goto out;
	}

	/* Make sure descriptors are ready before ringing the doorbell */
	wmb();
	/* issue command to the controller */
	spin_lock_irqsave(hba->host->host_lock, flags);

	err = ufshcd_send_command(hba, tag);
	if (err) {
		spin_unlock_irqrestore(hba->host->host_lock, flags);
		scsi_dma_unmap(lrbp->cmd);
		lrbp->cmd = NULL;
		clear_bit_unlock(tag, &hba->lrb_in_use);
		ufshcd_release_all(hba);
		ufshcd_vops_pm_qos_req_end(hba, cmd->request, true);
		ufshcd_vops_crypto_engine_cfg_end(hba, lrbp, cmd->request);
		dev_err(hba->dev, "%s: failed sending command, %d\n",
							__func__, err);
		err = DID_ERROR;
		goto out;
	}

out_unlock:
	spin_unlock_irqrestore(hba->host->host_lock, flags);
out:
	up_read(&hba->clk_scaling_lock);
	return err;
}

static int ufshcd_compose_dev_cmd(struct ufs_hba *hba,
		struct ufshcd_lrb *lrbp, enum dev_cmd_type cmd_type, int tag)
{
	lrbp->cmd = NULL;
	lrbp->sense_bufflen = 0;
	lrbp->sense_buffer = NULL;
	lrbp->task_tag = tag;
	lrbp->lun = 0; /* device management cmd is not specific to any LUN */
	lrbp->command_type = UTP_CMD_TYPE_DEV_MANAGE;
	lrbp->intr_cmd = true; /* No interrupt aggregation */
	hba->dev_cmd.type = cmd_type;

	return ufshcd_compose_upiu(hba, lrbp);
}

static int
ufshcd_clear_cmd(struct ufs_hba *hba, int tag)
{
	int err = 0;
	unsigned long flags;
	u32 mask = 1 << tag;

	/* clear outstanding transaction before retry */
	spin_lock_irqsave(hba->host->host_lock, flags);
	ufshcd_utrl_clear(hba, tag);
	spin_unlock_irqrestore(hba->host->host_lock, flags);

	/*
	 * wait for for h/w to clear corresponding bit in door-bell.
	 * max. wait is 1 sec.
	 */
	err = ufshcd_wait_for_register(hba,
			REG_UTP_TRANSFER_REQ_DOOR_BELL,
			mask, ~mask, 1000, 1000, true);

	return err;
}

static int
ufshcd_check_query_response(struct ufs_hba *hba, struct ufshcd_lrb *lrbp)
{
	struct ufs_query_res *query_res = &hba->dev_cmd.query.response;

	/* Get the UPIU response */
	query_res->response = ufshcd_get_rsp_upiu_result(lrbp->ucd_rsp_ptr) >>
				UPIU_RSP_CODE_OFFSET;
	return query_res->response;
}

/**
 * ufshcd_dev_cmd_completion() - handles device management command responses
 * @hba: per adapter instance
 * @lrbp: pointer to local reference block
 */
static int
ufshcd_dev_cmd_completion(struct ufs_hba *hba, struct ufshcd_lrb *lrbp)
{
	int resp;
	int err = 0;

	hba->ufs_stats.last_hibern8_exit_tstamp = ktime_set(0, 0);
	resp = ufshcd_get_req_rsp(lrbp->ucd_rsp_ptr);

	switch (resp) {
	case UPIU_TRANSACTION_NOP_IN:
		if (hba->dev_cmd.type != DEV_CMD_TYPE_NOP) {
			err = -EINVAL;
			dev_err(hba->dev, "%s: unexpected response %x\n",
					__func__, resp);
		}
		break;
	case UPIU_TRANSACTION_QUERY_RSP:
		err = ufshcd_check_query_response(hba, lrbp);
		if (!err)
			err = ufshcd_copy_query_response(hba, lrbp);
		break;
	case UPIU_TRANSACTION_REJECT_UPIU:
		/* TODO: handle Reject UPIU Response */
		err = -EPERM;
		dev_err(hba->dev, "%s: Reject UPIU not fully implemented\n",
				__func__);
		break;
	default:
		err = -EINVAL;
		dev_err(hba->dev, "%s: Invalid device management cmd response: %x\n",
				__func__, resp);
		break;
	}

	return err;
}

static int ufshcd_wait_for_dev_cmd(struct ufs_hba *hba,
		struct ufshcd_lrb *lrbp, int max_timeout)
{
	int err = 0;
	unsigned long time_left;
	unsigned long flags;

	time_left = wait_for_completion_timeout(hba->dev_cmd.complete,
			msecs_to_jiffies(max_timeout));

	spin_lock_irqsave(hba->host->host_lock, flags);
	hba->dev_cmd.complete = NULL;
	if (likely(time_left)) {
		err = ufshcd_get_tr_ocs(lrbp);
		if (!err)
			err = ufshcd_dev_cmd_completion(hba, lrbp);
	}
	spin_unlock_irqrestore(hba->host->host_lock, flags);

	if (!time_left) {
		err = -ETIMEDOUT;
		dev_dbg(hba->dev, "%s: dev_cmd request timedout, tag %d\n",
			__func__, lrbp->task_tag);
		if (!ufshcd_clear_cmd(hba, lrbp->task_tag))
			/* successfully cleared the command, retry if needed */
			err = -EAGAIN;
		/*
		 * in case of an error, after clearing the doorbell,
		 * we also need to clear the outstanding_request
		 * field in hba
		 */
		ufshcd_outstanding_req_clear(hba, lrbp->task_tag);
	}

	if (err)
		ufsdbg_set_err_state(hba);

	return err;
}

/**
 * ufshcd_get_dev_cmd_tag - Get device management command tag
 * @hba: per-adapter instance
 * @tag: pointer to variable with available slot value
 *
 * Get a free slot and lock it until device management command
 * completes.
 *
 * Returns false if free slot is unavailable for locking, else
 * return true with tag value in @tag.
 */
static bool ufshcd_get_dev_cmd_tag(struct ufs_hba *hba, int *tag_out)
{
	int tag;
	bool ret = false;
	unsigned long tmp;

	if (!tag_out)
		goto out;

	do {
		tmp = ~hba->lrb_in_use;
		tag = find_last_bit(&tmp, hba->nutrs);
		if (tag >= hba->nutrs)
			goto out;
	} while (test_and_set_bit_lock(tag, &hba->lrb_in_use));

	*tag_out = tag;
	ret = true;
out:
	return ret;
}

static inline void ufshcd_put_dev_cmd_tag(struct ufs_hba *hba, int tag)
{
	clear_bit_unlock(tag, &hba->lrb_in_use);
}

/**
 * ufshcd_exec_dev_cmd - API for sending device management requests
 * @hba - UFS hba
 * @cmd_type - specifies the type (NOP, Query...)
 * @timeout - time in seconds
 *
 * NOTE: Since there is only one available tag for device management commands,
 * it is expected you hold the hba->dev_cmd.lock mutex.
 */
static int ufshcd_exec_dev_cmd(struct ufs_hba *hba,
		enum dev_cmd_type cmd_type, int timeout)
{
	struct ufshcd_lrb *lrbp;
	int err;
	int tag;
	struct completion wait;
	unsigned long flags;

	down_read(&hba->clk_scaling_lock);

	/*
	 * Get free slot, sleep if slots are unavailable.
	 * Even though we use wait_event() which sleeps indefinitely,
	 * the maximum wait time is bounded by SCSI request timeout.
	 */
	wait_event(hba->dev_cmd.tag_wq, ufshcd_get_dev_cmd_tag(hba, &tag));

	init_completion(&wait);
	lrbp = &hba->lrb[tag];
	WARN_ON(lrbp->cmd);
	err = ufshcd_compose_dev_cmd(hba, lrbp, cmd_type, tag);
	if (unlikely(err))
		goto out_put_tag;

	hba->dev_cmd.complete = &wait;

	/* Make sure descriptors are ready before ringing the doorbell */
	wmb();
	spin_lock_irqsave(hba->host->host_lock, flags);
	err = ufshcd_send_command(hba, tag);
	spin_unlock_irqrestore(hba->host->host_lock, flags);
	if (err) {
		dev_err(hba->dev, "%s: failed sending command, %d\n",
							__func__, err);
		goto out_put_tag;
	}
	err = ufshcd_wait_for_dev_cmd(hba, lrbp, timeout);

out_put_tag:
	ufshcd_put_dev_cmd_tag(hba, tag);
	wake_up(&hba->dev_cmd.tag_wq);
	up_read(&hba->clk_scaling_lock);
	return err;
}

/**
 * ufshcd_init_query() - init the query response and request parameters
 * @hba: per-adapter instance
 * @request: address of the request pointer to be initialized
 * @response: address of the response pointer to be initialized
 * @opcode: operation to perform
 * @idn: flag idn to access
 * @index: LU number to access
 * @selector: query/flag/descriptor further identification
 */
static inline void ufshcd_init_query(struct ufs_hba *hba,
		struct ufs_query_req **request, struct ufs_query_res **response,
		enum query_opcode opcode, u8 idn, u8 index, u8 selector)
{
	int idn_t = (int)idn;

	ufsdbg_error_inject_dispatcher(hba,
		ERR_INJECT_QUERY, idn_t, (int *)&idn_t);
	idn = idn_t;

	*request = &hba->dev_cmd.query.request;
	*response = &hba->dev_cmd.query.response;
	memset(*request, 0, sizeof(struct ufs_query_req));
	memset(*response, 0, sizeof(struct ufs_query_res));
	(*request)->upiu_req.opcode = opcode;
	(*request)->upiu_req.idn = idn;
	(*request)->upiu_req.index = index;
	(*request)->upiu_req.selector = selector;

	ufshcd_update_query_stats(hba, opcode, idn);
}

static int ufshcd_query_flag_retry(struct ufs_hba *hba,
	enum query_opcode opcode, enum flag_idn idn, bool *flag_res)
{
	int ret;
	int retries;

	for (retries = 0; retries < QUERY_REQ_RETRIES; retries++) {
		ret = ufshcd_query_flag(hba, opcode, idn, flag_res);
		if (ret)
			dev_dbg(hba->dev,
				"%s: failed with error %d, retries %d\n",
				__func__, ret, retries);
		else
			break;
	}

	if (ret)
		dev_err(hba->dev,
			"%s: query attribute, opcode %d, idn %d, failed with error %d after %d retires\n",
			__func__, opcode, idn, ret, retries);
	return ret;
}

/**
 * ufshcd_query_flag() - API function for sending flag query requests
 * hba: per-adapter instance
 * query_opcode: flag query to perform
 * idn: flag idn to access
 * flag_res: the flag value after the query request completes
 *
 * Returns 0 for success, non-zero in case of failure
 */
int ufshcd_query_flag(struct ufs_hba *hba, enum query_opcode opcode,
			enum flag_idn idn, bool *flag_res)
{
	struct ufs_query_req *request = NULL;
	struct ufs_query_res *response = NULL;
	int err, index = 0, selector = 0;
	int timeout = QUERY_REQ_TIMEOUT;

	BUG_ON(!hba);

	ufshcd_hold_all(hba);
	mutex_lock(&hba->dev_cmd.lock);
	ufshcd_init_query(hba, &request, &response, opcode, idn, index,
			selector);

	switch (opcode) {
	case UPIU_QUERY_OPCODE_SET_FLAG:
	case UPIU_QUERY_OPCODE_CLEAR_FLAG:
	case UPIU_QUERY_OPCODE_TOGGLE_FLAG:
		request->query_func = UPIU_QUERY_FUNC_STANDARD_WRITE_REQUEST;
		break;
	case UPIU_QUERY_OPCODE_READ_FLAG:
		request->query_func = UPIU_QUERY_FUNC_STANDARD_READ_REQUEST;
		if (!flag_res) {
			/* No dummy reads */
			dev_err(hba->dev, "%s: Invalid argument for read request\n",
					__func__);
			err = -EINVAL;
			goto out_unlock;
		}
		break;
	default:
		dev_err(hba->dev,
			"%s: Expected query flag opcode but got = %d\n",
			__func__, opcode);
		err = -EINVAL;
		goto out_unlock;
	}

	err = ufshcd_exec_dev_cmd(hba, DEV_CMD_TYPE_QUERY, timeout);

	if (err) {
		dev_err(hba->dev,
			"%s: Sending flag query for idn %d failed, err = %d\n",
			__func__, request->upiu_req.idn, err);
		goto out_unlock;
	}

	if (flag_res)
		*flag_res = (be32_to_cpu(response->upiu_res.value) &
				MASK_QUERY_UPIU_FLAG_LOC) & 0x1;

out_unlock:
	mutex_unlock(&hba->dev_cmd.lock);
	ufshcd_release_all(hba);
	return err;
}
EXPORT_SYMBOL(ufshcd_query_flag);

/**
 * ufshcd_query_attr - API function for sending attribute requests
 * hba: per-adapter instance
 * opcode: attribute opcode
 * idn: attribute idn to access
 * index: index field
 * selector: selector field
 * attr_val: the attribute value after the query request completes
 *
 * Returns 0 for success, non-zero in case of failure
*/
int ufshcd_query_attr(struct ufs_hba *hba, enum query_opcode opcode,
			enum attr_idn idn, u8 index, u8 selector, u32 *attr_val)
{
	struct ufs_query_req *request = NULL;
	struct ufs_query_res *response = NULL;
	int err;

	BUG_ON(!hba);

	ufshcd_hold_all(hba);
	if (!attr_val) {
		dev_err(hba->dev, "%s: attribute value required for opcode 0x%x\n",
				__func__, opcode);
		err = -EINVAL;
		goto out;
	}

	mutex_lock(&hba->dev_cmd.lock);
	ufshcd_init_query(hba, &request, &response, opcode, idn, index,
			selector);

	switch (opcode) {
	case UPIU_QUERY_OPCODE_WRITE_ATTR:
		request->query_func = UPIU_QUERY_FUNC_STANDARD_WRITE_REQUEST;
		request->upiu_req.value = cpu_to_be32(*attr_val);
		break;
	case UPIU_QUERY_OPCODE_READ_ATTR:
		request->query_func = UPIU_QUERY_FUNC_STANDARD_READ_REQUEST;
		break;
	default:
		dev_err(hba->dev, "%s: Expected query attr opcode but got = 0x%.2x\n",
				__func__, opcode);
		err = -EINVAL;
		goto out_unlock;
	}

	err = ufshcd_exec_dev_cmd(hba, DEV_CMD_TYPE_QUERY, QUERY_REQ_TIMEOUT);

	if (err) {
		dev_err(hba->dev, "%s: opcode 0x%.2x for idn %d failed, index %d, err = %d\n",
				__func__, opcode,
				request->upiu_req.idn, index, err);
		goto out_unlock;
	}

	*attr_val = be32_to_cpu(response->upiu_res.value);

out_unlock:
	mutex_unlock(&hba->dev_cmd.lock);
out:
	ufshcd_release_all(hba);
	return err;
}
EXPORT_SYMBOL(ufshcd_query_attr);

/**
 * ufshcd_query_attr_retry() - API function for sending query
 * attribute with retries
 * @hba: per-adapter instance
 * @opcode: attribute opcode
 * @idn: attribute idn to access
 * @index: index field
 * @selector: selector field
 * @attr_val: the attribute value after the query request
 * completes
 *
 * Returns 0 for success, non-zero in case of failure
*/
static int ufshcd_query_attr_retry(struct ufs_hba *hba,
	enum query_opcode opcode, enum attr_idn idn, u8 index, u8 selector,
	u32 *attr_val)
{
	int ret = 0;
	u32 retries;

	 for (retries = QUERY_REQ_RETRIES; retries > 0; retries--) {
		ret = ufshcd_query_attr(hba, opcode, idn, index,
						selector, attr_val);
		if (ret)
			dev_dbg(hba->dev, "%s: failed with error %d, retries %d\n",
				__func__, ret, retries);
		else
			break;
	}

	if (ret)
		dev_err(hba->dev,
			"%s: query attribute, idn %d, failed with error %d after %d retires\n",
			__func__, idn, ret, retries);
	return ret;
}

static int __ufshcd_query_descriptor(struct ufs_hba *hba,
			enum query_opcode opcode, enum desc_idn idn, u8 index,
			u8 selector, u8 *desc_buf, int *buf_len)
{
	struct ufs_query_req *request = NULL;
	struct ufs_query_res *response = NULL;
	int err;

	BUG_ON(!hba);

	ufshcd_hold_all(hba);
	if (!desc_buf) {
		dev_err(hba->dev, "%s: descriptor buffer required for opcode 0x%x\n",
				__func__, opcode);
		err = -EINVAL;
		goto out;
	}

	if (*buf_len <= QUERY_DESC_MIN_SIZE || *buf_len > QUERY_DESC_MAX_SIZE) {
		dev_err(hba->dev, "%s: descriptor buffer size (%d) is out of range\n",
				__func__, *buf_len);
		err = -EINVAL;
		goto out;
	}

	mutex_lock(&hba->dev_cmd.lock);
	ufshcd_init_query(hba, &request, &response, opcode, idn, index,
			selector);
	hba->dev_cmd.query.descriptor = desc_buf;
	request->upiu_req.length = cpu_to_be16(*buf_len);

	switch (opcode) {
	case UPIU_QUERY_OPCODE_WRITE_DESC:
		request->query_func = UPIU_QUERY_FUNC_STANDARD_WRITE_REQUEST;
		break;
	case UPIU_QUERY_OPCODE_READ_DESC:
		request->query_func = UPIU_QUERY_FUNC_STANDARD_READ_REQUEST;
		break;
	default:
		dev_err(hba->dev,
				"%s: Expected query descriptor opcode but got = 0x%.2x\n",
				__func__, opcode);
		err = -EINVAL;
		goto out_unlock;
	}

	err = ufshcd_exec_dev_cmd(hba, DEV_CMD_TYPE_QUERY, QUERY_REQ_TIMEOUT);

	if (err) {
		dev_err(hba->dev, "%s: opcode 0x%.2x for idn %d failed, index %d, err = %d\n",
				__func__, opcode,
				request->upiu_req.idn, index, err);
		goto out_unlock;
	}

	hba->dev_cmd.query.descriptor = NULL;
	*buf_len = be16_to_cpu(response->upiu_res.length);

out_unlock:
	mutex_unlock(&hba->dev_cmd.lock);
out:
	ufshcd_release_all(hba);
	return err;
}

/**
 * ufshcd_query_descriptor - API function for sending descriptor requests
 * hba: per-adapter instance
 * opcode: attribute opcode
 * idn: attribute idn to access
 * index: index field
 * selector: selector field
 * desc_buf: the buffer that contains the descriptor
 * buf_len: length parameter passed to the device
 *
 * Returns 0 for success, non-zero in case of failure.
 * The buf_len parameter will contain, on return, the length parameter
 * received on the response.
 */
int ufshcd_query_descriptor(struct ufs_hba *hba,
			enum query_opcode opcode, enum desc_idn idn, u8 index,
			u8 selector, u8 *desc_buf, int *buf_len)
{
	int err;
	int retries;

	for (retries = QUERY_REQ_RETRIES; retries > 0; retries--) {
		err = __ufshcd_query_descriptor(hba, opcode, idn, index,
						selector, desc_buf, buf_len);
		if (!err || err == -EINVAL)
			break;
	}

	return err;
}
EXPORT_SYMBOL(ufshcd_query_descriptor);

/**
 * ufshcd_read_desc_param - read the specified descriptor parameter
 * @hba: Pointer to adapter instance
 * @desc_id: descriptor idn value
 * @desc_index: descriptor index
 * @param_offset: offset of the parameter to read
 * @param_read_buf: pointer to buffer where parameter would be read
 * @param_size: sizeof(param_read_buf)
 *
 * Return 0 in case of success, non-zero otherwise
 */
static int ufshcd_read_desc_param(struct ufs_hba *hba,
				  enum desc_idn desc_id,
				  int desc_index,
				  u32 param_offset,
				  u8 *param_read_buf,
				  u32 param_size)
{
	int ret;
	u8 *desc_buf;
	u32 buff_len;
	bool is_kmalloc = true;

	/* safety checks */
	if (desc_id >= QUERY_DESC_IDN_MAX)
		return -EINVAL;

	buff_len = ufs_query_desc_max_size[desc_id];
	if ((param_offset + param_size) > buff_len)
		return -EINVAL;

	if (!param_offset && (param_size == buff_len)) {
		/* memory space already available to hold full descriptor */
		desc_buf = param_read_buf;
		is_kmalloc = false;
	} else {
		/* allocate memory to hold full descriptor */
		desc_buf = kmalloc(buff_len, GFP_KERNEL);
		if (!desc_buf)
			return -ENOMEM;
	}

	ret = ufshcd_query_descriptor(hba, UPIU_QUERY_OPCODE_READ_DESC,
				      desc_id, desc_index, 0, desc_buf,
				      &buff_len);

	if (ret) {
		dev_err(hba->dev, "%s: Failed reading descriptor. desc_id %d, desc_index %d, param_offset %d, ret %d",
			__func__, desc_id, desc_index, param_offset, ret);

		goto out;
	}

	/* Sanity check */
	if (desc_buf[QUERY_DESC_DESC_TYPE_OFFSET] != desc_id) {
		dev_err(hba->dev, "%s: invalid desc_id %d in descriptor header",
			__func__, desc_buf[QUERY_DESC_DESC_TYPE_OFFSET]);
		ret = -EINVAL;
		goto out;
	}

	/*
	 * While reading variable size descriptors (like string descriptor),
	 * some UFS devices may report the "LENGTH" (field in "Transaction
	 * Specific fields" of Query Response UPIU) same as what was requested
	 * in Query Request UPIU instead of reporting the actual size of the
	 * variable size descriptor.
	 * Although it's safe to ignore the "LENGTH" field for variable size
	 * descriptors as we can always derive the length of the descriptor from
	 * the descriptor header fields. Hence this change impose the length
	 * match check only for fixed size descriptors (for which we always
	 * request the correct size as part of Query Request UPIU).
	 */
	if ((desc_id != QUERY_DESC_IDN_STRING) &&
	    (buff_len != desc_buf[QUERY_DESC_LENGTH_OFFSET])) {
		dev_err(hba->dev, "%s: desc_buf length mismatch: buff_len %d, buff_len(desc_header) %d",
			__func__, buff_len, desc_buf[QUERY_DESC_LENGTH_OFFSET]);
		ret = -EINVAL;
		goto out;
	}

	if (is_kmalloc)
		memcpy(param_read_buf, &desc_buf[param_offset], param_size);
out:
	if (is_kmalloc)
		kfree(desc_buf);
	return ret;
}

static inline int ufshcd_read_desc(struct ufs_hba *hba,
				   enum desc_idn desc_id,
				   int desc_index,
				   u8 *buf,
				   u32 size)
{
	return ufshcd_read_desc_param(hba, desc_id, desc_index, 0, buf, size);
}

static inline int ufshcd_read_power_desc(struct ufs_hba *hba,
					 u8 *buf,
					 u32 size)
{
	return ufshcd_read_desc(hba, QUERY_DESC_IDN_POWER, 0, buf, size);
}

int ufshcd_read_device_desc(struct ufs_hba *hba, u8 *buf, u32 size)
{
	return ufshcd_read_desc(hba, QUERY_DESC_IDN_DEVICE, 0, buf, size);
}

/**
 * ufshcd_read_string_desc - read string descriptor
 * @hba: pointer to adapter instance
 * @desc_index: descriptor index
 * @buf: pointer to buffer where descriptor would be read
 * @size: size of buf
 * @ascii: if true convert from unicode to ascii characters
 *
 * Return 0 in case of success, non-zero otherwise
 */
int ufshcd_read_string_desc(struct ufs_hba *hba, int desc_index, u8 *buf,
				u32 size, bool ascii)
{
	int err = 0;

	err = ufshcd_read_desc(hba,
				QUERY_DESC_IDN_STRING, desc_index, buf, size);

	if (err) {
		dev_err(hba->dev, "%s: reading String Desc failed after %d retries. err = %d\n",
			__func__, QUERY_REQ_RETRIES, err);
		goto out;
	}

	if (ascii) {
		int desc_len;
		int ascii_len;
		int i;
		char *buff_ascii;

		desc_len = buf[0];
		/* remove header and divide by 2 to move from UTF16 to UTF8 */
		ascii_len = (desc_len - QUERY_DESC_HDR_SIZE) / 2 + 1;
		if (size < ascii_len + QUERY_DESC_HDR_SIZE) {
			dev_err(hba->dev, "%s: buffer allocated size is too small\n",
					__func__);
			err = -ENOMEM;
			goto out;
		}

		buff_ascii = kmalloc(ascii_len, GFP_KERNEL);
		if (!buff_ascii) {
			dev_err(hba->dev, "%s: Failed allocating %d bytes\n",
					__func__, ascii_len);
			err = -ENOMEM;
			goto out_free_buff;
		}

		/*
		 * the descriptor contains string in UTF16 format
		 * we need to convert to utf-8 so it can be displayed
		 */
		utf16s_to_utf8s((wchar_t *)&buf[QUERY_DESC_HDR_SIZE],
				desc_len - QUERY_DESC_HDR_SIZE,
				UTF16_BIG_ENDIAN, buff_ascii, ascii_len);

		/* replace non-printable or non-ASCII characters with spaces */
		for (i = 0; i < ascii_len; i++)
			ufshcd_remove_non_printable(&buff_ascii[i]);

		memset(buf + QUERY_DESC_HDR_SIZE, 0,
				size - QUERY_DESC_HDR_SIZE);
		memcpy(buf + QUERY_DESC_HDR_SIZE, buff_ascii, ascii_len);
		buf[QUERY_DESC_LENGTH_OFFSET] = ascii_len + QUERY_DESC_HDR_SIZE;
out_free_buff:
		kfree(buff_ascii);
	}
out:
	return err;
}

/**
 * ufshcd_read_unit_desc_param - read the specified unit descriptor parameter
 * @hba: Pointer to adapter instance
 * @lun: lun id
 * @param_offset: offset of the parameter to read
 * @param_read_buf: pointer to buffer where parameter would be read
 * @param_size: sizeof(param_read_buf)
 *
 * Return 0 in case of success, non-zero otherwise
 */
static inline int ufshcd_read_unit_desc_param(struct ufs_hba *hba,
					      int lun,
					      enum unit_desc_param param_offset,
					      u8 *param_read_buf,
					      u32 param_size)
{
	/*
	 * Unit descriptors are only available for general purpose LUs (LUN id
	 * from 0 to 7) and RPMB Well known LU.
	 */
	if (!ufs_is_valid_unit_desc_lun(lun))
		return -EOPNOTSUPP;

	return ufshcd_read_desc_param(hba, QUERY_DESC_IDN_UNIT, lun,
				      param_offset, param_read_buf, param_size);
}

/**
 * ufshcd_memory_alloc - allocate memory for host memory space data structures
 * @hba: per adapter instance
 *
 * 1. Allocate DMA memory for Command Descriptor array
 *	Each command descriptor consist of Command UPIU, Response UPIU and PRDT
 * 2. Allocate DMA memory for UTP Transfer Request Descriptor List (UTRDL).
 * 3. Allocate DMA memory for UTP Task Management Request Descriptor List
 *	(UTMRDL)
 * 4. Allocate memory for local reference block(lrb).
 *
 * Returns 0 for success, non-zero in case of failure
 */
static int ufshcd_memory_alloc(struct ufs_hba *hba)
{
	size_t utmrdl_size, utrdl_size, ucdl_size;

	/* Allocate memory for UTP command descriptors */
	ucdl_size = (sizeof(struct utp_transfer_cmd_desc) * hba->nutrs);
	hba->ucdl_base_addr = dmam_alloc_coherent(hba->dev,
						  ucdl_size,
						  &hba->ucdl_dma_addr,
						  GFP_KERNEL);

	/*
	 * UFSHCI requires UTP command descriptor to be 128 byte aligned.
	 * make sure hba->ucdl_dma_addr is aligned to PAGE_SIZE
	 * if hba->ucdl_dma_addr is aligned to PAGE_SIZE, then it will
	 * be aligned to 128 bytes as well
	 */
	if (!hba->ucdl_base_addr ||
	    WARN_ON(hba->ucdl_dma_addr & (PAGE_SIZE - 1))) {
		dev_err(hba->dev,
			"Command Descriptor Memory allocation failed\n");
		goto out;
	}

	/*
	 * Allocate memory for UTP Transfer descriptors
	 * UFSHCI requires 1024 byte alignment of UTRD
	 */
	utrdl_size = (sizeof(struct utp_transfer_req_desc) * hba->nutrs);
	hba->utrdl_base_addr = dmam_alloc_coherent(hba->dev,
						   utrdl_size,
						   &hba->utrdl_dma_addr,
						   GFP_KERNEL);
	if (!hba->utrdl_base_addr ||
	    WARN_ON(hba->utrdl_dma_addr & (PAGE_SIZE - 1))) {
		dev_err(hba->dev,
			"Transfer Descriptor Memory allocation failed\n");
		goto out;
	}

	/*
	 * Allocate memory for UTP Task Management descriptors
	 * UFSHCI requires 1024 byte alignment of UTMRD
	 */
	utmrdl_size = sizeof(struct utp_task_req_desc) * hba->nutmrs;
	hba->utmrdl_base_addr = dmam_alloc_coherent(hba->dev,
						    utmrdl_size,
						    &hba->utmrdl_dma_addr,
						    GFP_KERNEL);
	if (!hba->utmrdl_base_addr ||
	    WARN_ON(hba->utmrdl_dma_addr & (PAGE_SIZE - 1))) {
		dev_err(hba->dev,
		"Task Management Descriptor Memory allocation failed\n");
		goto out;
	}

	/* Allocate memory for local reference block */
	hba->lrb = devm_kzalloc(hba->dev,
				hba->nutrs * sizeof(struct ufshcd_lrb),
				GFP_KERNEL);
	if (!hba->lrb) {
		dev_err(hba->dev, "LRB Memory allocation failed\n");
		goto out;
	}
	return 0;
out:
	return -ENOMEM;
}

/**
 * ufshcd_host_memory_configure - configure local reference block with
 *				memory offsets
 * @hba: per adapter instance
 *
 * Configure Host memory space
 * 1. Update Corresponding UTRD.UCDBA and UTRD.UCDBAU with UCD DMA
 * address.
 * 2. Update each UTRD with Response UPIU offset, Response UPIU length
 * and PRDT offset.
 * 3. Save the corresponding addresses of UTRD, UCD.CMD, UCD.RSP and UCD.PRDT
 * into local reference block.
 */
static void ufshcd_host_memory_configure(struct ufs_hba *hba)
{
	struct utp_transfer_cmd_desc *cmd_descp;
	struct utp_transfer_req_desc *utrdlp;
	dma_addr_t cmd_desc_dma_addr;
	dma_addr_t cmd_desc_element_addr;
	u16 response_offset;
	u16 prdt_offset;
	int cmd_desc_size;
	int i;

	utrdlp = hba->utrdl_base_addr;
	cmd_descp = hba->ucdl_base_addr;

	response_offset =
		offsetof(struct utp_transfer_cmd_desc, response_upiu);
	prdt_offset =
		offsetof(struct utp_transfer_cmd_desc, prd_table);

	cmd_desc_size = sizeof(struct utp_transfer_cmd_desc);
	cmd_desc_dma_addr = hba->ucdl_dma_addr;

	for (i = 0; i < hba->nutrs; i++) {
		/* Configure UTRD with command descriptor base address */
		cmd_desc_element_addr =
				(cmd_desc_dma_addr + (cmd_desc_size * i));
		utrdlp[i].command_desc_base_addr_lo =
				cpu_to_le32(lower_32_bits(cmd_desc_element_addr));
		utrdlp[i].command_desc_base_addr_hi =
				cpu_to_le32(upper_32_bits(cmd_desc_element_addr));

		/* Response upiu and prdt offset should be in double words */
		utrdlp[i].response_upiu_offset =
				cpu_to_le16((response_offset >> 2));
		utrdlp[i].prd_table_offset =
				cpu_to_le16((prdt_offset >> 2));
		utrdlp[i].response_upiu_length =
				cpu_to_le16(ALIGNED_UPIU_SIZE >> 2);

		hba->lrb[i].utr_descriptor_ptr = (utrdlp + i);
		hba->lrb[i].utrd_dma_addr = hba->utrdl_dma_addr +
				(i * sizeof(struct utp_transfer_req_desc));
		hba->lrb[i].ucd_req_ptr =
			(struct utp_upiu_req *)(cmd_descp + i);
		hba->lrb[i].ucd_req_dma_addr = cmd_desc_element_addr;
		hba->lrb[i].ucd_rsp_ptr =
			(struct utp_upiu_rsp *)cmd_descp[i].response_upiu;
		hba->lrb[i].ucd_rsp_dma_addr = cmd_desc_element_addr +
				response_offset;
		hba->lrb[i].ucd_prdt_ptr =
			(struct ufshcd_sg_entry *)cmd_descp[i].prd_table;
		hba->lrb[i].ucd_prdt_dma_addr = cmd_desc_element_addr +
				prdt_offset;
	}
}

/**
 * ufshcd_dme_link_startup - Notify Unipro to perform link startup
 * @hba: per adapter instance
 *
 * UIC_CMD_DME_LINK_STARTUP command must be issued to Unipro layer,
 * in order to initialize the Unipro link startup procedure.
 * Once the Unipro links are up, the device connected to the controller
 * is detected.
 *
 * Returns 0 on success, non-zero value on failure
 */
static int ufshcd_dme_link_startup(struct ufs_hba *hba)
{
	struct uic_command uic_cmd = {0};
	int ret;

	uic_cmd.command = UIC_CMD_DME_LINK_STARTUP;

	ret = ufshcd_send_uic_cmd(hba, &uic_cmd);
	if (ret)
		dev_dbg(hba->dev,
			"dme-link-startup: error code %d\n", ret);
	return ret;
}

static inline void ufshcd_add_delay_before_dme_cmd(struct ufs_hba *hba)
{
	#define MIN_DELAY_BEFORE_DME_CMDS_US	1000
	unsigned long min_sleep_time_us;

	if (!(hba->quirks & UFSHCD_QUIRK_DELAY_BEFORE_DME_CMDS))
		return;

	/*
	 * last_dme_cmd_tstamp will be 0 only for 1st call to
	 * this function
	 */
	if (unlikely(!ktime_to_us(hba->last_dme_cmd_tstamp))) {
		min_sleep_time_us = MIN_DELAY_BEFORE_DME_CMDS_US;
	} else {
		unsigned long delta =
			(unsigned long) ktime_to_us(
				ktime_sub(ktime_get(),
				hba->last_dme_cmd_tstamp));

		if (delta < MIN_DELAY_BEFORE_DME_CMDS_US)
			min_sleep_time_us =
				MIN_DELAY_BEFORE_DME_CMDS_US - delta;
		else
			return; /* no more delay required */
	}

	/* allow sleep for extra 50us if needed */
	usleep_range(min_sleep_time_us, min_sleep_time_us + 50);
}

static inline void ufshcd_save_tstamp_of_last_dme_cmd(
			struct ufs_hba *hba)
{
	if (hba->quirks & UFSHCD_QUIRK_DELAY_BEFORE_DME_CMDS)
		hba->last_dme_cmd_tstamp = ktime_get();
}

/**
 * ufshcd_dme_set_attr - UIC command for DME_SET, DME_PEER_SET
 * @hba: per adapter instance
 * @attr_sel: uic command argument1
 * @attr_set: attribute set type as uic command argument2
 * @mib_val: setting value as uic command argument3
 * @peer: indicate whether peer or local
 *
 * Returns 0 on success, non-zero value on failure
 */
int ufshcd_dme_set_attr(struct ufs_hba *hba, u32 attr_sel,
			u8 attr_set, u32 mib_val, u8 peer)
{
	struct uic_command uic_cmd = {0};
	static const char *const action[] = {
		"dme-set",
		"dme-peer-set"
	};
	const char *set = action[!!peer];
	int ret;
	int retries = UFS_UIC_COMMAND_RETRIES;

	ufsdbg_error_inject_dispatcher(hba,
		ERR_INJECT_DME_ATTR, attr_sel, &attr_sel);

	uic_cmd.command = peer ?
		UIC_CMD_DME_PEER_SET : UIC_CMD_DME_SET;
	uic_cmd.argument1 = attr_sel;
	uic_cmd.argument2 = UIC_ARG_ATTR_TYPE(attr_set);
	uic_cmd.argument3 = mib_val;

	do {
		/* for peer attributes we retry upon failure */
		ret = ufshcd_send_uic_cmd(hba, &uic_cmd);
		if (ret)
			dev_dbg(hba->dev, "%s: attr-id 0x%x val 0x%x error code %d\n",
				set, UIC_GET_ATTR_ID(attr_sel), mib_val, ret);
	} while (ret && peer && --retries);

	if (ret)
		dev_err(hba->dev, "%s: attr-id 0x%x val 0x%x failed %d retries\n",
			set, UIC_GET_ATTR_ID(attr_sel), mib_val,
			UFS_UIC_COMMAND_RETRIES - retries);

	return ret;
}
EXPORT_SYMBOL_GPL(ufshcd_dme_set_attr);

/**
 * ufshcd_dme_get_attr - UIC command for DME_GET, DME_PEER_GET
 * @hba: per adapter instance
 * @attr_sel: uic command argument1
 * @mib_val: the value of the attribute as returned by the UIC command
 * @peer: indicate whether peer or local
 *
 * Returns 0 on success, non-zero value on failure
 */
int ufshcd_dme_get_attr(struct ufs_hba *hba, u32 attr_sel,
			u32 *mib_val, u8 peer)
{
	struct uic_command uic_cmd = {0};
	static const char *const action[] = {
		"dme-get",
		"dme-peer-get"
	};
	const char *get = action[!!peer];
	int ret;
	int retries = UFS_UIC_COMMAND_RETRIES;
	struct ufs_pa_layer_attr orig_pwr_info;
	struct ufs_pa_layer_attr temp_pwr_info;
	bool pwr_mode_change = false;

	if (peer && (hba->quirks & UFSHCD_QUIRK_DME_PEER_ACCESS_AUTO_MODE)) {
		orig_pwr_info = hba->pwr_info;
		temp_pwr_info = orig_pwr_info;

		if (orig_pwr_info.pwr_tx == FAST_MODE ||
		    orig_pwr_info.pwr_rx == FAST_MODE) {
			temp_pwr_info.pwr_tx = FASTAUTO_MODE;
			temp_pwr_info.pwr_rx = FASTAUTO_MODE;
			pwr_mode_change = true;
		} else if (orig_pwr_info.pwr_tx == SLOW_MODE ||
		    orig_pwr_info.pwr_rx == SLOW_MODE) {
			temp_pwr_info.pwr_tx = SLOWAUTO_MODE;
			temp_pwr_info.pwr_rx = SLOWAUTO_MODE;
			pwr_mode_change = true;
		}
		if (pwr_mode_change) {
			ret = ufshcd_change_power_mode(hba, &temp_pwr_info);
			if (ret)
				goto out;
		}
	}

	uic_cmd.command = peer ?
		UIC_CMD_DME_PEER_GET : UIC_CMD_DME_GET;

	ufsdbg_error_inject_dispatcher(hba,
		ERR_INJECT_DME_ATTR, attr_sel, &attr_sel);

	uic_cmd.argument1 = attr_sel;

	do {
		/* for peer attributes we retry upon failure */
		ret = ufshcd_send_uic_cmd(hba, &uic_cmd);
		if (ret)
			dev_dbg(hba->dev, "%s: attr-id 0x%x error code %d\n",
				get, UIC_GET_ATTR_ID(attr_sel), ret);
	} while (ret && peer && --retries);

	if (ret)
		dev_err(hba->dev, "%s: attr-id 0x%x failed %d retries\n",
			get, UIC_GET_ATTR_ID(attr_sel),
			UFS_UIC_COMMAND_RETRIES - retries);

	if (mib_val && !ret)
		*mib_val = uic_cmd.argument3;

	if (peer && (hba->quirks & UFSHCD_QUIRK_DME_PEER_ACCESS_AUTO_MODE)
	    && pwr_mode_change)
		ufshcd_change_power_mode(hba, &orig_pwr_info);
out:
	return ret;
}
EXPORT_SYMBOL_GPL(ufshcd_dme_get_attr);

/**
 * ufshcd_uic_pwr_ctrl - executes UIC commands (which affects the link power
 * state) and waits for it to take effect.
 *
 * @hba: per adapter instance
 * @cmd: UIC command to execute
 *
 * DME operations like DME_SET(PA_PWRMODE), DME_HIBERNATE_ENTER &
 * DME_HIBERNATE_EXIT commands take some time to take its effect on both host
 * and device UniPro link and hence it's final completion would be indicated by
 * dedicated status bits in Interrupt Status register (UPMS, UHES, UHXS) in
 * addition to normal UIC command completion Status (UCCS). This function only
 * returns after the relevant status bits indicate the completion.
 *
 * Returns 0 on success, non-zero value on failure
 */
static int ufshcd_uic_pwr_ctrl(struct ufs_hba *hba, struct uic_command *cmd)
{
	struct completion uic_async_done;
	unsigned long flags;
	u8 status;
	int ret;
	bool reenable_intr = false;

	mutex_lock(&hba->uic_cmd_mutex);
	init_completion(&uic_async_done);
	ufshcd_add_delay_before_dme_cmd(hba);

	spin_lock_irqsave(hba->host->host_lock, flags);
	hba->uic_async_done = &uic_async_done;
	if (ufshcd_readl(hba, REG_INTERRUPT_ENABLE) & UIC_COMMAND_COMPL) {
		ufshcd_disable_intr(hba, UIC_COMMAND_COMPL);
		/*
		 * Make sure UIC command completion interrupt is disabled before
		 * issuing UIC command.
		 */
		wmb();
		reenable_intr = true;
	}
	ret = __ufshcd_send_uic_cmd(hba, cmd, false);
	spin_unlock_irqrestore(hba->host->host_lock, flags);
	if (ret) {
		dev_err(hba->dev,
			"pwr ctrl cmd 0x%x with mode 0x%x uic error %d\n",
			cmd->command, cmd->argument3, ret);
		goto out;
	}

	if (!wait_for_completion_timeout(hba->uic_async_done,
					 msecs_to_jiffies(UIC_CMD_TIMEOUT))) {
		dev_err(hba->dev,
			"pwr ctrl cmd 0x%x with mode 0x%x completion timeout\n",
			cmd->command, cmd->argument3);
		ret = -ETIMEDOUT;
		goto out;
	}

	status = ufshcd_get_upmcrs(hba);
	if (status != PWR_LOCAL) {
		dev_err(hba->dev,
			"pwr ctrl cmd 0x%0x failed, host umpcrs:0x%x\n",
			cmd->command, status);
		ret = (status != PWR_OK) ? status : -1;
	}
out:
	if (ret)
		ufsdbg_set_err_state(hba);

	ufshcd_save_tstamp_of_last_dme_cmd(hba);
	spin_lock_irqsave(hba->host->host_lock, flags);
	hba->active_uic_cmd = NULL;
	hba->uic_async_done = NULL;
	if (reenable_intr)
		ufshcd_enable_intr(hba, UIC_COMMAND_COMPL);
	spin_unlock_irqrestore(hba->host->host_lock, flags);
	mutex_unlock(&hba->uic_cmd_mutex);
	return ret;
}

int ufshcd_wait_for_doorbell_clr(struct ufs_hba *hba, u64 wait_timeout_us)
{
	unsigned long flags;
	int ret = 0;
	u32 tm_doorbell;
	u32 tr_doorbell;
	bool timeout = false, do_last_check = false;
	ktime_t start;

	ufshcd_hold_all(hba);
	spin_lock_irqsave(hba->host->host_lock, flags);
	if (hba->ufshcd_state != UFSHCD_STATE_OPERATIONAL) {
		ret = -EBUSY;
		goto out;
	}

	/*
	 * Wait for all the outstanding tasks/transfer requests.
	 * Verify by checking the doorbell registers are clear.
	 */
	start = ktime_get();
	do {
		tm_doorbell = ufshcd_readl(hba, REG_UTP_TASK_REQ_DOOR_BELL);
		tr_doorbell = ufshcd_readl(hba, REG_UTP_TRANSFER_REQ_DOOR_BELL);
		if (!tm_doorbell && !tr_doorbell) {
			timeout = false;
			break;
		} else if (do_last_check) {
			break;
		}

		spin_unlock_irqrestore(hba->host->host_lock, flags);
		schedule();
		if (ktime_to_us(ktime_sub(ktime_get(), start)) >
		    wait_timeout_us) {
			timeout = true;
			/*
			 * We might have scheduled out for long time so make
			 * sure to check if doorbells are cleared by this time
			 * or not.
			 */
			do_last_check = true;
		}
		spin_lock_irqsave(hba->host->host_lock, flags);
	} while (tm_doorbell || tr_doorbell);

	if (timeout) {
		dev_err(hba->dev,
			"%s: timedout waiting for doorbell to clear (tm=0x%x, tr=0x%x)\n",
			__func__, tm_doorbell, tr_doorbell);
		ret = -EBUSY;
	}
out:
	spin_unlock_irqrestore(hba->host->host_lock, flags);
	ufshcd_release_all(hba);
	return ret;
}

/**
 * ufshcd_uic_change_pwr_mode - Perform the UIC power mode chage
 *				using DME_SET primitives.
 * @hba: per adapter instance
 * @mode: powr mode value
 *
 * Returns 0 on success, non-zero value on failure
 */
static int ufshcd_uic_change_pwr_mode(struct ufs_hba *hba, u8 mode)
{
	struct uic_command uic_cmd = {0};
	int ret;

	if (hba->quirks & UFSHCD_QUIRK_BROKEN_PA_RXHSUNTERMCAP) {
		ret = ufshcd_dme_set(hba,
				UIC_ARG_MIB_SEL(PA_RXHSUNTERMCAP, 0), 1);
		if (ret) {
			dev_err(hba->dev, "%s: failed to enable PA_RXHSUNTERMCAP ret %d\n",
						__func__, ret);
			goto out;
		}
	}

	uic_cmd.command = UIC_CMD_DME_SET;
	uic_cmd.argument1 = UIC_ARG_MIB(PA_PWRMODE);
	uic_cmd.argument3 = mode;
	ufshcd_hold_all(hba);
	ret = ufshcd_uic_pwr_ctrl(hba, &uic_cmd);
	ufshcd_release_all(hba);
out:
	return ret;
}

static int ufshcd_link_recovery(struct ufs_hba *hba)
{
	int ret = 0;
	unsigned long flags;

	/*
	 * Check if there is any race with fatal error handling.
	 * If so, wait for it to complete. Even though fatal error
	 * handling does reset and restore in some cases, don't assume
	 * anything out of it. We are just avoiding race here.
	 */
	do {
		spin_lock_irqsave(hba->host->host_lock, flags);
		if (!(work_pending(&hba->eh_work) ||
				hba->ufshcd_state == UFSHCD_STATE_RESET))
			break;
		spin_unlock_irqrestore(hba->host->host_lock, flags);
		dev_dbg(hba->dev, "%s: reset in progress\n", __func__);
		flush_work(&hba->eh_work);
	} while (1);


	/*
	 * we don't know if previous reset had really reset the host controller
	 * or not. So let's force reset here to be sure.
	 */
	hba->ufshcd_state = UFSHCD_STATE_ERROR;
	hba->force_host_reset = true;
	schedule_work(&hba->eh_work);

	/* wait for the reset work to finish */
	do {
		if (!(work_pending(&hba->eh_work) ||
				hba->ufshcd_state == UFSHCD_STATE_RESET))
			break;
		spin_unlock_irqrestore(hba->host->host_lock, flags);
		dev_dbg(hba->dev, "%s: reset in progress\n", __func__);
		flush_work(&hba->eh_work);
		spin_lock_irqsave(hba->host->host_lock, flags);
	} while (1);

	if (!((hba->ufshcd_state == UFSHCD_STATE_OPERATIONAL) &&
	      ufshcd_is_link_active(hba)))
		ret = -ENOLINK;
	spin_unlock_irqrestore(hba->host->host_lock, flags);

	return ret;
}

static int __ufshcd_uic_hibern8_enter(struct ufs_hba *hba)
{
	int ret;
	struct uic_command uic_cmd = {0};
	ktime_t start = ktime_get();

	uic_cmd.command = UIC_CMD_DME_HIBER_ENTER;
	ret = ufshcd_uic_pwr_ctrl(hba, &uic_cmd);
	trace_ufshcd_profile_hibern8(dev_name(hba->dev), "enter",
			     ktime_to_us(ktime_sub(ktime_get(), start)), ret);

	if (ret) {
		ufshcd_update_error_stats(hba, UFS_ERR_HIBERN8_ENTER);
		dev_err(hba->dev, "%s: hibern8 enter failed. ret = %d",
			__func__, ret);
		/*
		 * If link recovery fails then return error so that caller
		 * don't retry the hibern8 enter again.
		 */
		ret = ufshcd_link_recovery(hba);
	} else {
		dev_dbg(hba->dev, "%s: Hibern8 Enter at %lld us", __func__,
			ktime_to_us(ktime_get()));
	}

	return ret;
}

static int ufshcd_uic_hibern8_enter(struct ufs_hba *hba)
{
	int ret = 0, retries;

	for (retries = UIC_HIBERN8_ENTER_RETRIES; retries > 0; retries--) {
		ret = __ufshcd_uic_hibern8_enter(hba);
		if (!ret || ret == -ENOLINK)
			goto out;
	}
out:
	return ret;
}

static int ufshcd_uic_hibern8_exit(struct ufs_hba *hba)
{
	struct uic_command uic_cmd = {0};
	int ret;
	ktime_t start = ktime_get();

	uic_cmd.command = UIC_CMD_DME_HIBER_EXIT;
	ret = ufshcd_uic_pwr_ctrl(hba, &uic_cmd);
	trace_ufshcd_profile_hibern8(dev_name(hba->dev), "exit",
			     ktime_to_us(ktime_sub(ktime_get(), start)), ret);

	if (ret) {
		ufshcd_update_error_stats(hba, UFS_ERR_HIBERN8_EXIT);
		dev_err(hba->dev, "%s: hibern8 exit failed. ret = %d",
			__func__, ret);
		ret = ufshcd_link_recovery(hba);
	} else {
		dev_dbg(hba->dev, "%s: Hibern8 Exit at %lld us", __func__,
			ktime_to_us(ktime_get()));
		hba->ufs_stats.last_hibern8_exit_tstamp = ktime_get();
		hba->ufs_stats.hibern8_exit_cnt++;
	}

	return ret;
}

 /**
 * ufshcd_init_pwr_info - setting the POR (power on reset)
 * values in hba power info
 * @hba: per-adapter instance
 */
static void ufshcd_init_pwr_info(struct ufs_hba *hba)
{
	hba->pwr_info.gear_rx = UFS_PWM_G1;
	hba->pwr_info.gear_tx = UFS_PWM_G1;
	hba->pwr_info.lane_rx = 1;
	hba->pwr_info.lane_tx = 1;
	hba->pwr_info.pwr_rx = SLOWAUTO_MODE;
	hba->pwr_info.pwr_tx = SLOWAUTO_MODE;
	hba->pwr_info.hs_rate = 0;
}

/**
 * ufshcd_get_max_pwr_mode - reads the max power mode negotiated with device
 * @hba: per-adapter instance
 */
static int ufshcd_get_max_pwr_mode(struct ufs_hba *hba)
{
	struct ufs_pa_layer_attr *pwr_info = &hba->max_pwr_info.info;

	if (hba->max_pwr_info.is_valid)
		return 0;

	pwr_info->pwr_tx = FAST_MODE;
	pwr_info->pwr_rx = FAST_MODE;
	pwr_info->hs_rate = PA_HS_MODE_B;

	/* Get the connected lane count */
	ufshcd_dme_get(hba, UIC_ARG_MIB(PA_CONNECTEDRXDATALANES),
			&pwr_info->lane_rx);
	ufshcd_dme_get(hba, UIC_ARG_MIB(PA_CONNECTEDTXDATALANES),
			&pwr_info->lane_tx);

	if (!pwr_info->lane_rx || !pwr_info->lane_tx) {
		dev_err(hba->dev, "%s: invalid connected lanes value. rx=%d, tx=%d\n",
				__func__,
				pwr_info->lane_rx,
				pwr_info->lane_tx);
		return -EINVAL;
	}

	/*
	 * First, get the maximum gears of HS speed.
	 * If a zero value, it means there is no HSGEAR capability.
	 * Then, get the maximum gears of PWM speed.
	 */
	ufshcd_dme_get(hba, UIC_ARG_MIB(PA_MAXRXHSGEAR), &pwr_info->gear_rx);
	if (!pwr_info->gear_rx) {
		ufshcd_dme_get(hba, UIC_ARG_MIB(PA_MAXRXPWMGEAR),
				&pwr_info->gear_rx);
		if (!pwr_info->gear_rx) {
			dev_err(hba->dev, "%s: invalid max pwm rx gear read = %d\n",
				__func__, pwr_info->gear_rx);
			return -EINVAL;
		}
		pwr_info->pwr_rx = SLOW_MODE;
	}

	ufshcd_dme_peer_get(hba, UIC_ARG_MIB(PA_MAXRXHSGEAR),
			&pwr_info->gear_tx);
	if (!pwr_info->gear_tx) {
		ufshcd_dme_peer_get(hba, UIC_ARG_MIB(PA_MAXRXPWMGEAR),
				&pwr_info->gear_tx);
		if (!pwr_info->gear_tx) {
			dev_err(hba->dev, "%s: invalid max pwm tx gear read = %d\n",
				__func__, pwr_info->gear_tx);
			return -EINVAL;
		}
		pwr_info->pwr_tx = SLOW_MODE;
	}

	hba->max_pwr_info.is_valid = true;
	return 0;
}

int ufshcd_change_power_mode(struct ufs_hba *hba,
			     struct ufs_pa_layer_attr *pwr_mode)
{
	int ret = 0;

	/* if already configured to the requested pwr_mode */
	if (pwr_mode->gear_rx == hba->pwr_info.gear_rx &&
	    pwr_mode->gear_tx == hba->pwr_info.gear_tx &&
	    pwr_mode->lane_rx == hba->pwr_info.lane_rx &&
	    pwr_mode->lane_tx == hba->pwr_info.lane_tx &&
	    pwr_mode->pwr_rx == hba->pwr_info.pwr_rx &&
	    pwr_mode->pwr_tx == hba->pwr_info.pwr_tx &&
	    pwr_mode->hs_rate == hba->pwr_info.hs_rate) {
		dev_dbg(hba->dev, "%s: power already configured\n", __func__);
		return 0;
	}

	ufsdbg_error_inject_dispatcher(hba, ERR_INJECT_PWR_CHANGE, 0, &ret);
	if (ret)
		return ret;

	/*
	 * Configure attributes for power mode change with below.
	 * - PA_RXGEAR, PA_ACTIVERXDATALANES, PA_RXTERMINATION,
	 * - PA_TXGEAR, PA_ACTIVETXDATALANES, PA_TXTERMINATION,
	 * - PA_HSSERIES
	 */
	ufshcd_dme_set(hba, UIC_ARG_MIB(PA_RXGEAR), pwr_mode->gear_rx);
	ufshcd_dme_set(hba, UIC_ARG_MIB(PA_ACTIVERXDATALANES),
			pwr_mode->lane_rx);
	if (pwr_mode->pwr_rx == FASTAUTO_MODE ||
			pwr_mode->pwr_rx == FAST_MODE)
		ufshcd_dme_set(hba, UIC_ARG_MIB(PA_RXTERMINATION), TRUE);
	else
		ufshcd_dme_set(hba, UIC_ARG_MIB(PA_RXTERMINATION), FALSE);

	ufshcd_dme_set(hba, UIC_ARG_MIB(PA_TXGEAR), pwr_mode->gear_tx);
	ufshcd_dme_set(hba, UIC_ARG_MIB(PA_ACTIVETXDATALANES),
			pwr_mode->lane_tx);
	if (pwr_mode->pwr_tx == FASTAUTO_MODE ||
			pwr_mode->pwr_tx == FAST_MODE)
		ufshcd_dme_set(hba, UIC_ARG_MIB(PA_TXTERMINATION), TRUE);
	else
		ufshcd_dme_set(hba, UIC_ARG_MIB(PA_TXTERMINATION), FALSE);

	if (pwr_mode->pwr_rx == FASTAUTO_MODE ||
	    pwr_mode->pwr_tx == FASTAUTO_MODE ||
	    pwr_mode->pwr_rx == FAST_MODE ||
	    pwr_mode->pwr_tx == FAST_MODE)
		ufshcd_dme_set(hba, UIC_ARG_MIB(PA_HSSERIES),
						pwr_mode->hs_rate);

	ufshcd_dme_set(hba, UIC_ARG_MIB(PA_PWRMODEUSERDATA0),
			DL_FC0ProtectionTimeOutVal_Default);
	ufshcd_dme_set(hba, UIC_ARG_MIB(PA_PWRMODEUSERDATA1),
			DL_TC0ReplayTimeOutVal_Default);
	ufshcd_dme_set(hba, UIC_ARG_MIB(PA_PWRMODEUSERDATA2),
			DL_AFC0ReqTimeOutVal_Default);

	ufshcd_dme_set(hba, UIC_ARG_MIB(DME_LocalFC0ProtectionTimeOutVal),
			DL_FC0ProtectionTimeOutVal_Default);
	ufshcd_dme_set(hba, UIC_ARG_MIB(DME_LocalTC0ReplayTimeOutVal),
			DL_TC0ReplayTimeOutVal_Default);
	ufshcd_dme_set(hba, UIC_ARG_MIB(DME_LocalAFC0ReqTimeOutVal),
			DL_AFC0ReqTimeOutVal_Default);

	ret = ufshcd_uic_change_pwr_mode(hba, pwr_mode->pwr_rx << 4
			| pwr_mode->pwr_tx);

	if (ret) {
		ufshcd_update_error_stats(hba, UFS_ERR_POWER_MODE_CHANGE);
		dev_err(hba->dev,
			"%s: power mode change failed %d\n", __func__, ret);
	} else {
		ufshcd_vops_pwr_change_notify(hba, POST_CHANGE, NULL,
						pwr_mode);

		memcpy(&hba->pwr_info, pwr_mode,
			sizeof(struct ufs_pa_layer_attr));
	}

	return ret;
}

/**
 * ufshcd_config_pwr_mode - configure a new power mode
 * @hba: per-adapter instance
 * @desired_pwr_mode: desired power configuration
 */
static int ufshcd_config_pwr_mode(struct ufs_hba *hba,
		struct ufs_pa_layer_attr *desired_pwr_mode)
{
	struct ufs_pa_layer_attr final_params = { 0 };
	int ret;

	/* Get the connected lane count */
	if (hba->var && hba->var->vops && hba->var->vops->pwr_change_notify)
		ufshcd_vops_pwr_change_notify(hba, PRE_CHANGE,
					desired_pwr_mode, &final_params);
	else
		memcpy(&final_params, desired_pwr_mode, sizeof(final_params));

	ret = ufshcd_change_power_mode(hba, &final_params);
	if (!ret)
		ufshcd_print_pwr_info(hba);

	return ret;
}

/**
 * ufshcd_complete_dev_init() - checks device readiness
 * hba: per-adapter instance
 *
 * Set fDeviceInit flag and poll until device toggles it.
 */
static int ufshcd_complete_dev_init(struct ufs_hba *hba)
{
	int i;
	int err;
	bool flag_res = 1;

	err = ufshcd_query_flag_retry(hba, UPIU_QUERY_OPCODE_SET_FLAG,
		QUERY_FLAG_IDN_FDEVICEINIT, NULL);
	if (err) {
		dev_err(hba->dev,
			"%s setting fDeviceInit flag failed with error %d\n",
			__func__, err);
		goto out;
	}

	/* poll for max. 1000 iterations for fDeviceInit flag to clear */
	for (i = 0; i < 1000 && !err && flag_res; i++)
		err = ufshcd_query_flag_retry(hba, UPIU_QUERY_OPCODE_READ_FLAG,
			QUERY_FLAG_IDN_FDEVICEINIT, &flag_res);

	if (err)
		dev_err(hba->dev,
			"%s reading fDeviceInit flag failed with error %d\n",
			__func__, err);
	else if (flag_res)
		dev_err(hba->dev,
			"%s fDeviceInit was not cleared by the device\n",
			__func__);

out:
	return err;
}

/**
 * ufshcd_make_hba_operational - Make UFS controller operational
 * @hba: per adapter instance
 *
 * To bring UFS host controller to operational state,
 * 1. Enable required interrupts
 * 2. Configure interrupt aggregation
 * 3. Program UTRL and UTMRL base address
 * 4. Configure run-stop-registers
 *
 * Returns 0 on success, non-zero value on failure
 */
static int ufshcd_make_hba_operational(struct ufs_hba *hba)
{
	int err = 0;
	u32 reg;

	/* Enable required interrupts */
	ufshcd_enable_intr(hba, UFSHCD_ENABLE_INTRS);

	/* Configure interrupt aggregation */
	if (ufshcd_is_intr_aggr_allowed(hba))
		ufshcd_config_intr_aggr(hba, hba->nutrs - 1, INT_AGGR_DEF_TO);
	else
		ufshcd_disable_intr_aggr(hba);

	/* Configure UTRL and UTMRL base address registers */
	ufshcd_writel(hba, lower_32_bits(hba->utrdl_dma_addr),
			REG_UTP_TRANSFER_REQ_LIST_BASE_L);
	ufshcd_writel(hba, upper_32_bits(hba->utrdl_dma_addr),
			REG_UTP_TRANSFER_REQ_LIST_BASE_H);
	ufshcd_writel(hba, lower_32_bits(hba->utmrdl_dma_addr),
			REG_UTP_TASK_REQ_LIST_BASE_L);
	ufshcd_writel(hba, upper_32_bits(hba->utmrdl_dma_addr),
			REG_UTP_TASK_REQ_LIST_BASE_H);

	/*
	 * Make sure base address and interrupt setup are updated before
	 * enabling the run/stop registers below.
	 */
	wmb();

	/*
	 * UCRDY, UTMRLDY and UTRLRDY bits must be 1
	 */
	reg = ufshcd_readl(hba, REG_CONTROLLER_STATUS);
	if (!(ufshcd_get_lists_status(reg))) {
		ufshcd_enable_run_stop_reg(hba);
	} else {
		dev_err(hba->dev,
			"Host controller not ready to process requests");
		err = -EIO;
		goto out;
	}

out:
	return err;
}

/**
 * ufshcd_hba_stop - Send controller to reset state
 * @hba: per adapter instance
 * @can_sleep: perform sleep or just spin
 */
static inline void ufshcd_hba_stop(struct ufs_hba *hba, bool can_sleep)
{
	int err;

	ufshcd_writel(hba, CONTROLLER_DISABLE,  REG_CONTROLLER_ENABLE);
	err = ufshcd_wait_for_register(hba, REG_CONTROLLER_ENABLE,
					CONTROLLER_ENABLE, CONTROLLER_DISABLE,
					10, 1, can_sleep);
	if (err)
		dev_err(hba->dev, "%s: Controller disable failed\n", __func__);
}

/**
 * ufshcd_hba_enable - initialize the controller
 * @hba: per adapter instance
 *
 * The controller resets itself and controller firmware initialization
 * sequence kicks off. When controller is ready it will set
 * the Host Controller Enable bit to 1.
 *
 * Returns 0 on success, non-zero value on failure
 */
static int ufshcd_hba_enable(struct ufs_hba *hba)
{
	int retry;

	/*
	 * msleep of 1 and 5 used in this function might result in msleep(20),
	 * but it was necessary to send the UFS FPGA to reset mode during
	 * development and testing of this driver. msleep can be changed to
	 * mdelay and retry count can be reduced based on the controller.
	 */
	if (!ufshcd_is_hba_active(hba))
		/* change controller state to "reset state" */
		ufshcd_hba_stop(hba, true);

	/* UniPro link is disabled at this point */
	ufshcd_set_link_off(hba);

	ufshcd_vops_hce_enable_notify(hba, PRE_CHANGE);

	/* start controller initialization sequence */
	ufshcd_hba_start(hba);

	/*
	 * To initialize a UFS host controller HCE bit must be set to 1.
	 * During initialization the HCE bit value changes from 1->0->1.
	 * When the host controller completes initialization sequence
	 * it sets the value of HCE bit to 1. The same HCE bit is read back
	 * to check if the controller has completed initialization sequence.
	 * So without this delay the value HCE = 1, set in the previous
	 * instruction might be read back.
	 * This delay can be changed based on the controller.
	 */
	msleep(1);

	/* wait for the host controller to complete initialization */
	retry = 10;
	while (ufshcd_is_hba_active(hba)) {
		if (retry) {
			retry--;
		} else {
			dev_err(hba->dev,
				"Controller enable failed\n");
			return -EIO;
		}
		msleep(5);
	}

	/* enable UIC related interrupts */
	ufshcd_enable_intr(hba, UFSHCD_UIC_MASK);

	ufshcd_vops_hce_enable_notify(hba, POST_CHANGE);

	return 0;
}

static int ufshcd_disable_tx_lcc(struct ufs_hba *hba, bool peer)
{
	int tx_lanes, i, err = 0;

	if (!peer)
		ufshcd_dme_get(hba, UIC_ARG_MIB(PA_CONNECTEDTXDATALANES),
			       &tx_lanes);
	else
		ufshcd_dme_peer_get(hba, UIC_ARG_MIB(PA_CONNECTEDTXDATALANES),
				    &tx_lanes);
	for (i = 0; i < tx_lanes; i++) {
		if (!peer)
			err = ufshcd_dme_set(hba,
				UIC_ARG_MIB_SEL(TX_LCC_ENABLE,
					UIC_ARG_MPHY_TX_GEN_SEL_INDEX(i)),
					0);
		else
			err = ufshcd_dme_peer_set(hba,
				UIC_ARG_MIB_SEL(TX_LCC_ENABLE,
					UIC_ARG_MPHY_TX_GEN_SEL_INDEX(i)),
					0);
		if (err) {
			dev_err(hba->dev, "%s: TX LCC Disable failed, peer = %d, lane = %d, err = %d",
				__func__, peer, i, err);
			break;
		}
	}

	return err;
}

static inline int ufshcd_disable_host_tx_lcc(struct ufs_hba *hba)
{
	return ufshcd_disable_tx_lcc(hba, false);
}

static inline int ufshcd_disable_device_tx_lcc(struct ufs_hba *hba)
{
	return ufshcd_disable_tx_lcc(hba, true);
}

/**
 * ufshcd_link_startup - Initialize unipro link startup
 * @hba: per adapter instance
 *
 * Returns 0 for success, non-zero in case of failure
 */
static int ufshcd_link_startup(struct ufs_hba *hba)
{
	int ret;
	int retries = DME_LINKSTARTUP_RETRIES;
	bool link_startup_again = false;

	/*
	 * If UFS device isn't active then we will have to issue link startup
	 * 2 times to make sure the device state move to active.
	 */
	if (!ufshcd_is_ufs_dev_active(hba))
		link_startup_again = true;

link_startup:
	do {
		ufshcd_vops_link_startup_notify(hba, PRE_CHANGE);

		ret = ufshcd_dme_link_startup(hba);
		if (ret)
			ufshcd_update_error_stats(hba, UFS_ERR_LINKSTARTUP);

		/* check if device is detected by inter-connect layer */
		if (!ret && !ufshcd_is_device_present(hba)) {
			ufshcd_update_error_stats(hba, UFS_ERR_LINKSTARTUP);
			dev_err(hba->dev, "%s: Device not present\n", __func__);
			ret = -ENXIO;
			goto out;
		}

		/*
		 * DME link lost indication is only received when link is up,
		 * but we can't be sure if the link is up until link startup
		 * succeeds. So reset the local Uni-Pro and try again.
		 */
		if (ret && ufshcd_hba_enable(hba))
			goto out;
	} while (ret && retries--);

	if (ret)
		/* failed to get the link up... retire */
		goto out;

	if (link_startup_again) {
		link_startup_again = false;
		retries = DME_LINKSTARTUP_RETRIES;
		goto link_startup;
	}

	/* Mark that link is up in PWM-G1, 1-lane, SLOW-AUTO mode */
	ufshcd_init_pwr_info(hba);
	ufshcd_print_pwr_info(hba);

	if (hba->quirks & UFSHCD_QUIRK_BROKEN_LCC) {
		ret = ufshcd_disable_device_tx_lcc(hba);
		if (ret)
			goto out;
	}

	if (hba->dev_quirks & UFS_DEVICE_QUIRK_BROKEN_LCC) {
		ret = ufshcd_disable_host_tx_lcc(hba);
		if (ret)
			goto out;
	}

	/* Include any host controller configuration via UIC commands */
	ret = ufshcd_vops_link_startup_notify(hba, POST_CHANGE);
	if (ret)
		goto out;

	ret = ufshcd_make_hba_operational(hba);
out:
	if (ret)
		dev_err(hba->dev, "link startup failed %d\n", ret);
	return ret;
}

/**
 * ufshcd_verify_dev_init() - Verify device initialization
 * @hba: per-adapter instance
 *
 * Send NOP OUT UPIU and wait for NOP IN response to check whether the
 * device Transport Protocol (UTP) layer is ready after a reset.
 * If the UTP layer at the device side is not initialized, it may
 * not respond with NOP IN UPIU within timeout of %NOP_OUT_TIMEOUT
 * and we retry sending NOP OUT for %NOP_OUT_RETRIES iterations.
 */
static int ufshcd_verify_dev_init(struct ufs_hba *hba)
{
	int err = 0;
	int retries;

	ufshcd_hold_all(hba);
	mutex_lock(&hba->dev_cmd.lock);
	for (retries = NOP_OUT_RETRIES; retries > 0; retries--) {
		err = ufshcd_exec_dev_cmd(hba, DEV_CMD_TYPE_NOP,
					       NOP_OUT_TIMEOUT);

		if (!err || err == -ETIMEDOUT)
			break;

		dev_dbg(hba->dev, "%s: error %d retrying\n", __func__, err);
	}
	mutex_unlock(&hba->dev_cmd.lock);
	ufshcd_release_all(hba);

	if (err)
		dev_err(hba->dev, "%s: NOP OUT failed %d\n", __func__, err);
	return err;
}

/**
 * ufshcd_set_queue_depth - set lun queue depth
 * @sdev: pointer to SCSI device
 *
 * Read bLUQueueDepth value and activate scsi tagged command
 * queueing. For WLUN, queue depth is set to 1. For best-effort
 * cases (bLUQueueDepth = 0) the queue depth is set to a maximum
 * value that host can queue.
 */
static void ufshcd_set_queue_depth(struct scsi_device *sdev)
{
	int ret = 0;
	u8 lun_qdepth;
	struct ufs_hba *hba;

	hba = shost_priv(sdev->host);

	lun_qdepth = hba->nutrs;
	ret = ufshcd_read_unit_desc_param(hba,
			  ufshcd_scsi_to_upiu_lun(sdev->lun),
			  UNIT_DESC_PARAM_LU_Q_DEPTH,
			  &lun_qdepth,
			  sizeof(lun_qdepth));

	/* Some WLUN doesn't support unit descriptor */
	if (ret == -EOPNOTSUPP)
		lun_qdepth = 1;
	else if (!lun_qdepth)
		/* eventually, we can figure out the real queue depth */
		lun_qdepth = hba->nutrs;
	else
		lun_qdepth = min_t(int, lun_qdepth, hba->nutrs);

	dev_dbg(hba->dev, "%s: activate tcq with queue depth %d\n",
			__func__, lun_qdepth);
	scsi_activate_tcq(sdev, lun_qdepth);
}

/*
 * ufshcd_get_lu_wp - returns the "b_lu_write_protect" from UNIT DESCRIPTOR
 * @hba: per-adapter instance
 * @lun: UFS device lun id
 * @b_lu_write_protect: pointer to buffer to hold the LU's write protect info
 *
 * Returns 0 in case of success and b_lu_write_protect status would be returned
 * @b_lu_write_protect parameter.
 * Returns -ENOTSUPP if reading b_lu_write_protect is not supported.
 * Returns -EINVAL in case of invalid parameters passed to this function.
 */
static int ufshcd_get_lu_wp(struct ufs_hba *hba,
			    u8 lun,
			    u8 *b_lu_write_protect)
{
	int ret;

	if (!b_lu_write_protect)
		ret = -EINVAL;
	/*
	 * According to UFS device spec, RPMB LU can't be write
	 * protected so skip reading bLUWriteProtect parameter for
	 * it. For other W-LUs, UNIT DESCRIPTOR is not available.
	 */
	else if (lun >= UFS_UPIU_MAX_GENERAL_LUN)
		ret = -ENOTSUPP;
	else
		ret = ufshcd_read_unit_desc_param(hba,
					  lun,
					  UNIT_DESC_PARAM_LU_WR_PROTECT,
					  b_lu_write_protect,
					  sizeof(*b_lu_write_protect));
	return ret;
}

/**
 * ufshcd_get_lu_power_on_wp_status - get LU's power on write protect
 * status
 * @hba: per-adapter instance
 * @sdev: pointer to SCSI device
 *
 */
static inline void ufshcd_get_lu_power_on_wp_status(struct ufs_hba *hba,
						    struct scsi_device *sdev)
{
	if (hba->dev_info.f_power_on_wp_en &&
	    !hba->dev_info.is_lu_power_on_wp) {
		u8 b_lu_write_protect;

		if (!ufshcd_get_lu_wp(hba, ufshcd_scsi_to_upiu_lun(sdev->lun),
				      &b_lu_write_protect) &&
		    (b_lu_write_protect == UFS_LU_POWER_ON_WP))
			hba->dev_info.is_lu_power_on_wp = true;
	}
}

/**
 * ufshcd_slave_alloc - handle initial SCSI device configurations
 * @sdev: pointer to SCSI device
 *
 * Returns success
 */
static int ufshcd_slave_alloc(struct scsi_device *sdev)
{
	struct ufs_hba *hba;

	hba = shost_priv(sdev->host);
	sdev->tagged_supported = 1;

	/* Mode sense(6) is not supported by UFS, so use Mode sense(10) */
	sdev->use_10_for_ms = 1;
	scsi_set_tag_type(sdev, MSG_SIMPLE_TAG);

	/* allow SCSI layer to restart the device in case of errors */
	sdev->allow_restart = 1;

	/* REPORT SUPPORTED OPERATION CODES is not supported */
	sdev->no_report_opcodes = 1;

	/* WRITE_SAME command is not supported*/
	sdev->no_write_same = 1;

	ufshcd_set_queue_depth(sdev);

	ufshcd_get_lu_power_on_wp_status(hba, sdev);

	return 0;
}

/**
 * ufshcd_change_queue_depth - change queue depth
 * @sdev: pointer to SCSI device
 * @depth: required depth to set
 * @reason: reason for changing the depth
 *
 * Change queue depth according to the reason and make sure
 * the max. limits are not crossed.
 */
static int ufshcd_change_queue_depth(struct scsi_device *sdev,
		int depth, int reason)
{
	struct ufs_hba *hba = shost_priv(sdev->host);

	if (depth > hba->nutrs)
		depth = hba->nutrs;

	switch (reason) {
	case SCSI_QDEPTH_DEFAULT:
	case SCSI_QDEPTH_RAMP_UP:
		if (!sdev->tagged_supported)
			depth = 1;
		scsi_adjust_queue_depth(sdev, scsi_get_tag_type(sdev), depth);
		break;
	case SCSI_QDEPTH_QFULL:
		scsi_track_queue_full(sdev, depth);
		break;
	default:
		return -EOPNOTSUPP;
	}

	return depth;
}

/**
 * ufshcd_slave_configure - adjust SCSI device configurations
 * @sdev: pointer to SCSI device
 */
static int ufshcd_slave_configure(struct scsi_device *sdev)
{
	struct request_queue *q = sdev->request_queue;

	blk_queue_update_dma_pad(q, PRDT_DATA_BYTE_COUNT_PAD - 1);
	blk_queue_max_segment_size(q, PRDT_DATA_BYTE_COUNT_MAX);

	sdev->autosuspend_delay = UFSHCD_AUTO_SUSPEND_DELAY_MS;
	sdev->use_rpm_auto = 1;

	return 0;
}

/**
 * ufshcd_slave_destroy - remove SCSI device configurations
 * @sdev: pointer to SCSI device
 */
static void ufshcd_slave_destroy(struct scsi_device *sdev)
{
	struct ufs_hba *hba;

	hba = shost_priv(sdev->host);
	scsi_deactivate_tcq(sdev, hba->nutrs);
	/* Drop the reference as it won't be needed anymore */
	if (ufshcd_scsi_to_upiu_lun(sdev->lun) == UFS_UPIU_UFS_DEVICE_WLUN) {
		unsigned long flags;

		spin_lock_irqsave(hba->host->host_lock, flags);
		hba->sdev_ufs_device = NULL;
		spin_unlock_irqrestore(hba->host->host_lock, flags);
	}
}

/**
 * ufshcd_task_req_compl - handle task management request completion
 * @hba: per adapter instance
 * @index: index of the completed request
 * @resp: task management service response
 *
 * Returns non-zero value on error, zero on success
 */
static int ufshcd_task_req_compl(struct ufs_hba *hba, u32 index, u8 *resp)
{
	struct utp_task_req_desc *task_req_descp;
	struct utp_upiu_task_rsp *task_rsp_upiup;
	unsigned long flags;
	int ocs_value;
	int task_result;

	spin_lock_irqsave(hba->host->host_lock, flags);

	/* Clear completed tasks from outstanding_tasks */
	__clear_bit(index, &hba->outstanding_tasks);

	task_req_descp = hba->utmrdl_base_addr;
	ocs_value = ufshcd_get_tmr_ocs(&task_req_descp[index]);

	if (ocs_value == OCS_SUCCESS) {
		task_rsp_upiup = (struct utp_upiu_task_rsp *)
				task_req_descp[index].task_rsp_upiu;
		task_result = be32_to_cpu(task_rsp_upiup->header.dword_1);
		task_result = ((task_result & MASK_TASK_RESPONSE) >> 8);
		if (resp)
			*resp = (u8)task_result;
	} else {
		dev_err(hba->dev, "%s: failed, ocs = 0x%x\n",
				__func__, ocs_value);
	}
	spin_unlock_irqrestore(hba->host->host_lock, flags);

	return ocs_value;
}

/**
 * ufshcd_scsi_cmd_status - Update SCSI command result based on SCSI status
 * @lrb: pointer to local reference block of completed command
 * @scsi_status: SCSI command status
 *
 * Returns value base on SCSI command status
 */
static inline int
ufshcd_scsi_cmd_status(struct ufshcd_lrb *lrbp, int scsi_status)
{
	int result = 0;

	switch (scsi_status) {
	case SAM_STAT_CHECK_CONDITION:
		ufshcd_copy_sense_data(lrbp);
	case SAM_STAT_GOOD:
		result |= DID_OK << 16 |
			  COMMAND_COMPLETE << 8 |
			  scsi_status;
		break;
	case SAM_STAT_TASK_SET_FULL:
	case SAM_STAT_BUSY:
	case SAM_STAT_TASK_ABORTED:
		ufshcd_copy_sense_data(lrbp);
		result |= scsi_status;
		break;
	default:
		result |= DID_ERROR << 16;
		break;
	} /* end of switch */

	return result;
}

/**
 * ufshcd_transfer_rsp_status - Get overall status of the response
 * @hba: per adapter instance
 * @lrb: pointer to local reference block of completed command
 *
 * Returns result of the command to notify SCSI midlayer
 */
static inline int
ufshcd_transfer_rsp_status(struct ufs_hba *hba, struct ufshcd_lrb *lrbp)
{
	int result = 0;
	int scsi_status;
	int ocs;
	bool print_prdt;

	/* overall command status of utrd */
	ocs = ufshcd_get_tr_ocs(lrbp);

	switch (ocs) {
	case OCS_SUCCESS:
		result = ufshcd_get_req_rsp(lrbp->ucd_rsp_ptr);
		hba->ufs_stats.last_hibern8_exit_tstamp = ktime_set(0, 0);
		switch (result) {
		case UPIU_TRANSACTION_RESPONSE:
			/*
			 * get the response UPIU result to extract
			 * the SCSI command status
			 */
			result = ufshcd_get_rsp_upiu_result(lrbp->ucd_rsp_ptr);

			/*
			 * get the result based on SCSI status response
			 * to notify the SCSI midlayer of the command status
			 */
			scsi_status = result & MASK_SCSI_STATUS;
			result = ufshcd_scsi_cmd_status(lrbp, scsi_status);

			/*
			 * Currently we are only supporting BKOPs exception
			 * events hence we can ignore BKOPs exception event
			 * during power management callbacks. BKOPs exception
			 * event is not expected to be raised in runtime suspend
			 * callback as it allows the urgent bkops.
			 * During system suspend, we are anyway forcefully
			 * disabling the bkops and if urgent bkops is needed
			 * it will be enabled on system resume. Long term
			 * solution could be to abort the system suspend if
			 * UFS device needs urgent BKOPs.
			 */
			if (!hba->pm_op_in_progress &&
			    ufshcd_is_exception_event(lrbp->ucd_rsp_ptr))
				schedule_work(&hba->eeh_work);
			break;
		case UPIU_TRANSACTION_REJECT_UPIU:
			/* TODO: handle Reject UPIU Response */
			result = DID_ERROR << 16;
			dev_err(hba->dev,
				"Reject UPIU not fully implemented\n");
			break;
		default:
			result = DID_ERROR << 16;
			dev_err(hba->dev,
				"Unexpected request response code = %x\n",
				result);
			break;
		}
		break;
	case OCS_ABORTED:
		result |= DID_ABORT << 16;
		break;
	case OCS_INVALID_COMMAND_STATUS:
		result |= DID_REQUEUE << 16;
		break;
	case OCS_INVALID_CMD_TABLE_ATTR:
	case OCS_INVALID_PRDT_ATTR:
	case OCS_MISMATCH_DATA_BUF_SIZE:
	case OCS_MISMATCH_RESP_UPIU_SIZE:
	case OCS_PEER_COMM_FAILURE:
	case OCS_FATAL_ERROR:
	case OCS_DEVICE_FATAL_ERROR:
	case OCS_INVALID_CRYPTO_CONFIG:
	case OCS_GENERAL_CRYPTO_ERROR:
	default:
		result |= DID_ERROR << 16;
		dev_err(hba->dev,
				"OCS error from controller = %x for tag %d\n",
				ocs, lrbp->task_tag);
		ufshcd_print_host_regs(hba);
		ufshcd_print_host_state(hba);
		break;
	} /* end of switch */

	if ((host_byte(result) != DID_OK) && !hba->silence_err_logs) {
		print_prdt = (ocs == OCS_INVALID_PRDT_ATTR ||
			ocs == OCS_MISMATCH_DATA_BUF_SIZE);
		ufshcd_print_trs(hba, 1 << lrbp->task_tag, print_prdt);
	}

	if ((host_byte(result) == DID_ERROR) ||
	    (host_byte(result) == DID_ABORT))
		ufsdbg_set_err_state(hba);

	return result;
}

/**
 * ufshcd_uic_cmd_compl - handle completion of uic command
 * @hba: per adapter instance
 * @intr_status: interrupt status generated by the controller
 */
static void ufshcd_uic_cmd_compl(struct ufs_hba *hba, u32 intr_status)
{
	if ((intr_status & UIC_COMMAND_COMPL) && hba->active_uic_cmd) {
		hba->active_uic_cmd->argument2 |=
			ufshcd_get_uic_cmd_result(hba);
		hba->active_uic_cmd->argument3 =
			ufshcd_get_dme_attr_val(hba);
		complete(&hba->active_uic_cmd->done);
	}

	if ((intr_status & UFSHCD_UIC_PWR_MASK) && hba->uic_async_done)
		complete(hba->uic_async_done);
}

/**
 * ufshcd_abort_outstanding_requests - abort all outstanding transfer requests.
 * @hba: per adapter instance
 * @result: error result to inform scsi layer about
 */
void ufshcd_abort_outstanding_transfer_requests(struct ufs_hba *hba, int result)
{
	u8 index;
	struct ufshcd_lrb *lrbp;
	struct scsi_cmnd *cmd;
<<<<<<< HEAD
=======
	unsigned long completed_reqs;
	u32 tr_doorbell;
	int result;
	int index;
	struct request *req;
>>>>>>> 4450e966

	if (!hba->outstanding_reqs)
		return;

	for_each_set_bit(index, &hba->outstanding_reqs, hba->nutrs) {
		lrbp = &hba->lrb[index];
		cmd = lrbp->cmd;
		if (cmd) {
			ufshcd_cond_add_cmd_trace(hba, index, "failed");
			ufshcd_update_error_stats(hba,
					UFS_ERR_INT_FATAL_ERRORS);
			scsi_dma_unmap(cmd);
			cmd->result = result;
			/* Clear pending transfer requests */
			ufshcd_clear_cmd(hba, index);
			ufshcd_outstanding_req_clear(hba, index);
			clear_bit_unlock(index, &hba->lrb_in_use);
			lrbp->complete_time_stamp = ktime_get();
			update_req_stats(hba, lrbp);
			/* Mark completed command as NULL in LRB */
			lrbp->cmd = NULL;
			ufshcd_release_all(hba);
			if (cmd->request) {
				/*
				 * As we are accessing the "request" structure,
				 * this must be called before calling
				 * ->scsi_done() callback.
				 */
				ufshcd_vops_pm_qos_req_end(hba, cmd->request,
					true);
				ufshcd_vops_crypto_engine_cfg_end(hba,
						lrbp, cmd->request);
			}
			/* Do not touch lrbp after scsi done */
			cmd->scsi_done(cmd);
		} else if (lrbp->command_type == UTP_CMD_TYPE_DEV_MANAGE) {
			if (hba->dev_cmd.complete) {
				ufshcd_cond_add_cmd_trace(hba, index,
							"dev_failed");
				ufshcd_outstanding_req_clear(hba, index);
				complete(hba->dev_cmd.complete);
			}
		}
		if (ufshcd_is_clkscaling_supported(hba))
			hba->clk_scaling.active_reqs--;
	}
}

/**
 * __ufshcd_transfer_req_compl - handle SCSI and query command completion
 * @hba: per adapter instance
 * @completed_reqs: requests to complete
 */
static void __ufshcd_transfer_req_compl(struct ufs_hba *hba,
					unsigned long completed_reqs)
{
	struct ufshcd_lrb *lrbp;
	struct scsi_cmnd *cmd;
	int result;
	int index;

	for_each_set_bit(index, &completed_reqs, hba->nutrs) {
		lrbp = &hba->lrb[index];
		cmd = lrbp->cmd;
		if (cmd) {
			ufshcd_cond_add_cmd_trace(hba, index, "complete");
			ufshcd_update_tag_stats_completion(hba, cmd);
			result = ufshcd_transfer_rsp_status(hba, lrbp);
			scsi_dma_unmap(cmd);
			cmd->result = result;
			clear_bit_unlock(index, &hba->lrb_in_use);
			lrbp->complete_time_stamp = ktime_get();
			update_req_stats(hba, lrbp);
			/* Mark completed command as NULL in LRB */
			lrbp->cmd = NULL;
<<<<<<< HEAD
			__ufshcd_release(hba, false);
			__ufshcd_hibern8_release(hba, false);
			if (cmd->request) {
				/*
				 * As we are accessing the "request" structure,
				 * this must be called before calling
				 * ->scsi_done() callback.
				 */
				ufshcd_vops_pm_qos_req_end(hba, cmd->request,
					false);
				ufshcd_vops_crypto_engine_cfg_end(hba,
					lrbp, cmd->request);
			}

=======
			clear_bit_unlock(index, &hba->lrb_in_use);
			req = cmd->request;
			if (req) {
				/* Update IO svc time latency histogram */
				if (req->lat_hist_enabled) {
					ktime_t completion;
					u_int64_t delta_us;

					completion = ktime_get();
					delta_us = ktime_us_delta(completion,
						  req->lat_hist_io_start);
					/* rq_data_dir() => true if WRITE */
					blk_update_latency_hist(&hba->io_lat_s,
						(rq_data_dir(req) == READ),
						delta_us);
				}
			}
>>>>>>> 4450e966
			/* Do not touch lrbp after scsi done */
			cmd->scsi_done(cmd);
		} else if (lrbp->command_type == UTP_CMD_TYPE_DEV_MANAGE) {
			if (hba->dev_cmd.complete) {
				ufshcd_cond_add_cmd_trace(hba, index,
						"dev_complete");
				complete(hba->dev_cmd.complete);
			}
		}
		if (ufshcd_is_clkscaling_supported(hba))
			hba->clk_scaling.active_reqs--;
	}

	/* clear corresponding bits of completed commands */
	hba->outstanding_reqs ^= completed_reqs;

	ufshcd_clk_scaling_update_busy(hba);

	/* we might have free'd some tags above */
	wake_up(&hba->dev_cmd.tag_wq);
}

/**
 * ufshcd_transfer_req_compl - handle SCSI and query command completion
 * @hba: per adapter instance
 */
static void ufshcd_transfer_req_compl(struct ufs_hba *hba)
{
	unsigned long completed_reqs;
	u32 tr_doorbell;

	/* Resetting interrupt aggregation counters first and reading the
	 * DOOR_BELL afterward allows us to handle all the completed requests.
	 * In order to prevent other interrupts starvation the DB is read once
	 * after reset. The down side of this solution is the possibility of
	 * false interrupt if device completes another request after resetting
	 * aggregation and before reading the DB.
	 */
	if (ufshcd_is_intr_aggr_allowed(hba))
		ufshcd_reset_intr_aggr(hba);

	tr_doorbell = ufshcd_readl(hba, REG_UTP_TRANSFER_REQ_DOOR_BELL);
	completed_reqs = tr_doorbell ^ hba->outstanding_reqs;

	__ufshcd_transfer_req_compl(hba, completed_reqs);
}

/**
 * ufshcd_disable_ee - disable exception event
 * @hba: per-adapter instance
 * @mask: exception event to disable
 *
 * Disables exception event in the device so that the EVENT_ALERT
 * bit is not set.
 *
 * Returns zero on success, non-zero error value on failure.
 */
static int ufshcd_disable_ee(struct ufs_hba *hba, u16 mask)
{
	int err = 0;
	u32 val;

	if (!(hba->ee_ctrl_mask & mask))
		goto out;

	val = hba->ee_ctrl_mask & ~mask;
	val &= 0xFFFF; /* 2 bytes */
	err = ufshcd_query_attr_retry(hba, UPIU_QUERY_OPCODE_WRITE_ATTR,
			QUERY_ATTR_IDN_EE_CONTROL, 0, 0, &val);
	if (!err)
		hba->ee_ctrl_mask &= ~mask;
out:
	return err;
}

/**
 * ufshcd_enable_ee - enable exception event
 * @hba: per-adapter instance
 * @mask: exception event to enable
 *
 * Enable corresponding exception event in the device to allow
 * device to alert host in critical scenarios.
 *
 * Returns zero on success, non-zero error value on failure.
 */
static int ufshcd_enable_ee(struct ufs_hba *hba, u16 mask)
{
	int err = 0;
	u32 val;

	if (hba->ee_ctrl_mask & mask)
		goto out;

	val = hba->ee_ctrl_mask | mask;
	val &= 0xFFFF; /* 2 bytes */
	err = ufshcd_query_attr_retry(hba, UPIU_QUERY_OPCODE_WRITE_ATTR,
			QUERY_ATTR_IDN_EE_CONTROL, 0, 0, &val);
	if (!err)
		hba->ee_ctrl_mask |= mask;
out:
	return err;
}

/**
 * ufshcd_enable_auto_bkops - Allow device managed BKOPS
 * @hba: per-adapter instance
 *
 * Allow device to manage background operations on its own. Enabling
 * this might lead to inconsistent latencies during normal data transfers
 * as the device is allowed to manage its own way of handling background
 * operations.
 *
 * Returns zero on success, non-zero on failure.
 */
static int ufshcd_enable_auto_bkops(struct ufs_hba *hba)
{
	int err = 0;

	if (hba->auto_bkops_enabled)
		goto out;

	err = ufshcd_query_flag_retry(hba, UPIU_QUERY_OPCODE_SET_FLAG,
			QUERY_FLAG_IDN_BKOPS_EN, NULL);
	if (err) {
		dev_err(hba->dev, "%s: failed to enable bkops %d\n",
				__func__, err);
		goto out;
	}

	hba->auto_bkops_enabled = true;
	trace_ufshcd_auto_bkops_state(dev_name(hba->dev), 1);

	/* No need of URGENT_BKOPS exception from the device */
	err = ufshcd_disable_ee(hba, MASK_EE_URGENT_BKOPS);
	if (err)
		dev_err(hba->dev, "%s: failed to disable exception event %d\n",
				__func__, err);
out:
	return err;
}

/**
 * ufshcd_disable_auto_bkops - block device in doing background operations
 * @hba: per-adapter instance
 *
 * Disabling background operations improves command response latency but
 * has drawback of device moving into critical state where the device is
 * not-operable. Make sure to call ufshcd_enable_auto_bkops() whenever the
 * host is idle so that BKOPS are managed effectively without any negative
 * impacts.
 *
 * Returns zero on success, non-zero on failure.
 */
static int ufshcd_disable_auto_bkops(struct ufs_hba *hba)
{
	int err = 0;

	if (!hba->auto_bkops_enabled)
		goto out;

	/*
	 * If host assisted BKOPs is to be enabled, make sure
	 * urgent bkops exception is allowed.
	 */
	err = ufshcd_enable_ee(hba, MASK_EE_URGENT_BKOPS);
	if (err) {
		dev_err(hba->dev, "%s: failed to enable exception event %d\n",
				__func__, err);
		goto out;
	}

	err = ufshcd_query_flag_retry(hba, UPIU_QUERY_OPCODE_CLEAR_FLAG,
			QUERY_FLAG_IDN_BKOPS_EN, NULL);
	if (err) {
		dev_err(hba->dev, "%s: failed to disable bkops %d\n",
				__func__, err);
		ufshcd_disable_ee(hba, MASK_EE_URGENT_BKOPS);
		goto out;
	}

	hba->auto_bkops_enabled = false;
	trace_ufshcd_auto_bkops_state(dev_name(hba->dev), 0);
out:
	return err;
}

/**
 * ufshcd_force_reset_auto_bkops - force reset auto bkops state
 * @hba: per adapter instance
 *
 * After a device reset the device may toggle the BKOPS_EN flag
 * to default value. The s/w tracking variables should be updated
 * as well. This function would change the auto-bkops state based on
 * UFSHCD_CAP_KEEP_AUTO_BKOPS_ENABLED_EXCEPT_SUSPEND.
 */
static void ufshcd_force_reset_auto_bkops(struct ufs_hba *hba)
{
	if (ufshcd_keep_autobkops_enabled_except_suspend(hba)) {
		hba->auto_bkops_enabled = false;
		hba->ee_ctrl_mask |= MASK_EE_URGENT_BKOPS;
		ufshcd_enable_auto_bkops(hba);
	} else {
		hba->auto_bkops_enabled = true;
		hba->ee_ctrl_mask &= ~MASK_EE_URGENT_BKOPS;
		ufshcd_disable_auto_bkops(hba);
	}
}

static inline int ufshcd_get_bkops_status(struct ufs_hba *hba, u32 *status)
{
	return ufshcd_query_attr_retry(hba, UPIU_QUERY_OPCODE_READ_ATTR,
			QUERY_ATTR_IDN_BKOPS_STATUS, 0, 0, status);
}

/**
 * ufshcd_bkops_ctrl - control the auto bkops based on current bkops status
 * @hba: per-adapter instance
 * @status: bkops_status value
 *
 * Read the bkops_status from the UFS device and Enable fBackgroundOpsEn
 * flag in the device to permit background operations if the device
 * bkops_status is greater than or equal to "status" argument passed to
 * this function, disable otherwise.
 *
 * Returns 0 for success, non-zero in case of failure.
 *
 * NOTE: Caller of this function can check the "hba->auto_bkops_enabled" flag
 * to know whether auto bkops is enabled or disabled after this function
 * returns control to it.
 */
static int ufshcd_bkops_ctrl(struct ufs_hba *hba,
			     enum bkops_status status)
{
	int err;
	u32 curr_status = 0;

	err = ufshcd_get_bkops_status(hba, &curr_status);
	if (err) {
		dev_err(hba->dev, "%s: failed to get BKOPS status %d\n",
				__func__, err);
		goto out;
	} else if (curr_status > BKOPS_STATUS_MAX) {
		dev_err(hba->dev, "%s: invalid BKOPS status %d\n",
				__func__, curr_status);
		err = -EINVAL;
		goto out;
	}

	if (curr_status >= status)
		err = ufshcd_enable_auto_bkops(hba);
	else
		err = ufshcd_disable_auto_bkops(hba);
out:
	return err;
}

/**
 * ufshcd_urgent_bkops - handle urgent bkops exception event
 * @hba: per-adapter instance
 *
 * Enable fBackgroundOpsEn flag in the device to permit background
 * operations.
 *
 * If BKOPs is enabled, this function returns 0, 1 if the bkops in not enabled
 * and negative error value for any other failure.
 */
static int ufshcd_urgent_bkops(struct ufs_hba *hba)
{
	return ufshcd_bkops_ctrl(hba, hba->urgent_bkops_lvl);
}

static inline int ufshcd_get_ee_status(struct ufs_hba *hba, u32 *status)
{
	return ufshcd_query_attr_retry(hba, UPIU_QUERY_OPCODE_READ_ATTR,
			QUERY_ATTR_IDN_EE_STATUS, 0, 0, status);
}

static void ufshcd_bkops_exception_event_handler(struct ufs_hba *hba)
{
	int err;
	u32 curr_status = 0;

	if (hba->is_urgent_bkops_lvl_checked)
		goto enable_auto_bkops;

	err = ufshcd_get_bkops_status(hba, &curr_status);
	if (err) {
		dev_err(hba->dev, "%s: failed to get BKOPS status %d\n",
				__func__, err);
		goto out;
	}

	/*
	 * We are seeing that some devices are raising the urgent bkops
	 * exception events even when BKOPS status doesn't indicate performace
	 * impacted or critical. Handle these device by determining their urgent
	 * bkops status at runtime.
	 */
	if (curr_status < BKOPS_STATUS_PERF_IMPACT) {
		dev_err(hba->dev, "%s: device raised urgent BKOPS exception for bkops status %d\n",
				__func__, curr_status);
		/* update the current status as the urgent bkops level */
		hba->urgent_bkops_lvl = curr_status;
		hba->is_urgent_bkops_lvl_checked = true;
	}

enable_auto_bkops:
	err = ufshcd_enable_auto_bkops(hba);
out:
	if (err < 0)
		dev_err(hba->dev, "%s: failed to handle urgent bkops %d\n",
				__func__, err);
}

/**
 * ufshcd_exception_event_handler - handle exceptions raised by device
 * @work: pointer to work data
 *
 * Read bExceptionEventStatus attribute from the device and handle the
 * exception event accordingly.
 */
static void ufshcd_exception_event_handler(struct work_struct *work)
{
	struct ufs_hba *hba;
	int err;
	u32 status = 0;
	hba = container_of(work, struct ufs_hba, eeh_work);

	pm_runtime_get_sync(hba->dev);
	ufshcd_scsi_block_requests(hba);
	err = ufshcd_get_ee_status(hba, &status);
	if (err) {
		dev_err(hba->dev, "%s: failed to get exception status %d\n",
				__func__, err);
		goto out;
	}

	status &= hba->ee_ctrl_mask;

	if (status & MASK_EE_URGENT_BKOPS)
		ufshcd_bkops_exception_event_handler(hba);

out:
	ufshcd_scsi_unblock_requests(hba);
	pm_runtime_put_sync(hba->dev);
	return;
}

/* Complete requests that have door-bell cleared */
static void ufshcd_complete_requests(struct ufs_hba *hba)
{
	ufshcd_transfer_req_compl(hba);
	ufshcd_tmc_handler(hba);
}

/**
 * ufshcd_quirk_dl_nac_errors - This function checks if error handling is
 *				to recover from the DL NAC errors or not.
 * @hba: per-adapter instance
 *
 * Returns true if error handling is required, false otherwise
 */
static bool ufshcd_quirk_dl_nac_errors(struct ufs_hba *hba)
{
	unsigned long flags;
	bool err_handling = true;

	spin_lock_irqsave(hba->host->host_lock, flags);
	/*
	 * UFS_DEVICE_QUIRK_RECOVERY_FROM_DL_NAC_ERRORS only workaround the
	 * device fatal error and/or DL NAC & REPLAY timeout errors.
	 */
	if (hba->saved_err & (CONTROLLER_FATAL_ERROR | SYSTEM_BUS_FATAL_ERROR))
		goto out;

	if ((hba->saved_err & DEVICE_FATAL_ERROR) ||
	    ((hba->saved_err & UIC_ERROR) &&
	     (hba->saved_uic_err & UFSHCD_UIC_DL_TCx_REPLAY_ERROR))) {
		/*
		 * we have to do error recovery but atleast silence the error
		 * logs.
		 */
		hba->silence_err_logs = true;
		goto out;
	}

	if ((hba->saved_err & UIC_ERROR) &&
	    (hba->saved_uic_err & UFSHCD_UIC_DL_NAC_RECEIVED_ERROR)) {
		int err;
		/*
		 * wait for 50ms to see if we can get any other errors or not.
		 */
		spin_unlock_irqrestore(hba->host->host_lock, flags);
		msleep(50);
		spin_lock_irqsave(hba->host->host_lock, flags);

		/*
		 * now check if we have got any other severe errors other than
		 * DL NAC error?
		 */
		if ((hba->saved_err & INT_FATAL_ERRORS) ||
		    ((hba->saved_err & UIC_ERROR) &&
		    (hba->saved_uic_err & ~UFSHCD_UIC_DL_NAC_RECEIVED_ERROR))) {
			if (((hba->saved_err & INT_FATAL_ERRORS) ==
				DEVICE_FATAL_ERROR) || (hba->saved_uic_err &
					~UFSHCD_UIC_DL_NAC_RECEIVED_ERROR))
				hba->silence_err_logs = true;
			goto out;
		}

		/*
		 * As DL NAC is the only error received so far, send out NOP
		 * command to confirm if link is still active or not.
		 *   - If we don't get any response then do error recovery.
		 *   - If we get response then clear the DL NAC error bit.
		 */

		/* silence the error logs from NOP command */
		hba->silence_err_logs = true;
		spin_unlock_irqrestore(hba->host->host_lock, flags);
		err = ufshcd_verify_dev_init(hba);
		spin_lock_irqsave(hba->host->host_lock, flags);
		hba->silence_err_logs = false;

		if (err) {
			hba->silence_err_logs = true;
			goto out;
		}

		/* Link seems to be alive hence ignore the DL NAC errors */
		if (hba->saved_uic_err == UFSHCD_UIC_DL_NAC_RECEIVED_ERROR)
			hba->saved_err &= ~UIC_ERROR;
		/* clear NAC error */
		hba->saved_uic_err &= ~UFSHCD_UIC_DL_NAC_RECEIVED_ERROR;
		if (!hba->saved_uic_err) {
			err_handling = false;
			goto out;
		}
		/*
		 * there seems to be some errors other than NAC, so do error
		 * recovery
		 */
		hba->silence_err_logs = true;
	}
out:
	spin_unlock_irqrestore(hba->host->host_lock, flags);
	return err_handling;
}

/**
 * ufshcd_err_handler - handle UFS errors that require s/w attention
 * @work: pointer to work structure
 */
static void ufshcd_err_handler(struct work_struct *work)
{
	struct ufs_hba *hba;
	unsigned long flags;
	bool err_xfer = false, err_tm = false;
	int err = 0;
	int tag;
	bool needs_reset = false;

	hba = container_of(work, struct ufs_hba, eh_work);

	spin_lock_irqsave(hba->host->host_lock, flags);
	ufsdbg_set_err_state(hba);

	if (hba->ufshcd_state == UFSHCD_STATE_RESET)
		goto out;

	hba->ufshcd_state = UFSHCD_STATE_RESET;
	ufshcd_set_eh_in_progress(hba);

	/* Complete requests that have door-bell cleared by h/w */
	ufshcd_complete_requests(hba);

	if (hba->dev_quirks & UFS_DEVICE_QUIRK_RECOVERY_FROM_DL_NAC_ERRORS) {
		bool ret;

		spin_unlock_irqrestore(hba->host->host_lock, flags);
		/* release the lock as ufshcd_quirk_dl_nac_errors() may sleep */
		ret = ufshcd_quirk_dl_nac_errors(hba);
		spin_lock_irqsave(hba->host->host_lock, flags);
		if (!ret)
			goto skip_err_handling;
	}

	/*
	 * Dump controller state before resetting. Transfer requests state
	 * will be dump as part of the request completion.
	 */
	if (hba->saved_err & (INT_FATAL_ERRORS | UIC_ERROR)) {
		dev_err(hba->dev, "%s: saved_err 0x%x saved_uic_err 0x%x",
			__func__, hba->saved_err, hba->saved_uic_err);
		if (!hba->silence_err_logs) {
			ufshcd_print_host_regs(hba);
			ufshcd_print_host_state(hba);
			ufshcd_print_pwr_info(hba);
			ufshcd_print_tmrs(hba, hba->outstanding_tasks);
		}
	}

	if ((hba->saved_err & INT_FATAL_ERRORS)
	    || hba->saved_ce_err || hba->force_host_reset ||
	    ((hba->saved_err & UIC_ERROR) &&
	    (hba->saved_uic_err & (UFSHCD_UIC_DL_PA_INIT_ERROR |
				   UFSHCD_UIC_DL_NAC_RECEIVED_ERROR |
				   UFSHCD_UIC_DL_TCx_REPLAY_ERROR))))
		needs_reset = true;

	/*
	 * if host reset is required then skip clearing the pending
	 * transfers forcefully because they will automatically get
	 * cleared after link startup.
	 */
	if (needs_reset)
		goto skip_pending_xfer_clear;

	/* release lock as clear command might sleep */
	spin_unlock_irqrestore(hba->host->host_lock, flags);
	/* Clear pending transfer requests */
	for_each_set_bit(tag, &hba->outstanding_reqs, hba->nutrs) {
		if (ufshcd_clear_cmd(hba, tag)) {
			err_xfer = true;
			goto lock_skip_pending_xfer_clear;
		}
	}

	/* Clear pending task management requests */
	for_each_set_bit(tag, &hba->outstanding_tasks, hba->nutmrs) {
		if (ufshcd_clear_tm_cmd(hba, tag)) {
			err_tm = true;
			goto lock_skip_pending_xfer_clear;
		}
	}

lock_skip_pending_xfer_clear:
	spin_lock_irqsave(hba->host->host_lock, flags);

	/* Complete the requests that are cleared by s/w */
	ufshcd_complete_requests(hba);

	if (err_xfer || err_tm)
		needs_reset = true;

skip_pending_xfer_clear:
	/* Fatal errors need reset */
	if (needs_reset) {
		unsigned long max_doorbells = (1UL << hba->nutrs) - 1;

		if (hba->saved_err & INT_FATAL_ERRORS)
			ufshcd_update_error_stats(hba,
						  UFS_ERR_INT_FATAL_ERRORS);
		if (hba->saved_ce_err)
			ufshcd_update_error_stats(hba, UFS_ERR_CRYPTO_ENGINE);

		if (hba->saved_err & UIC_ERROR)
			ufshcd_update_error_stats(hba,
						  UFS_ERR_INT_UIC_ERROR);

		if (err_xfer || err_tm)
			ufshcd_update_error_stats(hba,
						  UFS_ERR_CLEAR_PEND_XFER_TM);

		/*
		 * ufshcd_reset_and_restore() does the link reinitialization
		 * which will need atleast one empty doorbell slot to send the
		 * device management commands (NOP and query commands).
		 * If there is no slot empty at this moment then free up last
		 * slot forcefully.
		 */
		if (hba->outstanding_reqs == max_doorbells)
			__ufshcd_transfer_req_compl(hba,
						    (1UL << (hba->nutrs - 1)));

		spin_unlock_irqrestore(hba->host->host_lock, flags);
		err = ufshcd_reset_and_restore(hba);
		spin_lock_irqsave(hba->host->host_lock, flags);
		if (err) {
			dev_err(hba->dev, "%s: reset and restore failed\n",
					__func__);
			hba->ufshcd_state = UFSHCD_STATE_ERROR;
		}
		/*
		 * Inform scsi mid-layer that we did reset and allow to handle
		 * Unit Attention properly.
		 */
		scsi_report_bus_reset(hba->host, 0);
		hba->saved_err = 0;
		hba->saved_uic_err = 0;
		hba->saved_ce_err = 0;
		hba->force_host_reset = false;
	}

skip_err_handling:
	if (!needs_reset) {
		hba->ufshcd_state = UFSHCD_STATE_OPERATIONAL;
		if (hba->saved_err || hba->saved_uic_err)
			dev_err_ratelimited(hba->dev, "%s: exit: saved_err 0x%x saved_uic_err 0x%x",
			    __func__, hba->saved_err, hba->saved_uic_err);
	}

	hba->silence_err_logs = false;
out:
	ufshcd_clear_eh_in_progress(hba);
	spin_unlock_irqrestore(hba->host->host_lock, flags);
}

static void ufshcd_update_uic_reg_hist(struct ufs_uic_err_reg_hist *reg_hist,
		u32 reg)
{
	reg_hist->reg[reg_hist->pos] = reg;
	reg_hist->tstamp[reg_hist->pos] = ktime_get();
	reg_hist->pos = (reg_hist->pos + 1) % UIC_ERR_REG_HIST_LENGTH;
}

/**
 * ufshcd_update_uic_error - check and set fatal UIC error flags.
 * @hba: per-adapter instance
 */
static void ufshcd_update_uic_error(struct ufs_hba *hba)
{
	u32 reg;

	/* PHY layer lane error */
	reg = ufshcd_readl(hba, REG_UIC_ERROR_CODE_PHY_ADAPTER_LAYER);
	/* Ignore LINERESET indication, as this is not an error */
	if ((reg & UIC_PHY_ADAPTER_LAYER_ERROR) &&
			(reg & UIC_PHY_ADAPTER_LAYER_LANE_ERR_MASK)) {
		/*
		 * To know whether this error is fatal or not, DB timeout
		 * must be checked but this error is handled separately.
		 */
		dev_dbg(hba->dev, "%s: UIC Lane error reported, reg 0x%x\n",
				__func__, reg);
		ufshcd_update_uic_reg_hist(&hba->ufs_stats.pa_err, reg);
	}

	/* PA_INIT_ERROR is fatal and needs UIC reset */
	reg = ufshcd_readl(hba, REG_UIC_ERROR_CODE_DATA_LINK_LAYER);
	if (reg)
		ufshcd_update_uic_reg_hist(&hba->ufs_stats.dl_err, reg);

	if (reg & UIC_DATA_LINK_LAYER_ERROR_PA_INIT) {
		hba->uic_error |= UFSHCD_UIC_DL_PA_INIT_ERROR;
	} else if (hba->dev_quirks &
		   UFS_DEVICE_QUIRK_RECOVERY_FROM_DL_NAC_ERRORS) {
		if (reg & UIC_DATA_LINK_LAYER_ERROR_NAC_RECEIVED)
			hba->uic_error |=
				UFSHCD_UIC_DL_NAC_RECEIVED_ERROR;
		else if (reg & UIC_DATA_LINK_LAYER_ERROR_TCx_REPLAY_TIMEOUT)
			hba->uic_error |= UFSHCD_UIC_DL_TCx_REPLAY_ERROR;
	}

	/* UIC NL/TL/DME errors needs software retry */
	reg = ufshcd_readl(hba, REG_UIC_ERROR_CODE_NETWORK_LAYER);
	if (reg) {
		ufshcd_update_uic_reg_hist(&hba->ufs_stats.nl_err, reg);
		hba->uic_error |= UFSHCD_UIC_NL_ERROR;
	}

	reg = ufshcd_readl(hba, REG_UIC_ERROR_CODE_TRANSPORT_LAYER);
	if (reg) {
		ufshcd_update_uic_reg_hist(&hba->ufs_stats.tl_err, reg);
		hba->uic_error |= UFSHCD_UIC_TL_ERROR;
	}

	reg = ufshcd_readl(hba, REG_UIC_ERROR_CODE_DME);
	if (reg) {
		ufshcd_update_uic_reg_hist(&hba->ufs_stats.dme_err, reg);
		hba->uic_error |= UFSHCD_UIC_DME_ERROR;
	}

	dev_dbg(hba->dev, "%s: UIC error flags = 0x%08x\n",
			__func__, hba->uic_error);
}

/**
 * ufshcd_check_errors - Check for errors that need s/w attention
 * @hba: per-adapter instance
 */
static void ufshcd_check_errors(struct ufs_hba *hba)
{
	bool queue_eh_work = false;

	if (hba->errors & INT_FATAL_ERRORS || hba->ce_error)
		queue_eh_work = true;

	if (hba->errors & UIC_ERROR) {
		hba->uic_error = 0;
		ufshcd_update_uic_error(hba);
		if (hba->uic_error)
			queue_eh_work = true;
	}

	if (queue_eh_work) {
		/*
		 * update the transfer error masks to sticky bits, let's do this
		 * irrespective of current ufshcd_state.
		 */
		hba->saved_err |= hba->errors;
		hba->saved_uic_err |= hba->uic_error;
		hba->saved_ce_err |= hba->ce_error;

		/* handle fatal errors only when link is functional */
		if (hba->ufshcd_state == UFSHCD_STATE_OPERATIONAL) {
			/*
			 * Set error handling in progress flag early so that we
			 * don't issue new requests any more.
			 */
			ufshcd_set_eh_in_progress(hba);

			hba->ufshcd_state = UFSHCD_STATE_ERROR;
			schedule_work(&hba->eh_work);
		}
	}
	/*
	 * if (!queue_eh_work) -
	 * Other errors are either non-fatal where host recovers
	 * itself without s/w intervention or errors that will be
	 * handled by the SCSI core layer.
	 */
}

/**
 * ufshcd_tmc_handler - handle task management function completion
 * @hba: per adapter instance
 */
static void ufshcd_tmc_handler(struct ufs_hba *hba)
{
	u32 tm_doorbell;

	tm_doorbell = ufshcd_readl(hba, REG_UTP_TASK_REQ_DOOR_BELL);
	hba->tm_condition = tm_doorbell ^ hba->outstanding_tasks;
	wake_up(&hba->tm_wq);
}

/**
 * ufshcd_sl_intr - Interrupt service routine
 * @hba: per adapter instance
 * @intr_status: contains interrupts generated by the controller
 */
static void ufshcd_sl_intr(struct ufs_hba *hba, u32 intr_status)
{
	ufsdbg_error_inject_dispatcher(hba,
		ERR_INJECT_INTR, intr_status, &intr_status);

	ufshcd_vops_crypto_engine_get_status(hba, &hba->ce_error);

	hba->errors = UFSHCD_ERROR_MASK & intr_status;
	if (hba->errors || hba->ce_error)
		ufshcd_check_errors(hba);

	if (intr_status & UFSHCD_UIC_MASK)
		ufshcd_uic_cmd_compl(hba, intr_status);

	if (intr_status & UTP_TASK_REQ_COMPL)
		ufshcd_tmc_handler(hba);

	if (intr_status & UTP_TRANSFER_REQ_COMPL)
		ufshcd_transfer_req_compl(hba);
}

/**
 * ufshcd_intr - Main interrupt service routine
 * @irq: irq number
 * @__hba: pointer to adapter instance
 *
 * Returns IRQ_HANDLED - If interrupt is valid
 *		IRQ_NONE - If invalid interrupt
 */
static irqreturn_t ufshcd_intr(int irq, void *__hba)
{
	u32 intr_status, enabled_intr_status;
	irqreturn_t retval = IRQ_NONE;
	struct ufs_hba *hba = __hba;

	spin_lock(hba->host->host_lock);
	intr_status = ufshcd_readl(hba, REG_INTERRUPT_STATUS);
	enabled_intr_status =
		intr_status & ufshcd_readl(hba, REG_INTERRUPT_ENABLE);

	if (intr_status)
		ufshcd_writel(hba, intr_status, REG_INTERRUPT_STATUS);

	if (enabled_intr_status) {
		ufshcd_sl_intr(hba, enabled_intr_status);
		retval = IRQ_HANDLED;
	}
	spin_unlock(hba->host->host_lock);
	return retval;
}

static int ufshcd_clear_tm_cmd(struct ufs_hba *hba, int tag)
{
	int err = 0;
	u32 mask = 1 << tag;
	unsigned long flags;

	if (!test_bit(tag, &hba->outstanding_tasks))
		goto out;

	spin_lock_irqsave(hba->host->host_lock, flags);
	ufshcd_writel(hba, ~(1 << tag), REG_UTP_TASK_REQ_LIST_CLEAR);
	spin_unlock_irqrestore(hba->host->host_lock, flags);

	/* poll for max. 1 sec to clear door bell register by h/w */
	err = ufshcd_wait_for_register(hba,
			REG_UTP_TASK_REQ_DOOR_BELL,
			mask, 0, 1000, 1000, true);
out:
	return err;
}

/**
 * ufshcd_issue_tm_cmd - issues task management commands to controller
 * @hba: per adapter instance
 * @lun_id: LUN ID to which TM command is sent
 * @task_id: task ID to which the TM command is applicable
 * @tm_function: task management function opcode
 * @tm_response: task management service response return value
 *
 * Returns non-zero value on error, zero on success.
 */
static int ufshcd_issue_tm_cmd(struct ufs_hba *hba, int lun_id, int task_id,
		u8 tm_function, u8 *tm_response)
{
	struct utp_task_req_desc *task_req_descp;
	struct utp_upiu_task_req *task_req_upiup;
	struct Scsi_Host *host;
	unsigned long flags;
	int free_slot;
	int err;
	int task_tag;

	host = hba->host;

	/*
	 * Get free slot, sleep if slots are unavailable.
	 * Even though we use wait_event() which sleeps indefinitely,
	 * the maximum wait time is bounded by %TM_CMD_TIMEOUT.
	 */
	wait_event(hba->tm_tag_wq, ufshcd_get_tm_free_slot(hba, &free_slot));
	ufshcd_hold_all(hba);

	spin_lock_irqsave(host->host_lock, flags);
	task_req_descp = hba->utmrdl_base_addr;
	task_req_descp += free_slot;

	/* Configure task request descriptor */
	task_req_descp->header.dword_0 = cpu_to_le32(UTP_REQ_DESC_INT_CMD);
	task_req_descp->header.dword_2 =
			cpu_to_le32(OCS_INVALID_COMMAND_STATUS);

	/* Configure task request UPIU */
	task_req_upiup =
		(struct utp_upiu_task_req *) task_req_descp->task_req_upiu;
	task_tag = hba->nutrs + free_slot;
	task_req_upiup->header.dword_0 =
		UPIU_HEADER_DWORD(UPIU_TRANSACTION_TASK_REQ, 0,
					      lun_id, task_tag);
	task_req_upiup->header.dword_1 =
		UPIU_HEADER_DWORD(0, tm_function, 0, 0);
	/*
	 * The host shall provide the same value for LUN field in the basic
	 * header and for Input Parameter.
	 */
	task_req_upiup->input_param1 = cpu_to_be32(lun_id);
	task_req_upiup->input_param2 = cpu_to_be32(task_id);

	/* send command to the controller */
	__set_bit(free_slot, &hba->outstanding_tasks);

	/* Make sure descriptors are ready before ringing the task doorbell */
	wmb();

	ufshcd_writel(hba, 1 << free_slot, REG_UTP_TASK_REQ_DOOR_BELL);
	/* Make sure that doorbell is committed immediately */
	wmb();

	spin_unlock_irqrestore(host->host_lock, flags);

	/* wait until the task management command is completed */
	err = wait_event_timeout(hba->tm_wq,
			test_bit(free_slot, &hba->tm_condition),
			msecs_to_jiffies(TM_CMD_TIMEOUT));
	if (!err) {
		dev_err(hba->dev, "%s: task management cmd 0x%.2x timed-out\n",
				__func__, tm_function);
		if (ufshcd_clear_tm_cmd(hba, free_slot))
			dev_WARN(hba->dev, "%s: unable clear tm cmd (slot %d) after timeout\n",
					__func__, free_slot);
		err = -ETIMEDOUT;
	} else {
		err = ufshcd_task_req_compl(hba, free_slot, tm_response);
	}

	clear_bit(free_slot, &hba->tm_condition);
	ufshcd_put_tm_slot(hba, free_slot);
	wake_up(&hba->tm_tag_wq);

	ufshcd_release_all(hba);
	return err;
}

/**
 * ufshcd_eh_device_reset_handler - device reset handler registered to
 *                                    scsi layer.
 * @cmd: SCSI command pointer
 *
 * Returns SUCCESS/FAILED
 */
static int ufshcd_eh_device_reset_handler(struct scsi_cmnd *cmd)
{
	struct Scsi_Host *host;
	struct ufs_hba *hba;
	unsigned int tag;
	u32 pos;
	int err;
	u8 resp = 0xF;
	struct ufshcd_lrb *lrbp;
	unsigned long flags;

	host = cmd->device->host;
	hba = shost_priv(host);
	tag = cmd->request->tag;

	lrbp = &hba->lrb[tag];
	err = ufshcd_issue_tm_cmd(hba, lrbp->lun, 0, UFS_LOGICAL_RESET, &resp);
	if (err || resp != UPIU_TASK_MANAGEMENT_FUNC_COMPL) {
		if (!err)
			err = resp;
		goto out;
	}

	/* clear the commands that were pending for corresponding LUN */
	for_each_set_bit(pos, &hba->outstanding_reqs, hba->nutrs) {
		if (hba->lrb[pos].lun == lrbp->lun) {
			err = ufshcd_clear_cmd(hba, pos);
			if (err)
				break;
		}
	}
	spin_lock_irqsave(host->host_lock, flags);
	ufshcd_transfer_req_compl(hba);
	spin_unlock_irqrestore(host->host_lock, flags);

out:
	hba->req_abort_count = 0;
	if (!err) {
		err = SUCCESS;
	} else {
		dev_err(hba->dev, "%s: failed with err %d\n", __func__, err);
		err = FAILED;
	}
	return err;
}

static void ufshcd_set_req_abort_skip(struct ufs_hba *hba, unsigned long bitmap)
{
	struct ufshcd_lrb *lrbp;
	int tag;

	for_each_set_bit(tag, &bitmap, hba->nutrs) {
		lrbp = &hba->lrb[tag];
		lrbp->req_abort_skip = true;
	}
}

/**
 * ufshcd_abort - abort a specific command
 * @cmd: SCSI command pointer
 *
 * Abort the pending command in device by sending UFS_ABORT_TASK task management
 * command, and in host controller by clearing the door-bell register. There can
 * be race between controller sending the command to the device while abort is
 * issued. To avoid that, first issue UFS_QUERY_TASK to check if the command is
 * really issued and then try to abort it.
 *
 * Returns SUCCESS/FAILED
 */
static int ufshcd_abort(struct scsi_cmnd *cmd)
{
	struct Scsi_Host *host;
	struct ufs_hba *hba;
	unsigned long flags;
	unsigned int tag;
	int err = 0;
	int poll_cnt;
	u8 resp = 0xF;
	struct ufshcd_lrb *lrbp;
	u32 reg;

	host = cmd->device->host;
	hba = shost_priv(host);
	tag = cmd->request->tag;
	if (!ufshcd_valid_tag(hba, tag)) {
		dev_err(hba->dev,
			"%s: invalid command tag %d: cmd=0x%p, cmd->request=0x%p",
			__func__, tag, cmd, cmd->request);
		BUG();
	}

	lrbp = &hba->lrb[tag];

	ufshcd_update_error_stats(hba, UFS_ERR_TASK_ABORT);

	/*
	 * Task abort to the device W-LUN is illegal. When this command
	 * will fail, due to spec violation, scsi err handling next step
	 * will be to send LU reset which, again, is a spec violation.
	 * To avoid these unnecessary/illegal step we skip to the last error
	 * handling stage: reset and restore.
	 */
	if (lrbp->lun == UFS_UPIU_UFS_DEVICE_WLUN)
		return ufshcd_eh_host_reset_handler(cmd);

	ufshcd_hold_all(hba);
	reg = ufshcd_readl(hba, REG_UTP_TRANSFER_REQ_DOOR_BELL);
	/* If command is already aborted/completed, return SUCCESS */
	if (!(test_bit(tag, &hba->outstanding_reqs))) {
		dev_err(hba->dev,
			"%s: cmd at tag %d already completed, outstanding=0x%lx, doorbell=0x%x\n",
			__func__, tag, hba->outstanding_reqs, reg);
		goto out;
	}

	if (!(reg & (1 << tag))) {
		dev_err(hba->dev,
		"%s: cmd was completed, but without a notifying intr, tag = %d",
		__func__, tag);
	}

	/* Print Transfer Request of aborted task */
	dev_err(hba->dev, "%s: Device abort task at tag %d", __func__, tag);

	/*
	 * Print detailed info about aborted request.
	 * As more than one request might get aborted at the same time,
	 * print full information only for the first aborted request in order
	 * to reduce repeated printouts. For other aborted requests only print
	 * basic details.
	 */
	scsi_print_command(cmd);
	if (!hba->req_abort_count) {
		ufshcd_print_host_regs(hba);
		ufshcd_print_host_state(hba);
		ufshcd_print_pwr_info(hba);
		ufshcd_print_trs(hba, 1 << tag, true);
	} else {
		ufshcd_print_trs(hba, 1 << tag, false);
	}
	hba->req_abort_count++;


	/* Skip task abort in case previous aborts failed and report failure */
	if (lrbp->req_abort_skip) {
		err = -EIO;
		goto out;
	}

	for (poll_cnt = 100; poll_cnt; poll_cnt--) {
		err = ufshcd_issue_tm_cmd(hba, lrbp->lun, lrbp->task_tag,
				UFS_QUERY_TASK, &resp);
		if (!err && resp == UPIU_TASK_MANAGEMENT_FUNC_SUCCEEDED) {
			/* cmd pending in the device */
			dev_err(hba->dev, "%s: cmd pending in the device. tag = %d",
				__func__, tag);
			break;
		} else if (!err && resp == UPIU_TASK_MANAGEMENT_FUNC_COMPL) {
			/*
			 * cmd not pending in the device, check if it is
			 * in transition.
			 */
			dev_err(hba->dev, "%s: cmd at tag %d not pending in the device.",
				__func__, tag);
			reg = ufshcd_readl(hba, REG_UTP_TRANSFER_REQ_DOOR_BELL);
			if (reg & (1 << tag)) {
				/* sleep for max. 200us to stabilize */
				usleep_range(100, 200);
				continue;
			}
			/* command completed already */
			dev_err(hba->dev, "%s: cmd at tag %d successfully cleared from DB.",
				__func__, tag);
			goto out;
		} else {
			dev_err(hba->dev,
				"%s: no response from device. tag = %d, err %d",
				__func__, tag, err);
			if (!err)
				err = resp; /* service response error */
			goto out;
		}
	}

	if (!poll_cnt) {
		err = -EBUSY;
		goto out;
	}

	err = ufshcd_issue_tm_cmd(hba, lrbp->lun, lrbp->task_tag,
			UFS_ABORT_TASK, &resp);
	if (err || resp != UPIU_TASK_MANAGEMENT_FUNC_COMPL) {
		if (!err) {
			err = resp; /* service response error */
			dev_err(hba->dev, "%s: issued. tag = %d, err %d",
				__func__, tag, err);
		}
		goto out;
	}

	err = ufshcd_clear_cmd(hba, tag);
	if (err) {
		dev_err(hba->dev, "%s: Failed clearing cmd at tag %d, err %d",
			__func__, tag, err);
		goto out;
	}

	scsi_dma_unmap(cmd);

	spin_lock_irqsave(host->host_lock, flags);
	ufshcd_outstanding_req_clear(hba, tag);
	hba->lrb[tag].cmd = NULL;
	spin_unlock_irqrestore(host->host_lock, flags);

	clear_bit_unlock(tag, &hba->lrb_in_use);
	wake_up(&hba->dev_cmd.tag_wq);

out:
	if (!err) {
		err = SUCCESS;
	} else {
		dev_err(hba->dev, "%s: failed with err %d\n", __func__, err);
		ufshcd_set_req_abort_skip(hba, hba->outstanding_reqs);
		err = FAILED;
	}

	/*
	 * This ufshcd_release_all() corresponds to the original scsi cmd that
	 * got aborted here (as we won't get any IRQ for it).
	 */
	ufshcd_release_all(hba);
	return err;
}

/**
 * ufshcd_host_reset_and_restore - reset and restore host controller
 * @hba: per-adapter instance
 *
 * Note that host controller reset may issue DME_RESET to
 * local and remote (device) Uni-Pro stack and the attributes
 * are reset to default state.
 *
 * Returns zero on success, non-zero on failure
 */
static int ufshcd_host_reset_and_restore(struct ufs_hba *hba)
{
	int err;
	unsigned long flags;

	/* Reset the host controller */
	spin_lock_irqsave(hba->host->host_lock, flags);
	ufshcd_hba_stop(hba, false);
	spin_unlock_irqrestore(hba->host->host_lock, flags);

	/* scale up clocks to max frequency before full reinitialization */
	ufshcd_set_clk_freq(hba, true);

	err = ufshcd_hba_enable(hba);
	if (err)
		goto out;

	/* Establish the link again and restore the device */
	err = ufshcd_probe_hba(hba);

	if (!err && (hba->ufshcd_state != UFSHCD_STATE_OPERATIONAL)) {
		err = -EIO;
		goto out;
	}

	if (!err) {
		err = ufshcd_vops_crypto_engine_reset(hba);
		if (err) {
			dev_err(hba->dev,
				"%s: failed to reset crypto engine %d\n",
				__func__, err);
			goto out;
		}
	}

out:
	if (err)
		dev_err(hba->dev, "%s: Host init failed %d\n", __func__, err);

	return err;
}

/**
 * ufshcd_reset_and_restore - reset and re-initialize host/device
 * @hba: per-adapter instance
 *
 * Reset and recover device, host and re-establish link. This
 * is helpful to recover the communication in fatal error conditions.
 *
 * Returns zero on success, non-zero on failure
 */
static int ufshcd_reset_and_restore(struct ufs_hba *hba)
{
	int err = 0;
	unsigned long flags;
	int retries = MAX_HOST_RESET_RETRIES;

	do {
		err = ufshcd_vops_full_reset(hba);
		if (err)
			dev_warn(hba->dev, "%s: full reset returned %d\n",
				 __func__, err);

		err = ufshcd_host_reset_and_restore(hba);
	} while (err && --retries);

	/*
	 * After reset the door-bell might be cleared, complete
	 * outstanding requests in s/w here.
	 */
	spin_lock_irqsave(hba->host->host_lock, flags);
	ufshcd_transfer_req_compl(hba);
	ufshcd_tmc_handler(hba);
	spin_unlock_irqrestore(hba->host->host_lock, flags);

	return err;
}

/**
 * ufshcd_eh_host_reset_handler - host reset handler registered to scsi layer
 * @cmd - SCSI command pointer
 *
 * Returns SUCCESS/FAILED
 */
static int ufshcd_eh_host_reset_handler(struct scsi_cmnd *cmd)
{
	int err = SUCCESS;
	unsigned long flags;
	struct ufs_hba *hba;

	hba = shost_priv(cmd->device->host);

	/*
	 * Check if there is any race with fatal error handling.
	 * If so, wait for it to complete. Even though fatal error
	 * handling does reset and restore in some cases, don't assume
	 * anything out of it. We are just avoiding race here.
	 */
	do {
		spin_lock_irqsave(hba->host->host_lock, flags);
		if (!(work_pending(&hba->eh_work) ||
				hba->ufshcd_state == UFSHCD_STATE_RESET))
			break;
		spin_unlock_irqrestore(hba->host->host_lock, flags);
		dev_err(hba->dev, "%s: reset in progress - 1\n", __func__);
		flush_work(&hba->eh_work);
	} while (1);

	/*
	 * we don't know if previous reset had really reset the host controller
	 * or not. So let's force reset here to be sure.
	 */
	hba->ufshcd_state = UFSHCD_STATE_ERROR;
	hba->force_host_reset = true;
	schedule_work(&hba->eh_work);

	/* wait for the reset work to finish */
	do {
		if (!(work_pending(&hba->eh_work) ||
				hba->ufshcd_state == UFSHCD_STATE_RESET))
			break;
		spin_unlock_irqrestore(hba->host->host_lock, flags);
		dev_err(hba->dev, "%s: reset in progress - 2\n", __func__);
		flush_work(&hba->eh_work);
		spin_lock_irqsave(hba->host->host_lock, flags);
	} while (1);

	if (!((hba->ufshcd_state == UFSHCD_STATE_OPERATIONAL) &&
	      ufshcd_is_link_active(hba))) {
		err = FAILED;
		hba->ufshcd_state = UFSHCD_STATE_ERROR;
	}

	spin_unlock_irqrestore(hba->host->host_lock, flags);

	return err;
}

/**
 * ufshcd_get_max_icc_level - calculate the ICC level
 * @sup_curr_uA: max. current supported by the regulator
 * @start_scan: row at the desc table to start scan from
 * @buff: power descriptor buffer
 *
 * Returns calculated max ICC level for specific regulator
 */
static u32 ufshcd_get_max_icc_level(int sup_curr_uA, u32 start_scan, char *buff)
{
	int i;
	int curr_uA;
	u16 data;
	u16 unit;

	for (i = start_scan; i >= 0; i--) {
		data = be16_to_cpu(*((u16 *)(buff + 2*i)));
		unit = (data & ATTR_ICC_LVL_UNIT_MASK) >>
						ATTR_ICC_LVL_UNIT_OFFSET;
		curr_uA = data & ATTR_ICC_LVL_VALUE_MASK;
		switch (unit) {
		case UFSHCD_NANO_AMP:
			curr_uA = curr_uA / 1000;
			break;
		case UFSHCD_MILI_AMP:
			curr_uA = curr_uA * 1000;
			break;
		case UFSHCD_AMP:
			curr_uA = curr_uA * 1000 * 1000;
			break;
		case UFSHCD_MICRO_AMP:
		default:
			break;
		}
		if (sup_curr_uA >= curr_uA)
			break;
	}
	if (i < 0) {
		i = 0;
		pr_err("%s: Couldn't find valid icc_level = %d", __func__, i);
	}

	return (u32)i;
}

/**
 * ufshcd_calc_icc_level - calculate the max ICC level
 * In case regulators are not initialized we'll return 0
 * @hba: per-adapter instance
 * @desc_buf: power descriptor buffer to extract ICC levels from.
 * @len: length of desc_buff
 *
 * Returns calculated ICC level
 */
static u32 ufshcd_find_max_sup_active_icc_level(struct ufs_hba *hba,
							u8 *desc_buf, int len)
{
	u32 icc_level = 0;

	if (!hba->vreg_info.vcc || !hba->vreg_info.vccq ||
						!hba->vreg_info.vccq2) {
		dev_err(hba->dev,
			"%s: Regulator capability was not set, actvIccLevel=%d",
							__func__, icc_level);
		goto out;
	}

	if (hba->vreg_info.vcc)
		icc_level = ufshcd_get_max_icc_level(
				hba->vreg_info.vcc->max_uA,
				POWER_DESC_MAX_ACTV_ICC_LVLS - 1,
				&desc_buf[PWR_DESC_ACTIVE_LVLS_VCC_0]);

	if (hba->vreg_info.vccq)
		icc_level = ufshcd_get_max_icc_level(
				hba->vreg_info.vccq->max_uA,
				icc_level,
				&desc_buf[PWR_DESC_ACTIVE_LVLS_VCCQ_0]);

	if (hba->vreg_info.vccq2)
		icc_level = ufshcd_get_max_icc_level(
				hba->vreg_info.vccq2->max_uA,
				icc_level,
				&desc_buf[PWR_DESC_ACTIVE_LVLS_VCCQ2_0]);
out:
	return icc_level;
}

static void ufshcd_init_icc_levels(struct ufs_hba *hba)
{
	int ret;
	int buff_len = QUERY_DESC_POWER_MAX_SIZE;
	u8 desc_buf[QUERY_DESC_POWER_MAX_SIZE];

	ret = ufshcd_read_power_desc(hba, desc_buf, buff_len);
	if (ret) {
		dev_err(hba->dev,
			"%s: Failed reading power descriptor.len = %d ret = %d",
			__func__, buff_len, ret);
		return;
	}

	hba->init_prefetch_data.icc_level =
			ufshcd_find_max_sup_active_icc_level(hba,
			desc_buf, buff_len);
	dev_dbg(hba->dev, "%s: setting icc_level 0x%x",
			__func__, hba->init_prefetch_data.icc_level);

	ret = ufshcd_query_attr_retry(hba, UPIU_QUERY_OPCODE_WRITE_ATTR,
		QUERY_ATTR_IDN_ACTIVE_ICC_LVL, 0, 0,
		&hba->init_prefetch_data.icc_level);

	if (ret)
		dev_err(hba->dev,
			"%s: Failed configuring bActiveICCLevel = %d ret = %d",
			__func__, hba->init_prefetch_data.icc_level , ret);

}

/**
 * ufshcd_scsi_add_wlus - Adds required W-LUs
 * @hba: per-adapter instance
 *
 * UFS device specification requires the UFS devices to support 4 well known
 * logical units:
 *	"REPORT_LUNS" (address: 01h)
 *	"UFS Device" (address: 50h)
 *	"RPMB" (address: 44h)
 *	"BOOT" (address: 30h)
 * UFS device's power management needs to be controlled by "POWER CONDITION"
 * field of SSU (START STOP UNIT) command. But this "power condition" field
 * will take effect only when its sent to "UFS device" well known logical unit
 * hence we require the scsi_device instance to represent this logical unit in
 * order for the UFS host driver to send the SSU command for power management.

 * We also require the scsi_device instance for "RPMB" (Replay Protected Memory
 * Block) LU so user space process can control this LU. User space may also
 * want to have access to BOOT LU.

 * This function adds scsi device instances for each of all well known LUs
 * (except "REPORT LUNS" LU).
 *
 * Returns zero on success (all required W-LUs are added successfully),
 * non-zero error value on failure (if failed to add any of the required W-LU).
 */
static int ufshcd_scsi_add_wlus(struct ufs_hba *hba)
{
	int ret = 0;
	struct scsi_device *sdev_rpmb;
	struct scsi_device *sdev_boot;

	hba->sdev_ufs_device = __scsi_add_device(hba->host, 0, 0,
		ufshcd_upiu_wlun_to_scsi_wlun(UFS_UPIU_UFS_DEVICE_WLUN), NULL);
	if (IS_ERR(hba->sdev_ufs_device)) {
		ret = PTR_ERR(hba->sdev_ufs_device);
		hba->sdev_ufs_device = NULL;
		goto out;
	}
	scsi_device_put(hba->sdev_ufs_device);

	sdev_boot = __scsi_add_device(hba->host, 0, 0,
		ufshcd_upiu_wlun_to_scsi_wlun(UFS_UPIU_BOOT_WLUN), NULL);
	if (IS_ERR(sdev_boot)) {
		ret = PTR_ERR(sdev_boot);
		goto remove_sdev_ufs_device;
	}
	scsi_device_put(sdev_boot);

	sdev_rpmb = __scsi_add_device(hba->host, 0, 0,
		ufshcd_upiu_wlun_to_scsi_wlun(UFS_UPIU_RPMB_WLUN), NULL);
	if (IS_ERR(sdev_rpmb)) {
		ret = PTR_ERR(sdev_rpmb);
		goto remove_sdev_boot;
	}
	scsi_device_put(sdev_rpmb);
	goto out;

remove_sdev_boot:
	scsi_remove_device(sdev_boot);
remove_sdev_ufs_device:
	scsi_remove_device(hba->sdev_ufs_device);
out:
	return ret;
}

/**
 * ufshcd_tune_pa_tactivate - Tunes PA_TActivate of local UniPro
 * @hba: per-adapter instance
 *
 * PA_TActivate parameter can be tuned manually if UniPro version is less than
 * 1.61. PA_TActivate needs to be greater than or equal to peerM-PHY's
 * RX_MIN_ACTIVATETIME_CAPABILITY attribute. This optimal value can help reduce
 * the hibern8 exit latency.
 *
 * Returns zero on success, non-zero error value on failure.
 */
static int ufshcd_tune_pa_tactivate(struct ufs_hba *hba)
{
	int ret = 0;
	u32 peer_rx_min_activatetime = 0, tuned_pa_tactivate;

	if (!ufshcd_is_unipro_pa_params_tuning_req(hba))
		return 0;

	ret = ufshcd_dme_peer_get(hba,
				  UIC_ARG_MIB_SEL(
					RX_MIN_ACTIVATETIME_CAPABILITY,
					UIC_ARG_MPHY_RX_GEN_SEL_INDEX(0)),
				  &peer_rx_min_activatetime);
	if (ret)
		goto out;

	/* make sure proper unit conversion is applied */
	tuned_pa_tactivate =
		((peer_rx_min_activatetime * RX_MIN_ACTIVATETIME_UNIT_US)
		 / PA_TACTIVATE_TIME_UNIT_US);
	ret = ufshcd_dme_set(hba, UIC_ARG_MIB(PA_TACTIVATE),
			     tuned_pa_tactivate);

out:
	return ret;
}

/**
 * ufshcd_tune_pa_hibern8time - Tunes PA_Hibern8Time of local UniPro
 * @hba: per-adapter instance
 *
 * PA_Hibern8Time parameter can be tuned manually if UniPro version is less than
 * 1.61. PA_Hibern8Time needs to be maximum of local M-PHY's
 * TX_HIBERN8TIME_CAPABILITY & peer M-PHY's RX_HIBERN8TIME_CAPABILITY.
 * This optimal value can help reduce the hibern8 exit latency.
 *
 * Returns zero on success, non-zero error value on failure.
 */
static int ufshcd_tune_pa_hibern8time(struct ufs_hba *hba)
{
	int ret = 0;
	u32 local_tx_hibern8_time_cap = 0, peer_rx_hibern8_time_cap = 0;
	u32 max_hibern8_time, tuned_pa_hibern8time;

	ret = ufshcd_dme_get(hba,
			     UIC_ARG_MIB_SEL(TX_HIBERN8TIME_CAPABILITY,
					UIC_ARG_MPHY_TX_GEN_SEL_INDEX(0)),
				  &local_tx_hibern8_time_cap);
	if (ret)
		goto out;

	ret = ufshcd_dme_peer_get(hba,
				  UIC_ARG_MIB_SEL(RX_HIBERN8TIME_CAPABILITY,
					UIC_ARG_MPHY_RX_GEN_SEL_INDEX(0)),
				  &peer_rx_hibern8_time_cap);
	if (ret)
		goto out;

	max_hibern8_time = max(local_tx_hibern8_time_cap,
			       peer_rx_hibern8_time_cap);
	/* make sure proper unit conversion is applied */
	tuned_pa_hibern8time = ((max_hibern8_time * HIBERN8TIME_UNIT_US)
				/ PA_HIBERN8_TIME_UNIT_US);
	ret = ufshcd_dme_set(hba, UIC_ARG_MIB(PA_HIBERN8TIME),
			     tuned_pa_hibern8time);
out:
	return ret;
}

/**
 * ufshcd_quirk_tune_host_pa_tactivate - Ensures that host PA_TACTIVATE is
 * more than device PA_TACTIVATE time.
 * @hba: per-adapter instance
 *
 * Some UFS devices require host PA_TACTIVATE to be lower than device
 * PA_TACTIVATE, we need to enable UFS_DEVICE_QUIRK_HOST_PA_TACTIVATE quirk
 * for such devices.
 *
 * Returns zero on success, non-zero error value on failure.
 */
static int ufshcd_quirk_tune_host_pa_tactivate(struct ufs_hba *hba)
{
	int ret = 0;
	u32 granularity, peer_granularity;
	u32 pa_tactivate, peer_pa_tactivate;
	u32 pa_tactivate_us, peer_pa_tactivate_us;
	u8 gran_to_us_table[] = {1, 4, 8, 16, 32, 100};

	ret = ufshcd_dme_get(hba, UIC_ARG_MIB(PA_GRANULARITY),
				  &granularity);
	if (ret)
		goto out;

	ret = ufshcd_dme_peer_get(hba, UIC_ARG_MIB(PA_GRANULARITY),
				  &peer_granularity);
	if (ret)
		goto out;

	if ((granularity < PA_GRANULARITY_MIN_VAL) ||
	    (granularity > PA_GRANULARITY_MAX_VAL)) {
		dev_err(hba->dev, "%s: invalid host PA_GRANULARITY %d",
			__func__, granularity);
		return -EINVAL;
	}

	if ((peer_granularity < PA_GRANULARITY_MIN_VAL) ||
	    (peer_granularity > PA_GRANULARITY_MAX_VAL)) {
		dev_err(hba->dev, "%s: invalid device PA_GRANULARITY %d",
			__func__, peer_granularity);
		return -EINVAL;
	}

	ret = ufshcd_dme_get(hba, UIC_ARG_MIB(PA_TACTIVATE), &pa_tactivate);
	if (ret)
		goto out;

	ret = ufshcd_dme_peer_get(hba, UIC_ARG_MIB(PA_TACTIVATE),
				  &peer_pa_tactivate);
	if (ret)
		goto out;

	pa_tactivate_us = pa_tactivate * gran_to_us_table[granularity - 1];
	peer_pa_tactivate_us = peer_pa_tactivate *
			     gran_to_us_table[peer_granularity - 1];

	if (pa_tactivate_us > peer_pa_tactivate_us) {
		u32 new_peer_pa_tactivate;

		new_peer_pa_tactivate = pa_tactivate_us /
				      gran_to_us_table[peer_granularity - 1];
		new_peer_pa_tactivate++;
		ret = ufshcd_dme_peer_set(hba, UIC_ARG_MIB(PA_TACTIVATE),
					  new_peer_pa_tactivate);
	}

out:
	return ret;
}

static void ufshcd_tune_unipro_params(struct ufs_hba *hba)
{
	if (ufshcd_is_unipro_pa_params_tuning_req(hba)) {
		ufshcd_tune_pa_tactivate(hba);
		ufshcd_tune_pa_hibern8time(hba);
	}

	if (hba->dev_quirks & UFS_DEVICE_QUIRK_PA_TACTIVATE)
		/* set 1ms timeout for PA_TACTIVATE */
		ufshcd_dme_set(hba, UIC_ARG_MIB(PA_TACTIVATE), 10);

	if (hba->dev_quirks & UFS_DEVICE_QUIRK_HOST_PA_TACTIVATE)
		ufshcd_quirk_tune_host_pa_tactivate(hba);

	ufshcd_vops_apply_dev_quirks(hba);
}

static void ufshcd_clear_dbg_ufs_stats(struct ufs_hba *hba)
{
	int err_reg_hist_size = sizeof(struct ufs_uic_err_reg_hist);

	hba->ufs_stats.hibern8_exit_cnt = 0;
	hba->ufs_stats.last_hibern8_exit_tstamp = ktime_set(0, 0);

	memset(&hba->ufs_stats.pa_err, 0, err_reg_hist_size);
	memset(&hba->ufs_stats.dl_err, 0, err_reg_hist_size);
	memset(&hba->ufs_stats.nl_err, 0, err_reg_hist_size);
	memset(&hba->ufs_stats.tl_err, 0, err_reg_hist_size);
	memset(&hba->ufs_stats.dme_err, 0, err_reg_hist_size);

	hba->req_abort_count = 0;
}

static void ufshcd_apply_pm_quirks(struct ufs_hba *hba)
{
	if (hba->dev_quirks & UFS_DEVICE_QUIRK_NO_LINK_OFF) {
		if (ufs_get_pm_lvl_to_link_pwr_state(hba->rpm_lvl) ==
		    UIC_LINK_OFF_STATE) {
			hba->rpm_lvl =
				ufs_get_desired_pm_lvl_for_dev_link_state(
						UFS_SLEEP_PWR_MODE,
						UIC_LINK_HIBERN8_STATE);
			dev_info(hba->dev, "UFS_DEVICE_QUIRK_NO_LINK_OFF enabled, changed rpm_lvl to %d\n",
				hba->rpm_lvl);
		}
		if (ufs_get_pm_lvl_to_link_pwr_state(hba->spm_lvl) ==
		    UIC_LINK_OFF_STATE) {
			hba->spm_lvl =
				ufs_get_desired_pm_lvl_for_dev_link_state(
						UFS_SLEEP_PWR_MODE,
						UIC_LINK_HIBERN8_STATE);
			dev_info(hba->dev, "UFS_DEVICE_QUIRK_NO_LINK_OFF enabled, changed spm_lvl to %d\n",
				hba->spm_lvl);
		}
	}
}

/**
 * ufshcd_probe_hba - probe hba to detect device and initialize
 * @hba: per-adapter instance
 *
 * Execute link-startup and verify device initialization
 */
static int ufshcd_probe_hba(struct ufs_hba *hba)
{
	int ret;
	ktime_t start = ktime_get();

	ret = ufshcd_link_startup(hba);
	if (ret)
		goto out;

	/* Debug counters initialization */
	ufshcd_clear_dbg_ufs_stats(hba);
	/* set the default level for urgent bkops */
	hba->urgent_bkops_lvl = BKOPS_STATUS_PERF_IMPACT;
	hba->is_urgent_bkops_lvl_checked = false;

	/* UniPro link is active now */
	ufshcd_set_link_active(hba);

	ret = ufshcd_verify_dev_init(hba);
	if (ret)
		goto out;

	ret = ufshcd_complete_dev_init(hba);
	if (ret)
		goto out;

	ufs_advertise_fixup_device(hba);
	ufshcd_tune_unipro_params(hba);

	ufshcd_apply_pm_quirks(hba);
	ret = ufshcd_set_vccq_rail_unused(hba,
		(hba->dev_quirks & UFS_DEVICE_NO_VCCQ) ? true : false);
	if (ret)
		goto out;

	/* UFS device is also active now */
	ufshcd_set_ufs_dev_active(hba);
	ufshcd_force_reset_auto_bkops(hba);
	hba->wlun_dev_clr_ua = true;

	if (ufshcd_get_max_pwr_mode(hba)) {
		dev_err(hba->dev,
			"%s: Failed getting max supported power mode\n",
			__func__);
	} else {
		ret = ufshcd_config_pwr_mode(hba, &hba->max_pwr_info.info);
		if (ret) {
			dev_err(hba->dev, "%s: Failed setting power mode, err = %d\n",
					__func__, ret);
			goto out;
		}
	}

	/* set the state as operational after switching to desired gear */
	hba->ufshcd_state = UFSHCD_STATE_OPERATIONAL;
	/*
	 * If we are in error handling context or in power management callbacks
	 * context, no need to scan the host
	 */
	if (!ufshcd_eh_in_progress(hba) && !hba->pm_op_in_progress) {
		bool flag;

		/* clear any previous UFS device information */
		memset(&hba->dev_info, 0, sizeof(hba->dev_info));
		if (!ufshcd_query_flag_retry(hba, UPIU_QUERY_OPCODE_READ_FLAG,
				QUERY_FLAG_IDN_PWR_ON_WPE, &flag))
			hba->dev_info.f_power_on_wp_en = flag;

		if (!hba->is_init_prefetch)
			ufshcd_init_icc_levels(hba);

		/* Add required well known logical units to scsi mid layer */
		if (ufshcd_scsi_add_wlus(hba))
			goto out;

		/* Initialize devfreq after UFS device is detected */
		if (ufshcd_is_clkscaling_supported(hba)) {
			memcpy(&hba->clk_scaling.saved_pwr_info.info,
			    &hba->pwr_info, sizeof(struct ufs_pa_layer_attr));
			hba->clk_scaling.saved_pwr_info.is_valid = true;
			hba->clk_scaling.is_scaled_up = true;
			if (!hba->devfreq) {
				hba->devfreq = devfreq_add_device(hba->dev,
							&ufs_devfreq_profile,
							"simple_ondemand",
							gov_data);
				if (IS_ERR(hba->devfreq)) {
					ret = PTR_ERR(hba->devfreq);
					dev_err(hba->dev, "Unable to register with devfreq %d\n",
						ret);
					goto out;
				}
			}
			hba->clk_scaling.is_allowed = true;
		}

		scsi_scan_host(hba->host);
		pm_runtime_put_sync(hba->dev);
	}

	if (!hba->is_init_prefetch)
		hba->is_init_prefetch = true;

out:
	/*
	 * If we failed to initialize the device or the device is not
	 * present, turn off the power/clocks etc.
	 */
	if (ret && !ufshcd_eh_in_progress(hba) && !hba->pm_op_in_progress) {
		pm_runtime_put_sync(hba->dev);
		ufshcd_hba_exit(hba);
	}

	trace_ufshcd_init(dev_name(hba->dev), ret,
		ktime_to_us(ktime_sub(ktime_get(), start)),
		hba->curr_dev_pwr_mode, hba->uic_link_state);
	return ret;
}

/**
 * ufshcd_async_scan - asynchronous execution for probing hba
 * @data: data pointer to pass to this function
 * @cookie: cookie data
 */
static void ufshcd_async_scan(void *data, async_cookie_t cookie)
{
	struct ufs_hba *hba = (struct ufs_hba *)data;

	/*
	 * Don't allow clock gating and hibern8 enter for faster device
	 * detection.
	 */
	ufshcd_hold_all(hba);
	ufshcd_probe_hba(hba);
	ufshcd_release_all(hba);
}

/**
 * ufshcd_query_ioctl - perform user read queries
 * @hba: per-adapter instance
 * @lun: used for lun specific queries
 * @buffer: user space buffer for reading and submitting query data and params
 * @return: 0 for success negative error code otherwise
 *
 * Expected/Submitted buffer structure is struct ufs_ioctl_query_data.
 * It will read the opcode, idn and buf_length parameters, and, put the
 * response in the buffer field while updating the used size in buf_length.
 */
static int ufshcd_query_ioctl(struct ufs_hba *hba, u8 lun, void __user *buffer)
{
	struct ufs_ioctl_query_data *ioctl_data;
	int err = 0;
	int length = 0;
	void *data_ptr;
	bool flag;
	u32 att;
	u8 index;
	u8 *desc = NULL;

	ioctl_data = kzalloc(sizeof(struct ufs_ioctl_query_data), GFP_KERNEL);
	if (!ioctl_data) {
		dev_err(hba->dev, "%s: Failed allocating %zu bytes\n", __func__,
				sizeof(struct ufs_ioctl_query_data));
		err = -ENOMEM;
		goto out;
	}

	/* extract params from user buffer */
	err = copy_from_user(ioctl_data, buffer,
			sizeof(struct ufs_ioctl_query_data));
	if (err) {
		dev_err(hba->dev,
			"%s: Failed copying buffer from user, err %d\n",
			__func__, err);
		goto out_release_mem;
	}

	/* verify legal parameters & send query */
	switch (ioctl_data->opcode) {
	case UPIU_QUERY_OPCODE_READ_DESC:
		switch (ioctl_data->idn) {
		case QUERY_DESC_IDN_DEVICE:
		case QUERY_DESC_IDN_CONFIGURAION:
		case QUERY_DESC_IDN_INTERCONNECT:
		case QUERY_DESC_IDN_GEOMETRY:
		case QUERY_DESC_IDN_POWER:
			index = 0;
			break;
		case QUERY_DESC_IDN_UNIT:
			if (!ufs_is_valid_unit_desc_lun(lun)) {
				dev_err(hba->dev,
					"%s: No unit descriptor for lun 0x%x\n",
					__func__, lun);
				err = -EINVAL;
				goto out_release_mem;
			}
			index = lun;
			break;
		default:
			goto out_einval;
		}
		length = min_t(int, QUERY_DESC_MAX_SIZE,
				ioctl_data->buf_size);
		desc = kzalloc(length, GFP_KERNEL);
		if (!desc) {
			dev_err(hba->dev, "%s: Failed allocating %d bytes\n",
					__func__, length);
			err = -ENOMEM;
			goto out_release_mem;
		}
		err = ufshcd_query_descriptor(hba, ioctl_data->opcode,
				ioctl_data->idn, index, 0, desc, &length);
		break;
	case UPIU_QUERY_OPCODE_READ_ATTR:
		switch (ioctl_data->idn) {
		case QUERY_ATTR_IDN_BOOT_LU_EN:
		case QUERY_ATTR_IDN_POWER_MODE:
		case QUERY_ATTR_IDN_ACTIVE_ICC_LVL:
		case QUERY_ATTR_IDN_OOO_DATA_EN:
		case QUERY_ATTR_IDN_BKOPS_STATUS:
		case QUERY_ATTR_IDN_PURGE_STATUS:
		case QUERY_ATTR_IDN_MAX_DATA_IN:
		case QUERY_ATTR_IDN_MAX_DATA_OUT:
		case QUERY_ATTR_IDN_REF_CLK_FREQ:
		case QUERY_ATTR_IDN_CONF_DESC_LOCK:
		case QUERY_ATTR_IDN_MAX_NUM_OF_RTT:
		case QUERY_ATTR_IDN_EE_CONTROL:
		case QUERY_ATTR_IDN_EE_STATUS:
		case QUERY_ATTR_IDN_SECONDS_PASSED:
			index = 0;
			break;
		case QUERY_ATTR_IDN_DYN_CAP_NEEDED:
		case QUERY_ATTR_IDN_CORR_PRG_BLK_NUM:
			index = lun;
			break;
		default:
			goto out_einval;
		}
		err = ufshcd_query_attr(hba, ioctl_data->opcode, ioctl_data->idn,
					index, 0, &att);
		break;

	case UPIU_QUERY_OPCODE_WRITE_ATTR:
		err = copy_from_user(&att,
				buffer + sizeof(struct ufs_ioctl_query_data),
				sizeof(u32));
		if (err) {
			dev_err(hba->dev,
				"%s: Failed copying buffer from user, err %d\n",
				__func__, err);
			goto out_release_mem;
		}

		switch (ioctl_data->idn) {
		case QUERY_ATTR_IDN_BOOT_LU_EN:
			index = 0;
			if (att > QUERY_ATTR_IDN_BOOT_LU_EN_MAX) {
				dev_err(hba->dev,
					"%s: Illegal ufs query ioctl data, opcode 0x%x, idn 0x%x, att 0x%x\n",
					__func__, ioctl_data->opcode,
					(unsigned int)ioctl_data->idn, att);
				err = -EINVAL;
				goto out_release_mem;
			}
			break;
		default:
			goto out_einval;
		}
		err = ufshcd_query_attr(hba, ioctl_data->opcode,
					ioctl_data->idn, index, 0, &att);
		break;

	case UPIU_QUERY_OPCODE_READ_FLAG:
		switch (ioctl_data->idn) {
		case QUERY_FLAG_IDN_FDEVICEINIT:
		case QUERY_FLAG_IDN_PERMANENT_WPE:
		case QUERY_FLAG_IDN_PWR_ON_WPE:
		case QUERY_FLAG_IDN_BKOPS_EN:
		case QUERY_FLAG_IDN_PURGE_ENABLE:
		case QUERY_FLAG_IDN_FPHYRESOURCEREMOVAL:
		case QUERY_FLAG_IDN_BUSY_RTC:
			break;
		default:
			goto out_einval;
		}
		err = ufshcd_query_flag_retry(hba, ioctl_data->opcode,
				ioctl_data->idn, &flag);
		break;
	default:
		goto out_einval;
	}

	if (err) {
		dev_err(hba->dev, "%s: Query for idn %d failed\n", __func__,
				ioctl_data->idn);
		goto out_release_mem;
	}

	/*
	 * copy response data
	 * As we might end up reading less data then what is specified in
	 * "ioctl_data->buf_size". So we are updating "ioctl_data->
	 * buf_size" to what exactly we have read.
	 */
	switch (ioctl_data->opcode) {
	case UPIU_QUERY_OPCODE_READ_DESC:
		ioctl_data->buf_size = min_t(int, ioctl_data->buf_size, length);
		data_ptr = desc;
		break;
	case UPIU_QUERY_OPCODE_READ_ATTR:
		ioctl_data->buf_size = sizeof(u32);
		data_ptr = &att;
		break;
	case UPIU_QUERY_OPCODE_READ_FLAG:
		ioctl_data->buf_size = 1;
		data_ptr = &flag;
		break;
	case UPIU_QUERY_OPCODE_WRITE_ATTR:
		goto out_release_mem;
	default:
		goto out_einval;
	}

	/* copy to user */
	err = copy_to_user(buffer, ioctl_data,
			sizeof(struct ufs_ioctl_query_data));
	if (err)
		dev_err(hba->dev, "%s: Failed copying back to user.\n",
			__func__);
	err = copy_to_user(buffer + sizeof(struct ufs_ioctl_query_data),
			data_ptr, ioctl_data->buf_size);
	if (err)
		dev_err(hba->dev, "%s: err %d copying back to user.\n",
				__func__, err);
	goto out_release_mem;

out_einval:
	dev_err(hba->dev,
		"%s: illegal ufs query ioctl data, opcode 0x%x, idn 0x%x\n",
		__func__, ioctl_data->opcode, (unsigned int)ioctl_data->idn);
	err = -EINVAL;
out_release_mem:
	kfree(ioctl_data);
	kfree(desc);
out:
	return err;
}

/**
 * ufshcd_ioctl - ufs ioctl callback registered in scsi_host
 * @dev: scsi device required for per LUN queries
 * @cmd: command opcode
 * @buffer: user space buffer for transferring data
 *
 * Supported commands:
 * UFS_IOCTL_QUERY
 */
static int ufshcd_ioctl(struct scsi_device *dev, int cmd, void __user *buffer)
{
	struct ufs_hba *hba = shost_priv(dev->host);
	int err = 0;

	BUG_ON(!hba);
	if (!buffer) {
		dev_err(hba->dev, "%s: User buffer is NULL!\n", __func__);
		return -EINVAL;
	}

	switch (cmd) {
	case UFS_IOCTL_QUERY:
		pm_runtime_get_sync(hba->dev);
		err = ufshcd_query_ioctl(hba, ufshcd_scsi_to_upiu_lun(dev->lun),
				buffer);
		pm_runtime_put_sync(hba->dev);
		break;
	default:
		err = -ENOIOCTLCMD;
		dev_dbg(hba->dev, "%s: Unsupported ioctl cmd %d\n", __func__,
			cmd);
		break;
	}

	return err;
}

static enum blk_eh_timer_return ufshcd_eh_timed_out(struct scsi_cmnd *scmd)
{
	unsigned long flags;
	struct Scsi_Host *host;
	struct ufs_hba *hba;
	int index;
	bool found = false;

	if (!scmd || !scmd->device || !scmd->device->host)
		return BLK_EH_NOT_HANDLED;

	host = scmd->device->host;
	hba = shost_priv(host);
	if (!hba)
		return BLK_EH_NOT_HANDLED;

	spin_lock_irqsave(host->host_lock, flags);

	for_each_set_bit(index, &hba->outstanding_reqs, hba->nutrs) {
		if (hba->lrb[index].cmd == scmd) {
			found = true;
			break;
		}
	}

	spin_unlock_irqrestore(host->host_lock, flags);

	/*
	 * Bypass SCSI error handling and reset the block layer timer if this
	 * SCSI command was not actually dispatched to UFS driver, otherwise
	 * let SCSI layer handle the error as usual.
	 */
	return found ? BLK_EH_NOT_HANDLED : BLK_EH_RESET_TIMER;
}

static struct scsi_host_template ufshcd_driver_template = {
	.module			= THIS_MODULE,
	.name			= UFSHCD,
	.proc_name		= UFSHCD,
	.queuecommand		= ufshcd_queuecommand,
	.slave_alloc		= ufshcd_slave_alloc,
	.slave_configure	= ufshcd_slave_configure,
	.slave_destroy		= ufshcd_slave_destroy,
	.change_queue_depth	= ufshcd_change_queue_depth,
	.eh_abort_handler	= ufshcd_abort,
	.eh_device_reset_handler = ufshcd_eh_device_reset_handler,
	.eh_host_reset_handler   = ufshcd_eh_host_reset_handler,
	.eh_timed_out		= ufshcd_eh_timed_out,
	.ioctl			= ufshcd_ioctl,
#ifdef CONFIG_COMPAT
	.compat_ioctl		= ufshcd_ioctl,
#endif
	.this_id		= -1,
	.sg_tablesize		= SG_ALL,
	.cmd_per_lun		= UFSHCD_CMD_PER_LUN,
	.can_queue		= UFSHCD_CAN_QUEUE,
	.max_host_blocked	= 1,
};

static int ufshcd_config_vreg_load(struct device *dev, struct ufs_vreg *vreg,
				   int ua)
{
	int ret = 0;
	struct regulator *reg = vreg->reg;
	const char *name = vreg->name;

	BUG_ON(!vreg);

	ret = regulator_set_optimum_mode(reg, ua);
	if (ret >= 0) {
		/*
		 * regulator_set_optimum_mode() returns new regulator
		 * mode upon success.
		 */
		ret = 0;
	} else {
		dev_err(dev, "%s: %s set optimum mode(ua=%d) failed, err=%d\n",
				__func__, name, ua, ret);
	}

	return ret;
}

static inline int ufshcd_config_vreg_lpm(struct ufs_hba *hba,
					 struct ufs_vreg *vreg)
{
	if (!vreg)
		return 0;
	else if (vreg->unused)
		return 0;
	else
		return ufshcd_config_vreg_load(hba->dev, vreg,
					       UFS_VREG_LPM_LOAD_UA);
}

static inline int ufshcd_config_vreg_hpm(struct ufs_hba *hba,
					 struct ufs_vreg *vreg)
{
	if (!vreg)
		return 0;
	else if (vreg->unused)
		return 0;
	else
		return ufshcd_config_vreg_load(hba->dev, vreg, vreg->max_uA);
}

static int ufshcd_config_vreg(struct device *dev,
		struct ufs_vreg *vreg, bool on)
{
	int ret = 0;
	struct regulator *reg = vreg->reg;
	const char *name = vreg->name;
	int min_uV, uA_load;

	BUG_ON(!vreg);

	if (regulator_count_voltages(reg) > 0) {
		min_uV = on ? vreg->min_uV : 0;
		ret = regulator_set_voltage(reg, min_uV, vreg->max_uV);
		if (ret) {
			dev_err(dev, "%s: %s set voltage failed, err=%d\n",
					__func__, name, ret);
			goto out;
		}

		uA_load = on ? vreg->max_uA : 0;
		ret = ufshcd_config_vreg_load(dev, vreg, uA_load);
		if (ret)
			goto out;
	}
out:
	return ret;
}

static int ufshcd_enable_vreg(struct device *dev, struct ufs_vreg *vreg)
{
	int ret = 0;

	if (!vreg)
		goto out;
	else if (vreg->enabled || vreg->unused)
		goto out;

	ret = ufshcd_config_vreg(dev, vreg, true);
	if (!ret)
		ret = regulator_enable(vreg->reg);

	if (!ret)
		vreg->enabled = true;
	else
		dev_err(dev, "%s: %s enable failed, err=%d\n",
				__func__, vreg->name, ret);
out:
	return ret;
}

static int ufshcd_disable_vreg(struct device *dev, struct ufs_vreg *vreg)
{
	int ret = 0;

	if (!vreg)
		goto out;
	else if (!vreg->enabled || vreg->unused)
		goto out;

	ret = regulator_disable(vreg->reg);

	if (!ret) {
		/* ignore errors on applying disable config */
		ufshcd_config_vreg(dev, vreg, false);
		vreg->enabled = false;
	} else {
		dev_err(dev, "%s: %s disable failed, err=%d\n",
				__func__, vreg->name, ret);
	}
out:
	return ret;
}

static int ufshcd_setup_vreg(struct ufs_hba *hba, bool on)
{
	int ret = 0;
	struct device *dev = hba->dev;
	struct ufs_vreg_info *info = &hba->vreg_info;

	if (!info)
		goto out;

	ret = ufshcd_toggle_vreg(dev, info->vcc, on);
	if (ret)
		goto out;

	ret = ufshcd_toggle_vreg(dev, info->vccq, on);
	if (ret)
		goto out;

	ret = ufshcd_toggle_vreg(dev, info->vccq2, on);
	if (ret)
		goto out;

out:
	if (ret) {
		ufshcd_toggle_vreg(dev, info->vccq2, false);
		ufshcd_toggle_vreg(dev, info->vccq, false);
		ufshcd_toggle_vreg(dev, info->vcc, false);
	}
	return ret;
}

static int ufshcd_setup_hba_vreg(struct ufs_hba *hba, bool on)
{
	struct ufs_vreg_info *info = &hba->vreg_info;
	int ret = 0;

	if (info->vdd_hba) {
		ret = ufshcd_toggle_vreg(hba->dev, info->vdd_hba, on);

		if (!ret)
			ufshcd_vops_update_sec_cfg(hba, on);
	}

	return ret;
}

static int ufshcd_get_vreg(struct device *dev, struct ufs_vreg *vreg)
{
	int ret = 0;

	if (!vreg)
		goto out;

	vreg->reg = devm_regulator_get(dev, vreg->name);
	if (IS_ERR(vreg->reg)) {
		ret = PTR_ERR(vreg->reg);
		dev_err(dev, "%s: %s get failed, err=%d\n",
				__func__, vreg->name, ret);
	}
out:
	return ret;
}

static int ufshcd_init_vreg(struct ufs_hba *hba)
{
	int ret = 0;
	struct device *dev = hba->dev;
	struct ufs_vreg_info *info = &hba->vreg_info;

	if (!info)
		goto out;

	ret = ufshcd_get_vreg(dev, info->vcc);
	if (ret)
		goto out;

	ret = ufshcd_get_vreg(dev, info->vccq);
	if (ret)
		goto out;

	ret = ufshcd_get_vreg(dev, info->vccq2);
out:
	return ret;
}

static int ufshcd_init_hba_vreg(struct ufs_hba *hba)
{
	struct ufs_vreg_info *info = &hba->vreg_info;

	if (info)
		return ufshcd_get_vreg(hba->dev, info->vdd_hba);

	return 0;
}

static int ufshcd_set_vccq_rail_unused(struct ufs_hba *hba, bool unused)
{
	int ret = 0;
	struct ufs_vreg_info *info = &hba->vreg_info;

	if (!info)
		goto out;
	else if (!info->vccq)
		goto out;

	if (unused) {
		/* shut off the rail here */
		ret = ufshcd_toggle_vreg(hba->dev, info->vccq, false);
		/*
		 * Mark this rail as no longer used, so it doesn't get enabled
		 * later by mistake
		 */
		if (!ret)
			info->vccq->unused = true;
	} else {
		/*
		 * rail should have been already enabled hence just make sure
		 * that unused flag is cleared.
		 */
		info->vccq->unused = false;
	}
out:
	return ret;
}

static int ufshcd_setup_clocks(struct ufs_hba *hba, bool on,
			       bool skip_ref_clk, bool is_gating_context)
{
	int ret = 0;
	struct ufs_clk_info *clki;
	struct list_head *head = &hba->clk_list_head;
	unsigned long flags;
	ktime_t start = ktime_get();
	bool clk_state_changed = false;

	if (!head || list_empty(head))
		goto out;

	/*
	 * vendor specific setup_clocks ops may depend on clocks managed by
	 * this standard driver hence call the vendor specific setup_clocks
	 * before disabling the clocks managed here.
	 */
	if (!on) {
		ret = ufshcd_vops_setup_clocks(hba, on, is_gating_context);
		if (ret)
			return ret;
	}

	list_for_each_entry(clki, head, list) {
		if (!IS_ERR_OR_NULL(clki->clk)) {
			if (skip_ref_clk && !strcmp(clki->name, "ref_clk"))
				continue;

			clk_state_changed = on ^ clki->enabled;
			if (on && !clki->enabled) {
				ret = clk_prepare_enable(clki->clk);
				if (ret) {
					dev_err(hba->dev, "%s: %s prepare enable failed, %d\n",
						__func__, clki->name, ret);
					goto out;
				}
			} else if (!on && clki->enabled) {
				clk_disable_unprepare(clki->clk);
			}
			clki->enabled = on;
			dev_dbg(hba->dev, "%s: clk: %s %sabled\n", __func__,
					clki->name, on ? "en" : "dis");
		}
	}

	/*
	 * vendor specific setup_clocks ops may depend on clocks managed by
	 * this standard driver hence call the vendor specific setup_clocks
	 * after enabling the clocks managed here.
	 */
	if (on)
		ret = ufshcd_vops_setup_clocks(hba, on, is_gating_context);

out:
	if (ret) {
		list_for_each_entry(clki, head, list) {
			if (!IS_ERR_OR_NULL(clki->clk) && clki->enabled)
				clk_disable_unprepare(clki->clk);
		}
	} else if (!ret && on) {
		spin_lock_irqsave(hba->host->host_lock, flags);
		hba->clk_gating.state = CLKS_ON;
		trace_ufshcd_clk_gating(dev_name(hba->dev),
			hba->clk_gating.state);
		spin_unlock_irqrestore(hba->host->host_lock, flags);
		/* restore the secure configuration as clocks are enabled */
		ufshcd_vops_update_sec_cfg(hba, true);
	}

	if (clk_state_changed)
		trace_ufshcd_profile_clk_gating(dev_name(hba->dev),
			(on ? "on" : "off"),
			ktime_to_us(ktime_sub(ktime_get(), start)), ret);
	return ret;
}

static int ufshcd_enable_clocks(struct ufs_hba *hba)
{
	return  ufshcd_setup_clocks(hba, true, false, false);
}

static int ufshcd_disable_clocks(struct ufs_hba *hba,
				 bool is_gating_context)
{
	return  ufshcd_setup_clocks(hba, false, false, is_gating_context);
}

static int ufshcd_disable_clocks_skip_ref_clk(struct ufs_hba *hba,
					      bool is_gating_context)
{
	return  ufshcd_setup_clocks(hba, false, true, is_gating_context);
}

static int ufshcd_init_clocks(struct ufs_hba *hba)
{
	int ret = 0;
	struct ufs_clk_info *clki;
	struct device *dev = hba->dev;
	struct list_head *head = &hba->clk_list_head;

	if (!head || list_empty(head))
		goto out;

	list_for_each_entry(clki, head, list) {
		if (!clki->name)
			continue;

		clki->clk = devm_clk_get(dev, clki->name);
		if (IS_ERR(clki->clk)) {
			ret = PTR_ERR(clki->clk);
			dev_err(dev, "%s: %s clk get failed, %d\n",
					__func__, clki->name, ret);
			goto out;
		}

		if (clki->max_freq) {
			ret = clk_set_rate(clki->clk, clki->max_freq);
			if (ret) {
				dev_err(hba->dev, "%s: %s clk set rate(%dHz) failed, %d\n",
					__func__, clki->name,
					clki->max_freq, ret);
				goto out;
			}
			clki->curr_freq = clki->max_freq;
		}
		dev_dbg(dev, "%s: clk: %s, rate: %lu\n", __func__,
				clki->name, clk_get_rate(clki->clk));
	}
out:
	return ret;
}

static int ufshcd_variant_hba_init(struct ufs_hba *hba)
{
	int err = 0;

	if (!hba->var || !hba->var->vops)
		goto out;

	err = ufshcd_vops_init(hba);
	if (err)
		goto out;

	err = ufshcd_vops_setup_regulators(hba, true);
	if (err)
		goto out_exit;

	goto out;

out_exit:
	ufshcd_vops_exit(hba);
out:
	if (err)
		dev_err(hba->dev, "%s: variant %s init failed err %d\n",
			__func__, ufshcd_get_var_name(hba), err);
	return err;
}

static void ufshcd_variant_hba_exit(struct ufs_hba *hba)
{
	if (!hba->var || !hba->var->vops)
		return;

	ufshcd_vops_setup_regulators(hba, false);

	ufshcd_vops_exit(hba);
}

static int ufshcd_hba_init(struct ufs_hba *hba)
{
	int err;

	/*
	 * Handle host controller power separately from the UFS device power
	 * rails as it will help controlling the UFS host controller power
	 * collapse easily which is different than UFS device power collapse.
	 * Also, enable the host controller power before we go ahead with rest
	 * of the initialization here.
	 */
	err = ufshcd_init_hba_vreg(hba);
	if (err)
		goto out;

	err = ufshcd_setup_hba_vreg(hba, true);
	if (err)
		goto out;

	err = ufshcd_init_clocks(hba);
	if (err)
		goto out_disable_hba_vreg;

	err = ufshcd_enable_clocks(hba);
	if (err)
		goto out_disable_hba_vreg;

	err = ufshcd_init_vreg(hba);
	if (err)
		goto out_disable_clks;

	err = ufshcd_setup_vreg(hba, true);
	if (err)
		goto out_disable_clks;

	err = ufshcd_variant_hba_init(hba);
	if (err)
		goto out_disable_vreg;

	hba->is_powered = true;
	goto out;

out_disable_vreg:
	ufshcd_setup_vreg(hba, false);
out_disable_clks:
	ufshcd_disable_clocks(hba, false);
out_disable_hba_vreg:
	ufshcd_setup_hba_vreg(hba, false);
out:
	return err;
}

static void ufshcd_hba_exit(struct ufs_hba *hba)
{
	if (hba->is_powered) {
		ufshcd_variant_hba_exit(hba);
		ufshcd_setup_vreg(hba, false);
		if (ufshcd_is_clkscaling_supported(hba)) {
			if (hba->devfreq)
				ufshcd_suspend_clkscaling(hba);
			destroy_workqueue(hba->clk_scaling.workq);
		}
		ufshcd_disable_clocks(hba, false);
		ufshcd_setup_hba_vreg(hba, false);
		hba->is_powered = false;
	}
}

static int
ufshcd_send_request_sense(struct ufs_hba *hba, struct scsi_device *sdp)
{
	unsigned char cmd[6] = {REQUEST_SENSE,
				0,
				0,
				0,
				UFSHCD_REQ_SENSE_SIZE,
				0};
	char *buffer;
	int ret;

	buffer = kzalloc(UFSHCD_REQ_SENSE_SIZE, GFP_KERNEL);
	if (!buffer) {
		ret = -ENOMEM;
		goto out;
	}

	ret = scsi_execute_req_flags(sdp, cmd, DMA_FROM_DEVICE, buffer,
				UFSHCD_REQ_SENSE_SIZE, NULL,
				msecs_to_jiffies(1000), 3, NULL, REQ_PM);
	if (ret)
		pr_err("%s: failed with err %d\n", __func__, ret);

	kfree(buffer);
out:
	return ret;
}

/**
 * ufshcd_set_dev_pwr_mode - sends START STOP UNIT command to set device
 *			     power mode
 * @hba: per adapter instance
 * @pwr_mode: device power mode to set
 *
 * Returns 0 if requested power mode is set successfully
 * Returns non-zero if failed to set the requested power mode
 */
static int ufshcd_set_dev_pwr_mode(struct ufs_hba *hba,
				     enum ufs_dev_pwr_mode pwr_mode)
{
	unsigned char cmd[6] = { START_STOP };
	struct scsi_sense_hdr sshdr;
	struct scsi_device *sdp;
	unsigned long flags;
	int ret;

	spin_lock_irqsave(hba->host->host_lock, flags);
	sdp = hba->sdev_ufs_device;
	if (sdp) {
		ret = scsi_device_get(sdp);
		if (!ret && !scsi_device_online(sdp)) {
			ret = -ENODEV;
			scsi_device_put(sdp);
		}
	} else {
		ret = -ENODEV;
	}
	spin_unlock_irqrestore(hba->host->host_lock, flags);

	if (ret)
		return ret;

	/*
	 * If scsi commands fail, the scsi mid-layer schedules scsi error-
	 * handling, which would wait for host to be resumed. Since we know
	 * we are functional while we are here, skip host resume in error
	 * handling context.
	 */
	hba->host->eh_noresume = 1;
	if (hba->wlun_dev_clr_ua) {
		ret = ufshcd_send_request_sense(hba, sdp);
		if (ret)
			goto out;
		/* Unit attention condition is cleared now */
		hba->wlun_dev_clr_ua = false;
	}

	cmd[4] = pwr_mode << 4;

	/*
	 * Current function would be generally called from the power management
	 * callbacks hence set the REQ_PM flag so that it doesn't resume the
	 * already suspended childs.
	 */
	ret = scsi_execute_req_flags(sdp, cmd, DMA_NONE, NULL, 0, &sshdr,
				     START_STOP_TIMEOUT, 0, NULL, REQ_PM);
	if (ret) {
		sdev_printk(KERN_WARNING, sdp,
			  "START_STOP failed for power mode: %d\n", pwr_mode);
		scsi_show_result(ret);
		if (driver_byte(ret) & DRIVER_SENSE) {
			scsi_show_sense_hdr(&sshdr);
			scsi_show_extd_sense(sshdr.asc, sshdr.ascq);
		}
	}

	if (!ret)
		hba->curr_dev_pwr_mode = pwr_mode;
out:
	scsi_device_put(sdp);
	hba->host->eh_noresume = 0;
	return ret;
}

static int ufshcd_link_state_transition(struct ufs_hba *hba,
					enum uic_link_state req_link_state,
					int check_for_bkops)
{
	int ret = 0;

	if (req_link_state == hba->uic_link_state)
		return 0;

	if (req_link_state == UIC_LINK_HIBERN8_STATE) {
		ret = ufshcd_uic_hibern8_enter(hba);
		if (!ret)
			ufshcd_set_link_hibern8(hba);
		else
			goto out;
	}
	/*
	 * If autobkops is enabled, link can't be turned off because
	 * turning off the link would also turn off the device.
	 */
	else if ((req_link_state == UIC_LINK_OFF_STATE) &&
		   (!check_for_bkops || (check_for_bkops &&
		    !hba->auto_bkops_enabled))) {
		/*
		 * Let's make sure that link is in low power mode, we are doing
		 * this currently by putting the link in Hibern8. Otherway to
		 * put the link in low power mode is to send the DME end point
		 * to device and then send the DME reset command to local
		 * unipro. But putting the link in hibern8 is much faster.
		 */
		ret = ufshcd_uic_hibern8_enter(hba);
		if (ret)
			goto out;
		/*
		 * Change controller state to "reset state" which
		 * should also put the link in off/reset state
		 */
		ufshcd_hba_stop(hba, true);
		/*
		 * TODO: Check if we need any delay to make sure that
		 * controller is reset
		 */
		ufshcd_set_link_off(hba);
	}

out:
	return ret;
}

static void ufshcd_vreg_set_lpm(struct ufs_hba *hba)
{
	/*
	 * It seems some UFS devices may keep drawing more than sleep current
	 * (atleast for 500us) from UFS rails (especially from VCCQ rail).
	 * To avoid this situation, add 2ms delay before putting these UFS
	 * rails in LPM mode.
	 */
	if (!ufshcd_is_link_active(hba))
		usleep_range(2000, 2100);

	/*
	 * If UFS device is either in UFS_Sleep turn off VCC rail to save some
	 * power.
	 *
	 * If UFS device and link is in OFF state, all power supplies (VCC,
	 * VCCQ, VCCQ2) can be turned off if power on write protect is not
	 * required. If UFS link is inactive (Hibern8 or OFF state) and device
	 * is in sleep state, put VCCQ & VCCQ2 rails in LPM mode.
	 *
	 * Ignore the error returned by ufshcd_toggle_vreg() as device is anyway
	 * in low power state which would save some power.
	 */
	if (ufshcd_is_ufs_dev_poweroff(hba) && ufshcd_is_link_off(hba) &&
	    !hba->dev_info.is_lu_power_on_wp) {
		ufshcd_setup_vreg(hba, false);
	} else if (!ufshcd_is_ufs_dev_active(hba)) {
		ufshcd_toggle_vreg(hba->dev, hba->vreg_info.vcc, false);
		if (!ufshcd_is_link_active(hba)) {
			ufshcd_config_vreg_lpm(hba, hba->vreg_info.vccq);
			ufshcd_config_vreg_lpm(hba, hba->vreg_info.vccq2);
		}
	}
}

static int ufshcd_vreg_set_hpm(struct ufs_hba *hba)
{
	int ret = 0;

	if (ufshcd_is_ufs_dev_poweroff(hba) && ufshcd_is_link_off(hba) &&
	    !hba->dev_info.is_lu_power_on_wp) {
		ret = ufshcd_setup_vreg(hba, true);
	} else if (!ufshcd_is_ufs_dev_active(hba)) {
		if (!ret && !ufshcd_is_link_active(hba)) {
			ret = ufshcd_config_vreg_hpm(hba, hba->vreg_info.vccq);
			if (ret)
				goto vcc_disable;
			ret = ufshcd_config_vreg_hpm(hba, hba->vreg_info.vccq2);
			if (ret)
				goto vccq_lpm;
		}
		ret = ufshcd_toggle_vreg(hba->dev, hba->vreg_info.vcc, true);
	}
	goto out;

vccq_lpm:
	ufshcd_config_vreg_lpm(hba, hba->vreg_info.vccq);
vcc_disable:
	ufshcd_toggle_vreg(hba->dev, hba->vreg_info.vcc, false);
out:
	return ret;
}

static void ufshcd_hba_vreg_set_lpm(struct ufs_hba *hba)
{
	if (ufshcd_is_link_off(hba) ||
	    (ufshcd_is_link_hibern8(hba)
	     && ufshcd_is_power_collapse_during_hibern8_allowed(hba)))
		ufshcd_setup_hba_vreg(hba, false);
}

static void ufshcd_hba_vreg_set_hpm(struct ufs_hba *hba)
{
	if (ufshcd_is_link_off(hba) ||
	    (ufshcd_is_link_hibern8(hba)
	     && ufshcd_is_power_collapse_during_hibern8_allowed(hba)))
		ufshcd_setup_hba_vreg(hba, true);
}

/**
 * ufshcd_suspend - helper function for suspend operations
 * @hba: per adapter instance
 * @pm_op: desired low power operation type
 *
 * This function will try to put the UFS device and link into low power
 * mode based on the "rpm_lvl" (Runtime PM level) or "spm_lvl"
 * (System PM level).
 *
 * If this function is called during shutdown, it will make sure that
 * both UFS device and UFS link is powered off.
 *
 * NOTE: UFS device & link must be active before we enter in this function.
 *
 * Returns 0 for success and non-zero for failure
 */
static int ufshcd_suspend(struct ufs_hba *hba, enum ufs_pm_op pm_op)
{
	int ret = 0;
	enum ufs_pm_level pm_lvl;
	enum ufs_dev_pwr_mode req_dev_pwr_mode;
	enum uic_link_state req_link_state;

	hba->pm_op_in_progress = 1;
	if (!ufshcd_is_shutdown_pm(pm_op)) {
		pm_lvl = ufshcd_is_runtime_pm(pm_op) ?
			 hba->rpm_lvl : hba->spm_lvl;
		req_dev_pwr_mode = ufs_get_pm_lvl_to_dev_pwr_mode(pm_lvl);
		req_link_state = ufs_get_pm_lvl_to_link_pwr_state(pm_lvl);
	} else {
		req_dev_pwr_mode = UFS_POWERDOWN_PWR_MODE;
		req_link_state = UIC_LINK_OFF_STATE;
	}

	/*
	 * If we can't transition into any of the low power modes
	 * just gate the clocks.
	 */
	WARN_ON(hba->hibern8_on_idle.is_enabled &&
		hba->hibern8_on_idle.active_reqs);
	ufshcd_hold_all(hba);
	hba->clk_gating.is_suspended = true;
	hba->hibern8_on_idle.is_suspended = true;

	if (hba->clk_scaling.is_allowed) {
		cancel_work_sync(&hba->clk_scaling.suspend_work);
		cancel_work_sync(&hba->clk_scaling.resume_work);
		ufshcd_suspend_clkscaling(hba);
	}

	if (req_dev_pwr_mode == UFS_ACTIVE_PWR_MODE &&
			req_link_state == UIC_LINK_ACTIVE_STATE) {
		goto disable_clks;
	}

	if ((req_dev_pwr_mode == hba->curr_dev_pwr_mode) &&
	    (req_link_state == hba->uic_link_state))
		goto enable_gating;

	/* UFS device & link must be active before we enter in this function */
	if (!ufshcd_is_ufs_dev_active(hba) || !ufshcd_is_link_active(hba)) {
		ret = -EINVAL;
		goto enable_gating;
	}

	if (ufshcd_is_runtime_pm(pm_op)) {
		if (ufshcd_can_autobkops_during_suspend(hba)) {
			/*
			 * The device is idle with no requests in the queue,
			 * allow background operations if bkops status shows
			 * that performance might be impacted.
			 */
			ret = ufshcd_urgent_bkops(hba);
			if (ret)
				goto enable_gating;
		} else {
			/* make sure that auto bkops is disabled */
			ufshcd_disable_auto_bkops(hba);
		}
	}

	if ((req_dev_pwr_mode != hba->curr_dev_pwr_mode) &&
	     ((ufshcd_is_runtime_pm(pm_op) && !hba->auto_bkops_enabled) ||
	       !ufshcd_is_runtime_pm(pm_op))) {
		/* ensure that bkops is disabled */
		ufshcd_disable_auto_bkops(hba);
		ret = ufshcd_set_dev_pwr_mode(hba, req_dev_pwr_mode);
		if (ret)
			goto enable_gating;
	}

	ret = ufshcd_link_state_transition(hba, req_link_state, 1);
	if (ret)
		goto set_dev_active;

	if (ufshcd_is_link_hibern8(hba) &&
	    ufshcd_is_hibern8_on_idle_allowed(hba))
		hba->hibern8_on_idle.state = HIBERN8_ENTERED;

	ufshcd_vreg_set_lpm(hba);

disable_clks:
	/*
	 * Call vendor specific suspend callback. As these callbacks may access
	 * vendor specific host controller register space call them before the
	 * host clocks are ON.
	 */
	ret = ufshcd_vops_suspend(hba, pm_op);
	if (ret)
		goto set_link_active;

	if (!ufshcd_is_link_active(hba))
		ret = ufshcd_disable_clocks(hba, false);
	else
		/* If link is active, device ref_clk can't be switched off */
		ret = ufshcd_disable_clocks_skip_ref_clk(hba, false);
	if (ret)
		goto set_link_active;

	if (ufshcd_is_clkgating_allowed(hba)) {
		hba->clk_gating.state = CLKS_OFF;
		trace_ufshcd_clk_gating(dev_name(hba->dev),
					hba->clk_gating.state);
	}
	/*
	 * Disable the host irq as host controller as there won't be any
	 * host controller transaction expected till resume.
	 */
	ufshcd_disable_irq(hba);
	/* Put the host controller in low power mode if possible */
	ufshcd_hba_vreg_set_lpm(hba);
	goto out;

set_link_active:
	if (hba->clk_scaling.is_allowed)
		ufshcd_resume_clkscaling(hba);
	ufshcd_vreg_set_hpm(hba);
	if (ufshcd_is_link_hibern8(hba) && !ufshcd_uic_hibern8_exit(hba)) {
		ufshcd_set_link_active(hba);
	} else if (ufshcd_is_link_off(hba)) {
		ufshcd_update_error_stats(hba, UFS_ERR_VOPS_SUSPEND);
		ufshcd_host_reset_and_restore(hba);
	}
set_dev_active:
	if (!ufshcd_set_dev_pwr_mode(hba, UFS_ACTIVE_PWR_MODE))
		ufshcd_disable_auto_bkops(hba);
enable_gating:
	if (hba->clk_scaling.is_allowed)
		ufshcd_resume_clkscaling(hba);
	hba->hibern8_on_idle.is_suspended = false;
	hba->clk_gating.is_suspended = false;
	ufshcd_release_all(hba);
out:
	hba->pm_op_in_progress = 0;

	if (ret)
		ufshcd_update_error_stats(hba, UFS_ERR_SUSPEND);

	return ret;
}

/**
 * ufshcd_resume - helper function for resume operations
 * @hba: per adapter instance
 * @pm_op: runtime PM or system PM
 *
 * This function basically brings the UFS device, UniPro link and controller
 * to active state.
 *
 * Returns 0 for success and non-zero for failure
 */
static int ufshcd_resume(struct ufs_hba *hba, enum ufs_pm_op pm_op)
{
	int ret;
	enum uic_link_state old_link_state;

	hba->pm_op_in_progress = 1;
	old_link_state = hba->uic_link_state;

	ufshcd_hba_vreg_set_hpm(hba);
	/* Make sure clocks are enabled before accessing controller */
	ret = ufshcd_enable_clocks(hba);
	if (ret)
		goto out;

	/* enable the host irq as host controller would be active soon */
	ufshcd_enable_irq(hba);

	ret = ufshcd_vreg_set_hpm(hba);
	if (ret)
		goto disable_irq_and_vops_clks;

	/*
	 * Call vendor specific resume callback. As these callbacks may access
	 * vendor specific host controller register space call them when the
	 * host clocks are ON.
	 */
	ret = ufshcd_vops_resume(hba, pm_op);
	if (ret)
		goto disable_vreg;

	if (ufshcd_is_link_hibern8(hba)) {
		ret = ufshcd_uic_hibern8_exit(hba);
		if (!ret) {
			ufshcd_set_link_active(hba);
			if (ufshcd_is_hibern8_on_idle_allowed(hba))
				hba->hibern8_on_idle.state = HIBERN8_EXITED;
		} else {
			goto vendor_suspend;
		}
	} else if (ufshcd_is_link_off(hba)) {
		ret = ufshcd_host_reset_and_restore(hba);
		/*
		 * ufshcd_host_reset_and_restore() should have already
		 * set the link state as active
		 */
		if (ret || !ufshcd_is_link_active(hba))
			goto vendor_suspend;
		/* mark link state as hibern8 exited */
		if (ufshcd_is_hibern8_on_idle_allowed(hba))
			hba->hibern8_on_idle.state = HIBERN8_EXITED;
	}

	if (!ufshcd_is_ufs_dev_active(hba)) {
		ret = ufshcd_set_dev_pwr_mode(hba, UFS_ACTIVE_PWR_MODE);
		if (ret)
			goto set_old_link_state;
	}

	if (ufshcd_keep_autobkops_enabled_except_suspend(hba))
		ufshcd_enable_auto_bkops(hba);
	else
		/*
		 * If BKOPs operations are urgently needed at this moment then
		 * keep auto-bkops enabled or else disable it.
		 */
		ufshcd_urgent_bkops(hba);

	hba->clk_gating.is_suspended = false;
	hba->hibern8_on_idle.is_suspended = false;

	if (hba->clk_scaling.is_allowed)
		ufshcd_resume_clkscaling(hba);

	/* Schedule clock gating in case of no access to UFS device yet */
	ufshcd_release_all(hba);
	goto out;

set_old_link_state:
	ufshcd_link_state_transition(hba, old_link_state, 0);
	if (ufshcd_is_link_hibern8(hba) &&
	    ufshcd_is_hibern8_on_idle_allowed(hba))
		hba->hibern8_on_idle.state = HIBERN8_ENTERED;
vendor_suspend:
	ufshcd_vops_suspend(hba, pm_op);
disable_vreg:
	ufshcd_vreg_set_lpm(hba);
disable_irq_and_vops_clks:
	ufshcd_disable_irq(hba);
	if (hba->clk_scaling.is_allowed)
		ufshcd_suspend_clkscaling(hba);
	ufshcd_disable_clocks(hba, false);
	if (ufshcd_is_clkgating_allowed(hba))
		hba->clk_gating.state = CLKS_OFF;
out:
	hba->pm_op_in_progress = 0;

	if (ret)
		ufshcd_update_error_stats(hba, UFS_ERR_RESUME);

	return ret;
}

/**
 * ufshcd_system_suspend - system suspend routine
 * @hba: per adapter instance
 * @pm_op: runtime PM or system PM
 *
 * Check the description of ufshcd_suspend() function for more details.
 *
 * Returns 0 for success and non-zero for failure
 */
int ufshcd_system_suspend(struct ufs_hba *hba)
{
	int ret = 0;
	ktime_t start = ktime_get();

	if (!hba || !hba->is_powered)
		return 0;

	if ((ufs_get_pm_lvl_to_dev_pwr_mode(hba->spm_lvl) ==
	     hba->curr_dev_pwr_mode) &&
	    (ufs_get_pm_lvl_to_link_pwr_state(hba->spm_lvl) ==
	     hba->uic_link_state))
		goto out;

	if (pm_runtime_suspended(hba->dev)) {
		/*
		 * UFS device and/or UFS link low power states during runtime
		 * suspend seems to be different than what is expected during
		 * system suspend. Hence runtime resume the devic & link and
		 * let the system suspend low power states to take effect.
		 * TODO: If resume takes longer time, we might have optimize
		 * it in future by not resuming everything if possible.
		 */
		ret = ufshcd_runtime_resume(hba);
		if (ret)
			goto out;
	}

	ret = ufshcd_suspend(hba, UFS_SYSTEM_PM);
out:
	trace_ufshcd_system_suspend(dev_name(hba->dev), ret,
		ktime_to_us(ktime_sub(ktime_get(), start)),
		hba->curr_dev_pwr_mode, hba->uic_link_state);
	if (!ret)
		hba->is_sys_suspended = true;
	return ret;
}
EXPORT_SYMBOL(ufshcd_system_suspend);

/**
 * ufshcd_system_resume - system resume routine
 * @hba: per adapter instance
 *
 * Returns 0 for success and non-zero for failure
 */

int ufshcd_system_resume(struct ufs_hba *hba)
{
	int ret = 0;
	ktime_t start = ktime_get();

	if (!hba)
		return -EINVAL;

	if (!hba->is_powered || pm_runtime_suspended(hba->dev))
		/*
		 * Let the runtime resume take care of resuming
		 * if runtime suspended.
		 */
		goto out;
	else
		ret = ufshcd_resume(hba, UFS_SYSTEM_PM);
out:
	trace_ufshcd_system_resume(dev_name(hba->dev), ret,
		ktime_to_us(ktime_sub(ktime_get(), start)),
		hba->curr_dev_pwr_mode, hba->uic_link_state);
	return ret;
}
EXPORT_SYMBOL(ufshcd_system_resume);

/**
 * ufshcd_runtime_suspend - runtime suspend routine
 * @hba: per adapter instance
 *
 * Check the description of ufshcd_suspend() function for more details.
 *
 * Returns 0 for success and non-zero for failure
 */
int ufshcd_runtime_suspend(struct ufs_hba *hba)
{
	int ret = 0;
	ktime_t start = ktime_get();

	if (!hba)
		return -EINVAL;

	if (!hba->is_powered)
		goto out;
	else
		ret = ufshcd_suspend(hba, UFS_RUNTIME_PM);
out:
	trace_ufshcd_runtime_suspend(dev_name(hba->dev), ret,
		ktime_to_us(ktime_sub(ktime_get(), start)),
		hba->curr_dev_pwr_mode,
		hba->uic_link_state);
	return ret;

}
EXPORT_SYMBOL(ufshcd_runtime_suspend);

/**
 * ufshcd_runtime_resume - runtime resume routine
 * @hba: per adapter instance
 *
 * This function basically brings the UFS device, UniPro link and controller
 * to active state. Following operations are done in this function:
 *
 * 1. Turn on all the controller related clocks
 * 2. Bring the UniPro link out of Hibernate state
 * 3. If UFS device is in sleep state, turn ON VCC rail and bring the UFS device
 *    to active state.
 * 4. If auto-bkops is enabled on the device, disable it.
 *
 * So following would be the possible power state after this function return
 * successfully:
 *	S1: UFS device in Active state with VCC rail ON
 *	    UniPro link in Active state
 *	    All the UFS/UniPro controller clocks are ON
 *
 * Returns 0 for success and non-zero for failure
 */
int ufshcd_runtime_resume(struct ufs_hba *hba)
{
	int ret = 0;
	ktime_t start = ktime_get();

	if (!hba)
		return -EINVAL;

	if (!hba->is_powered)
		goto out;
	else
		ret = ufshcd_resume(hba, UFS_RUNTIME_PM);
out:
	trace_ufshcd_runtime_resume(dev_name(hba->dev), ret,
		ktime_to_us(ktime_sub(ktime_get(), start)),
		hba->curr_dev_pwr_mode,
		hba->uic_link_state);
	return ret;
}
EXPORT_SYMBOL(ufshcd_runtime_resume);

int ufshcd_runtime_idle(struct ufs_hba *hba)
{
	return 0;
}
EXPORT_SYMBOL(ufshcd_runtime_idle);

static inline ssize_t ufshcd_pm_lvl_store(struct device *dev,
					   struct device_attribute *attr,
					   const char *buf, size_t count,
					   bool rpm)
{
	struct ufs_hba *hba = dev_get_drvdata(dev);
	unsigned long flags, value;

	if (kstrtoul(buf, 0, &value))
		return -EINVAL;

	if (value >= UFS_PM_LVL_MAX)
		return -EINVAL;

	spin_lock_irqsave(hba->host->host_lock, flags);
	if (rpm)
		hba->rpm_lvl = value;
	else
		hba->spm_lvl = value;
	ufshcd_apply_pm_quirks(hba);
	spin_unlock_irqrestore(hba->host->host_lock, flags);
	return count;
}

static ssize_t ufshcd_rpm_lvl_show(struct device *dev,
		struct device_attribute *attr, char *buf)
{
	struct ufs_hba *hba = dev_get_drvdata(dev);
	int curr_len;
	u8 lvl;

	curr_len = snprintf(buf, PAGE_SIZE,
			    "\nCurrent Runtime PM level [%d] => dev_state [%s] link_state [%s]\n",
			    hba->rpm_lvl,
			    ufschd_ufs_dev_pwr_mode_to_string(
				ufs_pm_lvl_states[hba->rpm_lvl].dev_state),
			    ufschd_uic_link_state_to_string(
				ufs_pm_lvl_states[hba->rpm_lvl].link_state));

	curr_len += snprintf((buf + curr_len), (PAGE_SIZE - curr_len),
			     "\nAll available Runtime PM levels info:\n");
	for (lvl = UFS_PM_LVL_0; lvl < UFS_PM_LVL_MAX; lvl++)
		curr_len += snprintf((buf + curr_len), (PAGE_SIZE - curr_len),
				     "\tRuntime PM level [%d] => dev_state [%s] link_state [%s]\n",
				    lvl,
				    ufschd_ufs_dev_pwr_mode_to_string(
					ufs_pm_lvl_states[lvl].dev_state),
				    ufschd_uic_link_state_to_string(
					ufs_pm_lvl_states[lvl].link_state));

	return curr_len;
}

static ssize_t ufshcd_rpm_lvl_store(struct device *dev,
		struct device_attribute *attr, const char *buf, size_t count)
{
	return ufshcd_pm_lvl_store(dev, attr, buf, count, true);
}

static void ufshcd_add_rpm_lvl_sysfs_nodes(struct ufs_hba *hba)
{
	hba->rpm_lvl_attr.show = ufshcd_rpm_lvl_show;
	hba->rpm_lvl_attr.store = ufshcd_rpm_lvl_store;
	sysfs_attr_init(&hba->rpm_lvl_attr.attr);
	hba->rpm_lvl_attr.attr.name = "rpm_lvl";
	hba->rpm_lvl_attr.attr.mode = S_IRUGO | S_IWUSR;
	if (device_create_file(hba->dev, &hba->rpm_lvl_attr))
		dev_err(hba->dev, "Failed to create sysfs for rpm_lvl\n");
}

static ssize_t ufshcd_spm_lvl_show(struct device *dev,
		struct device_attribute *attr, char *buf)
{
	struct ufs_hba *hba = dev_get_drvdata(dev);
	int curr_len;
	u8 lvl;

	curr_len = snprintf(buf, PAGE_SIZE,
			    "\nCurrent System PM level [%d] => dev_state [%s] link_state [%s]\n",
			    hba->spm_lvl,
			    ufschd_ufs_dev_pwr_mode_to_string(
				ufs_pm_lvl_states[hba->spm_lvl].dev_state),
			    ufschd_uic_link_state_to_string(
				ufs_pm_lvl_states[hba->spm_lvl].link_state));

	curr_len += snprintf((buf + curr_len), (PAGE_SIZE - curr_len),
			     "\nAll available System PM levels info:\n");
	for (lvl = UFS_PM_LVL_0; lvl < UFS_PM_LVL_MAX; lvl++)
		curr_len += snprintf((buf + curr_len), (PAGE_SIZE - curr_len),
				     "\tSystem PM level [%d] => dev_state [%s] link_state [%s]\n",
				    lvl,
				    ufschd_ufs_dev_pwr_mode_to_string(
					ufs_pm_lvl_states[lvl].dev_state),
				    ufschd_uic_link_state_to_string(
					ufs_pm_lvl_states[lvl].link_state));

	return curr_len;
}

static ssize_t ufshcd_spm_lvl_store(struct device *dev,
		struct device_attribute *attr, const char *buf, size_t count)
{
	return ufshcd_pm_lvl_store(dev, attr, buf, count, false);
}

static void ufshcd_add_spm_lvl_sysfs_nodes(struct ufs_hba *hba)
{
	hba->spm_lvl_attr.show = ufshcd_spm_lvl_show;
	hba->spm_lvl_attr.store = ufshcd_spm_lvl_store;
	sysfs_attr_init(&hba->spm_lvl_attr.attr);
	hba->spm_lvl_attr.attr.name = "spm_lvl";
	hba->spm_lvl_attr.attr.mode = S_IRUGO | S_IWUSR;
	if (device_create_file(hba->dev, &hba->spm_lvl_attr))
		dev_err(hba->dev, "Failed to create sysfs for spm_lvl\n");
}

static inline void ufshcd_add_sysfs_nodes(struct ufs_hba *hba)
{
	ufshcd_add_rpm_lvl_sysfs_nodes(hba);
	ufshcd_add_spm_lvl_sysfs_nodes(hba);
}

/**
 * ufshcd_shutdown - shutdown routine
 * @hba: per adapter instance
 *
 * This function would power off both UFS device and UFS link.
 *
 * Returns 0 always to allow force shutdown even in case of errors.
 */
int ufshcd_shutdown(struct ufs_hba *hba)
{
	/*
	 * TODO: This function should send the power down notification to
	 * UFS device and then power off the UFS link. But we need to be sure
	 * that there will not be any new UFS requests issued after this.
	 */
	return 0;
}
EXPORT_SYMBOL(ufshcd_shutdown);

/*
 * Values permitted 0, 1, 2.
 * 0 -> Disable IO latency histograms (default)
 * 1 -> Enable IO latency histograms
 * 2 -> Zero out IO latency histograms
 */
static ssize_t
latency_hist_store(struct device *dev, struct device_attribute *attr,
		   const char *buf, size_t count)
{
	struct ufs_hba *hba = dev_get_drvdata(dev);
	long value;

	if (kstrtol(buf, 0, &value))
		return -EINVAL;
	if (value == BLK_IO_LAT_HIST_ZERO)
		blk_zero_latency_hist(&hba->io_lat_s);
	else if (value == BLK_IO_LAT_HIST_ENABLE ||
		 value == BLK_IO_LAT_HIST_DISABLE)
		hba->latency_hist_enabled = value;
	return count;
}

ssize_t
latency_hist_show(struct device *dev, struct device_attribute *attr,
		  char *buf)
{
	struct ufs_hba *hba = dev_get_drvdata(dev);

	return blk_latency_hist_show(&hba->io_lat_s, buf);
}

static DEVICE_ATTR(latency_hist, S_IRUGO | S_IWUSR,
		   latency_hist_show, latency_hist_store);

static void
ufshcd_init_latency_hist(struct ufs_hba *hba)
{
	if (device_create_file(hba->dev, &dev_attr_latency_hist))
		dev_err(hba->dev, "Failed to create latency_hist sysfs entry\n");
}

static void
ufshcd_exit_latency_hist(struct ufs_hba *hba)
{
	device_create_file(hba->dev, &dev_attr_latency_hist);
}

/**
 * ufshcd_remove - de-allocate SCSI host and host memory space
 *		data structure memory
 * @hba - per adapter instance
 */
void ufshcd_remove(struct ufs_hba *hba)
{
	scsi_remove_host(hba->host);
	/* disable interrupts */
	ufshcd_disable_intr(hba, hba->intr_mask);
	ufshcd_hba_stop(hba, true);

	ufshcd_exit_clk_gating(hba);
<<<<<<< HEAD
	ufshcd_exit_hibern8_on_idle(hba);
	if (ufshcd_is_clkscaling_supported(hba)) {
		device_remove_file(hba->dev, &hba->clk_scaling.enable_attr);
=======
	ufshcd_exit_latency_hist(hba);
	if (ufshcd_is_clkscaling_enabled(hba))
>>>>>>> 4450e966
		devfreq_remove_device(hba->devfreq);
	}
	ufshcd_hba_exit(hba);
	ufsdbg_remove_debugfs(hba);
}
EXPORT_SYMBOL_GPL(ufshcd_remove);

/**
 * ufshcd_dealloc_host - deallocate Host Bus Adapter (HBA)
 * @hba: pointer to Host Bus Adapter (HBA)
 */
void ufshcd_dealloc_host(struct ufs_hba *hba)
{
	scsi_host_put(hba->host);
}
EXPORT_SYMBOL(ufshcd_dealloc_host);

/**
 * ufshcd_set_dma_mask - Set dma mask based on the controller
 *			 addressing capability
 * @hba: per adapter instance
 *
 * Returns 0 for success, non-zero for failure
 */
static int ufshcd_set_dma_mask(struct ufs_hba *hba)
{
	if (hba->capabilities & MASK_64_ADDRESSING_SUPPORT) {
		if (!dma_set_mask_and_coherent(hba->dev, DMA_BIT_MASK(64)))
			return 0;
	}
	return dma_set_mask_and_coherent(hba->dev, DMA_BIT_MASK(32));
}

/**
 * ufshcd_alloc_host - allocate Host Bus Adapter (HBA)
 * @dev: pointer to device handle
 * @hba_handle: driver private handle
 * Returns 0 on success, non-zero value on failure
 */
int ufshcd_alloc_host(struct device *dev, struct ufs_hba **hba_handle)
{
	struct Scsi_Host *host;
	struct ufs_hba *hba;
	int err = 0;

	if (!dev) {
		dev_err(dev,
		"Invalid memory reference for dev is NULL\n");
		err = -ENODEV;
		goto out_error;
	}

	host = scsi_host_alloc(&ufshcd_driver_template,
				sizeof(struct ufs_hba));
	if (!host) {
		dev_err(dev, "scsi_host_alloc failed\n");
		err = -ENOMEM;
		goto out_error;
	}
	hba = shost_priv(host);
	hba->host = host;
	hba->dev = dev;
	*hba_handle = hba;

out_error:
	return err;
}
EXPORT_SYMBOL(ufshcd_alloc_host);

/**
 * ufshcd_is_devfreq_scaling_required - check if scaling is required or not
 * @hba: per adapter instance
 * @scale_up: True if scaling up and false if scaling down
 *
 * Returns true if scaling is required, false otherwise.
 */
static bool ufshcd_is_devfreq_scaling_required(struct ufs_hba *hba,
					       bool scale_up)
{
	struct ufs_clk_info *clki;
	struct list_head *head = &hba->clk_list_head;

	if (!head || list_empty(head))
		return false;

	list_for_each_entry(clki, head, list) {
		if (!IS_ERR_OR_NULL(clki->clk)) {
			if (scale_up && clki->max_freq) {
				if (clki->curr_freq == clki->max_freq)
					continue;
				return true;
			} else if (!scale_up && clki->min_freq) {
				if (clki->curr_freq == clki->min_freq)
					continue;
				return true;
			}
		}
	}

	return false;
}

/**
 * ufshcd_scale_gear - scale up/down UFS gear
 * @hba: per adapter instance
 * @scale_up: True for scaling up gear and false for scaling down
 *
 * Returns 0 for success,
 * Returns -EBUSY if scaling can't happen at this time
 * Returns non-zero for any other errors
 */
static int ufshcd_scale_gear(struct ufs_hba *hba, bool scale_up)
{
	#define UFS_MIN_GEAR_TO_SCALE_DOWN	UFS_HS_G2
	int ret = 0;
	struct ufs_pa_layer_attr new_pwr_info;

	BUG_ON(!hba->clk_scaling.saved_pwr_info.is_valid);

	if (scale_up) {
		memcpy(&new_pwr_info, &hba->clk_scaling.saved_pwr_info.info,
		       sizeof(struct ufs_pa_layer_attr));
	} else {
		memcpy(&new_pwr_info, &hba->pwr_info,
		       sizeof(struct ufs_pa_layer_attr));

		if (hba->pwr_info.gear_tx > UFS_MIN_GEAR_TO_SCALE_DOWN
		    || hba->pwr_info.gear_rx > UFS_MIN_GEAR_TO_SCALE_DOWN) {
			/* save the current power mode */
			memcpy(&hba->clk_scaling.saved_pwr_info.info,
				&hba->pwr_info,
				sizeof(struct ufs_pa_layer_attr));

			/* scale down gear */
			new_pwr_info.gear_tx = UFS_MIN_GEAR_TO_SCALE_DOWN;
			new_pwr_info.gear_rx = UFS_MIN_GEAR_TO_SCALE_DOWN;
			if (!(hba->dev_quirks & UFS_DEVICE_NO_FASTAUTO)) {
				new_pwr_info.pwr_tx = FASTAUTO_MODE;
				new_pwr_info.pwr_rx = FASTAUTO_MODE;
			}
		}
	}

	ret = ufshcd_change_power_mode(hba, &new_pwr_info);

	if (ret)
		dev_err(hba->dev, "%s: failed err %d, old gear: (tx %d rx %d), new gear: (tx %d rx %d), scale_up = %d",
			__func__, ret,
			hba->pwr_info.gear_tx, hba->pwr_info.gear_rx,
			new_pwr_info.gear_tx, new_pwr_info.gear_rx,
			scale_up);

	return ret;
}

static int ufshcd_clock_scaling_prepare(struct ufs_hba *hba)
{
	#define DOORBELL_CLR_TOUT_US		(1000 * 1000) /* 1 sec */
	int ret = 0;
	/*
	 * make sure that there are no outstanding requests when
	 * clock scaling is in progress
	 */
	ufshcd_scsi_block_requests(hba);
	down_write(&hba->clk_scaling_lock);
	if (ufshcd_wait_for_doorbell_clr(hba, DOORBELL_CLR_TOUT_US)) {
		ret = -EBUSY;
		up_write(&hba->clk_scaling_lock);
		ufshcd_scsi_unblock_requests(hba);
	}

	return ret;
}

static void ufshcd_clock_scaling_unprepare(struct ufs_hba *hba)
{
	up_write(&hba->clk_scaling_lock);
	ufshcd_scsi_unblock_requests(hba);
}

/**
 * ufshcd_devfreq_scale - scale up/down UFS clocks and gear
 * @hba: per adapter instance
 * @scale_up: True for scaling up and false for scalin down
 *
 * Returns 0 for success,
 * Returns -EBUSY if scaling can't happen at this time
 * Returns non-zero for any other errors
 */
static int ufshcd_devfreq_scale(struct ufs_hba *hba, bool scale_up)
{
	int ret = 0;

	/* let's not get into low power until clock scaling is completed */
	ufshcd_hold_all(hba);

	ret = ufshcd_clock_scaling_prepare(hba);
	if (ret)
		goto out;

	/* scale down the gear before scaling down clocks */
	if (!scale_up) {
		ret = ufshcd_scale_gear(hba, false);
		if (ret)
			goto clk_scaling_unprepare;
	}

	ret = ufshcd_scale_clks(hba, scale_up);
	if (ret)
		goto scale_up_gear;

	/* scale up the gear after scaling up clocks */
	if (scale_up) {
		ret = ufshcd_scale_gear(hba, true);
		if (ret) {
			ufshcd_scale_clks(hba, false);
			goto clk_scaling_unprepare;
		}
	}

	if (!ret) {
		hba->clk_scaling.is_scaled_up = scale_up;
		if (scale_up)
			hba->clk_gating.delay_ms =
				hba->clk_gating.delay_ms_perf;
		else
			hba->clk_gating.delay_ms =
				hba->clk_gating.delay_ms_pwr_save;
	}

	goto clk_scaling_unprepare;

scale_up_gear:
	if (!scale_up)
		ufshcd_scale_gear(hba, true);
clk_scaling_unprepare:
	ufshcd_clock_scaling_unprepare(hba);
out:
	ufshcd_release_all(hba);
	return ret;
}

static void __ufshcd_suspend_clkscaling(struct ufs_hba *hba)
{
	unsigned long flags;

	devfreq_suspend_device(hba->devfreq);
	spin_lock_irqsave(hba->host->host_lock, flags);
	hba->clk_scaling.window_start_t = 0;
	spin_unlock_irqrestore(hba->host->host_lock, flags);
}

static void ufshcd_suspend_clkscaling(struct ufs_hba *hba)
{
	unsigned long flags;
	bool suspend = false;

	if (!ufshcd_is_clkscaling_supported(hba))
		return;

	spin_lock_irqsave(hba->host->host_lock, flags);
	if (!hba->clk_scaling.is_suspended) {
		suspend = true;
		hba->clk_scaling.is_suspended = true;
	}
	spin_unlock_irqrestore(hba->host->host_lock, flags);

	if (suspend)
		__ufshcd_suspend_clkscaling(hba);
}

static void ufshcd_resume_clkscaling(struct ufs_hba *hba)
{
	unsigned long flags;
	bool resume = false;

	if (!ufshcd_is_clkscaling_supported(hba))
		return;

	spin_lock_irqsave(hba->host->host_lock, flags);
	if (hba->clk_scaling.is_suspended) {
		resume = true;
		hba->clk_scaling.is_suspended = false;
	}
	spin_unlock_irqrestore(hba->host->host_lock, flags);

	if (resume)
		devfreq_resume_device(hba->devfreq);
}

static ssize_t ufshcd_clkscale_enable_show(struct device *dev,
		struct device_attribute *attr, char *buf)
{
	struct ufs_hba *hba = dev_get_drvdata(dev);

	return snprintf(buf, PAGE_SIZE, "%d\n", hba->clk_scaling.is_allowed);
}

static ssize_t ufshcd_clkscale_enable_store(struct device *dev,
		struct device_attribute *attr, const char *buf, size_t count)
{
	struct ufs_hba *hba = dev_get_drvdata(dev);
	u32 value;
	int err;

	if (kstrtou32(buf, 0, &value))
		return -EINVAL;

	value = !!value;
	if (value == hba->clk_scaling.is_allowed)
		goto out;

	pm_runtime_get_sync(hba->dev);
	ufshcd_hold(hba, false);

	cancel_work_sync(&hba->clk_scaling.suspend_work);
	cancel_work_sync(&hba->clk_scaling.resume_work);

	hba->clk_scaling.is_allowed = value;

	if (value) {
		ufshcd_resume_clkscaling(hba);
	} else {
		ufshcd_suspend_clkscaling(hba);
		err = ufshcd_devfreq_scale(hba, true);
		if (err)
			dev_err(hba->dev, "%s: failed to scale clocks up %d\n",
					__func__, err);
	}

	ufshcd_release(hba, false);
	pm_runtime_put_sync(hba->dev);
out:
	return count;
}

static void ufshcd_clk_scaling_suspend_work(struct work_struct *work)
{
	struct ufs_hba *hba = container_of(work, struct ufs_hba,
					   clk_scaling.suspend_work);
	unsigned long irq_flags;

	spin_lock_irqsave(hba->host->host_lock, irq_flags);
	if (hba->clk_scaling.active_reqs || hba->clk_scaling.is_suspended) {
		spin_unlock_irqrestore(hba->host->host_lock, irq_flags);
		return;
	}
	hba->clk_scaling.is_suspended = true;
	spin_unlock_irqrestore(hba->host->host_lock, irq_flags);

	__ufshcd_suspend_clkscaling(hba);
}

static void ufshcd_clk_scaling_resume_work(struct work_struct *work)
{
	struct ufs_hba *hba = container_of(work, struct ufs_hba,
					   clk_scaling.resume_work);
	unsigned long irq_flags;

	spin_lock_irqsave(hba->host->host_lock, irq_flags);
	if (!hba->clk_scaling.is_suspended) {
		spin_unlock_irqrestore(hba->host->host_lock, irq_flags);
		return;
	}
	hba->clk_scaling.is_suspended = false;
	spin_unlock_irqrestore(hba->host->host_lock, irq_flags);

	devfreq_resume_device(hba->devfreq);
}

static int ufshcd_devfreq_target(struct device *dev,
				unsigned long *freq, u32 flags)
{
	int ret = 0;
	struct ufs_hba *hba = dev_get_drvdata(dev);
	unsigned long irq_flags;
	ktime_t start;
	bool scale_up, sched_clk_scaling_suspend_work = false;

	if (!ufshcd_is_clkscaling_supported(hba))
		return -EINVAL;

	if ((*freq > 0) && (*freq < UINT_MAX)) {
		dev_err(hba->dev, "%s: invalid freq = %lu\n", __func__, *freq);
		return -EINVAL;
	}

	spin_lock_irqsave(hba->host->host_lock, irq_flags);
	if (ufshcd_eh_in_progress(hba)) {
		spin_unlock_irqrestore(hba->host->host_lock, irq_flags);
		return 0;
	}

	if (!hba->clk_scaling.active_reqs)
		sched_clk_scaling_suspend_work = true;

	scale_up = (*freq == UINT_MAX) ? true : false;
	if (!ufshcd_is_devfreq_scaling_required(hba, scale_up)) {
		spin_unlock_irqrestore(hba->host->host_lock, irq_flags);
		ret = 0;
		goto out; /* no state change required */
	}
	spin_unlock_irqrestore(hba->host->host_lock, irq_flags);

	start = ktime_get();
	ret = ufshcd_devfreq_scale(hba, scale_up);
	trace_ufshcd_profile_clk_scaling(dev_name(hba->dev),
		(scale_up ? "up" : "down"),
		ktime_to_us(ktime_sub(ktime_get(), start)), ret);

out:
	if (sched_clk_scaling_suspend_work)
		queue_work(hba->clk_scaling.workq,
			   &hba->clk_scaling.suspend_work);

	return ret;
}

static int ufshcd_devfreq_get_dev_status(struct device *dev,
		struct devfreq_dev_status *stat)
{
	struct ufs_hba *hba = dev_get_drvdata(dev);
	struct ufs_clk_scaling *scaling = &hba->clk_scaling;
	unsigned long flags;

	if (!ufshcd_is_clkscaling_supported(hba))
		return -EINVAL;

	memset(stat, 0, sizeof(*stat));

	spin_lock_irqsave(hba->host->host_lock, flags);
	if (!scaling->window_start_t)
		goto start_window;

	if (scaling->is_busy_started)
		scaling->tot_busy_t += ktime_to_us(ktime_sub(ktime_get(),
					scaling->busy_start_t));

	stat->total_time = jiffies_to_usecs((long)jiffies -
				(long)scaling->window_start_t);
	stat->busy_time = scaling->tot_busy_t;
start_window:
	scaling->window_start_t = jiffies;
	scaling->tot_busy_t = 0;

	if (hba->outstanding_reqs) {
		scaling->busy_start_t = ktime_get();
		scaling->is_busy_started = true;
	} else {
		scaling->busy_start_t = ktime_set(0, 0);
		scaling->is_busy_started = false;
	}
	spin_unlock_irqrestore(hba->host->host_lock, flags);
	return 0;
}

static void ufshcd_clkscaling_init_sysfs(struct ufs_hba *hba)
{
	hba->clk_scaling.enable_attr.show = ufshcd_clkscale_enable_show;
	hba->clk_scaling.enable_attr.store = ufshcd_clkscale_enable_store;
	sysfs_attr_init(&hba->clk_scaling.enable_attr.attr);
	hba->clk_scaling.enable_attr.attr.name = "clkscale_enable";
	hba->clk_scaling.enable_attr.attr.mode = S_IRUGO | S_IWUSR;
	if (device_create_file(hba->dev, &hba->clk_scaling.enable_attr))
		dev_err(hba->dev, "Failed to create sysfs for clkscale_enable\n");
}

static void ufshcd_init_lanes_per_dir(struct ufs_hba *hba)
{
	struct device *dev = hba->dev;
	int ret;

	ret = of_property_read_u32(dev->of_node, "lanes-per-direction",
		&hba->lanes_per_direction);
	if (ret) {
		dev_dbg(hba->dev,
			"%s: failed to read lanes-per-direction, ret=%d\n",
			__func__, ret);
		hba->lanes_per_direction = UFSHCD_DEFAULT_LANES_PER_DIRECTION;
	}
}
/**
 * ufshcd_init - Driver initialization routine
 * @hba: per-adapter instance
 * @mmio_base: base register address
 * @irq: Interrupt line of device
 * Returns 0 on success, non-zero value on failure
 */
int ufshcd_init(struct ufs_hba *hba, void __iomem *mmio_base, unsigned int irq)
{
	int err;
	struct Scsi_Host *host = hba->host;
	struct device *dev = hba->dev;

	if (!mmio_base) {
		dev_err(hba->dev,
		"Invalid memory reference for mmio_base is NULL\n");
		err = -ENODEV;
		goto out_error;
	}

	hba->mmio_base = mmio_base;
	hba->irq = irq;

	ufshcd_init_lanes_per_dir(hba);

	err = ufshcd_hba_init(hba);
	if (err)
		goto out_error;

	/* Read capabilities registers */
	ufshcd_hba_capabilities(hba);

	/* Get UFS version supported by the controller */
	hba->ufs_version = ufshcd_get_ufs_version(hba);

	/* print error message if ufs_version is not valid */
	if ((hba->ufs_version != UFSHCI_VERSION_10) &&
	    (hba->ufs_version != UFSHCI_VERSION_11) &&
	    (hba->ufs_version != UFSHCI_VERSION_20) &&
	    (hba->ufs_version != UFSHCI_VERSION_21))
		dev_err(hba->dev, "invalid UFS version 0x%x\n",
			hba->ufs_version);

	/* Get Interrupt bit mask per version */
	hba->intr_mask = ufshcd_get_intr_mask(hba);

	/* Enable debug prints */
	hba->ufshcd_dbg_print = DEFAULT_UFSHCD_DBG_PRINT_EN;

	err = ufshcd_set_dma_mask(hba);
	if (err) {
		dev_err(hba->dev, "set dma mask failed\n");
		goto out_disable;
	}

	/* Allocate memory for host memory space */
	err = ufshcd_memory_alloc(hba);
	if (err) {
		dev_err(hba->dev, "Memory allocation failed\n");
		goto out_disable;
	}

	/* Configure LRB */
	ufshcd_host_memory_configure(hba);

	host->can_queue = hba->nutrs;
	host->cmd_per_lun = hba->nutrs;
	host->max_id = UFSHCD_MAX_ID;
	host->max_lun = UFS_MAX_LUNS;
	host->max_channel = UFSHCD_MAX_CHANNEL;
	host->unique_id = host->host_no;
	host->max_cmd_len = MAX_CDB_SIZE;
	host->set_dbd_for_caching = 1;

	hba->max_pwr_info.is_valid = false;

	/* Initailize wait queue for task management */
	init_waitqueue_head(&hba->tm_wq);
	init_waitqueue_head(&hba->tm_tag_wq);

	/* Initialize work queues */
	INIT_WORK(&hba->eh_work, ufshcd_err_handler);
	INIT_WORK(&hba->eeh_work, ufshcd_exception_event_handler);

	/* Initialize UIC command mutex */
	mutex_init(&hba->uic_cmd_mutex);

	/* Initialize mutex for device management commands */
	mutex_init(&hba->dev_cmd.lock);

	init_rwsem(&hba->clk_scaling_lock);

	/* Initialize device management tag acquire wait queue */
	init_waitqueue_head(&hba->dev_cmd.tag_wq);

	ufshcd_init_clk_gating(hba);
	ufshcd_init_hibern8_on_idle(hba);

	/*
	 * In order to avoid any spurious interrupt immediately after
	 * registering UFS controller interrupt handler, clear any pending UFS
	 * interrupt status and disable all the UFS interrupts.
	 */
	ufshcd_writel(hba, ufshcd_readl(hba, REG_INTERRUPT_STATUS),
		      REG_INTERRUPT_STATUS);
	ufshcd_writel(hba, 0, REG_INTERRUPT_ENABLE);
	/*
	 * Make sure that UFS interrupts are disabled and any pending interrupt
	 * status is cleared before registering UFS interrupt handler.
	 */
	mb();

	/* IRQ registration */
	err = devm_request_irq(dev, irq, ufshcd_intr, IRQF_SHARED, UFSHCD, hba);
	if (err) {
		dev_err(hba->dev, "request irq failed\n");
		goto exit_gating;
	} else {
		hba->is_irq_enabled = true;
	}

	/* Enable SCSI tag mapping */
	err = scsi_init_shared_tag_map(host, host->can_queue);
	if (err) {
		dev_err(hba->dev, "init shared queue failed\n");
		goto exit_gating;
	}

	err = scsi_add_host(host, hba->dev);
	if (err) {
		dev_err(hba->dev, "scsi_add_host failed\n");
		goto exit_gating;
	}

	/* Host controller enable */
	err = ufshcd_hba_enable(hba);
	if (err) {
		dev_err(hba->dev, "Host controller enable failed\n");
		ufshcd_print_host_regs(hba);
		ufshcd_print_host_state(hba);
		goto out_remove_scsi_host;
	}

	if (ufshcd_is_clkscaling_supported(hba)) {
		char wq_name[sizeof("ufs_clkscaling_00")];

		INIT_WORK(&hba->clk_scaling.suspend_work,
			  ufshcd_clk_scaling_suspend_work);
		INIT_WORK(&hba->clk_scaling.resume_work,
			  ufshcd_clk_scaling_resume_work);

		snprintf(wq_name, ARRAY_SIZE(wq_name), "ufs_clkscaling_%d",
			 host->host_no);
		hba->clk_scaling.workq = create_singlethread_workqueue(wq_name);

		ufshcd_clkscaling_init_sysfs(hba);
	}

	/*
	 * If rpm_lvl and and spm_lvl are not already set to valid levels,
	 * set the default power management level for UFS runtime and system
	 * suspend. Default power saving mode selected is keeping UFS link in
	 * Hibern8 state and UFS device in sleep.
	 */
	if (!ufshcd_is_valid_pm_lvl(hba->rpm_lvl))
		hba->rpm_lvl = ufs_get_desired_pm_lvl_for_dev_link_state(
							UFS_SLEEP_PWR_MODE,
							UIC_LINK_HIBERN8_STATE);
	if (!ufshcd_is_valid_pm_lvl(hba->spm_lvl))
		hba->spm_lvl = ufs_get_desired_pm_lvl_for_dev_link_state(
							UFS_SLEEP_PWR_MODE,
							UIC_LINK_HIBERN8_STATE);

	/* Hold auto suspend until async scan completes */
	pm_runtime_get_sync(dev);

	ufshcd_init_latency_hist(hba);

	/*
	 * We are assuming that device wasn't put in sleep/power-down
	 * state exclusively during the boot stage before kernel.
	 * This assumption helps avoid doing link startup twice during
	 * ufshcd_probe_hba().
	 */
	ufshcd_set_ufs_dev_active(hba);

	async_schedule(ufshcd_async_scan, hba);

	ufsdbg_add_debugfs(hba);

	ufshcd_add_sysfs_nodes(hba);

	return 0;

out_remove_scsi_host:
	scsi_remove_host(hba->host);
exit_gating:
	ufshcd_exit_clk_gating(hba);
	ufshcd_exit_latency_hist(hba);
out_disable:
	hba->is_irq_enabled = false;
	ufshcd_hba_exit(hba);
out_error:
	return err;
}
EXPORT_SYMBOL_GPL(ufshcd_init);

MODULE_AUTHOR("Santosh Yaragnavi <santosh.sy@samsung.com>");
MODULE_AUTHOR("Vinayak Holikatti <h.vinayak@samsung.com>");
MODULE_DESCRIPTION("Generic UFS host controller driver Core");
MODULE_LICENSE("GPL");
MODULE_VERSION(UFSHCD_DRIVER_VERSION);<|MERGE_RESOLUTION|>--- conflicted
+++ resolved
@@ -40,13 +40,10 @@
 #include <linux/async.h>
 #include <scsi/ufs/ioctl.h>
 #include <linux/devfreq.h>
-<<<<<<< HEAD
 #include <linux/nls.h>
 #include <linux/of.h>
-=======
 #include <linux/blkdev.h>
 
->>>>>>> 4450e966
 #include "ufshcd.h"
 #include "ufshci.h"
 #include "ufs_quirks.h"
@@ -2634,23 +2631,6 @@
 		clear_bit_unlock(tag, &hba->lrb_in_use);
 		goto out;
 	}
-<<<<<<< HEAD
-	if (ufshcd_is_clkgating_allowed(hba))
-		WARN_ON(hba->clk_gating.state != CLKS_ON);
-
-	err = ufshcd_hibern8_hold(hba, true);
-	if (err) {
-		clear_bit_unlock(tag, &hba->lrb_in_use);
-		err = SCSI_MLQUEUE_HOST_BUSY;
-		ufshcd_release(hba, true);
-		goto out;
-	}
-	if (ufshcd_is_hibern8_on_idle_allowed(hba))
-		WARN_ON(hba->hibern8_on_idle.state != HIBERN8_EXITED);
-
-	/* Vote PM QoS for the request */
-	ufshcd_vops_pm_qos_req_start(hba, cmd->request);
-=======
 	/* IO svc time latency histogram */
 	if (hba != NULL && cmd->request != NULL) {
 		if (hba->latency_hist_enabled &&
@@ -2662,7 +2642,6 @@
 	}
 
 	WARN_ON(hba->clk_gating.state != CLKS_ON);
->>>>>>> 4450e966
 
 	lrbp = &hba->lrb[tag];
 
@@ -5043,14 +5022,6 @@
 	u8 index;
 	struct ufshcd_lrb *lrbp;
 	struct scsi_cmnd *cmd;
-<<<<<<< HEAD
-=======
-	unsigned long completed_reqs;
-	u32 tr_doorbell;
-	int result;
-	int index;
-	struct request *req;
->>>>>>> 4450e966
 
 	if (!hba->outstanding_reqs)
 		return;
@@ -5111,6 +5082,7 @@
 	struct scsi_cmnd *cmd;
 	int result;
 	int index;
+	struct request *req;
 
 	for_each_set_bit(index, &completed_reqs, hba->nutrs) {
 		lrbp = &hba->lrb[index];
@@ -5126,22 +5098,6 @@
 			update_req_stats(hba, lrbp);
 			/* Mark completed command as NULL in LRB */
 			lrbp->cmd = NULL;
-<<<<<<< HEAD
-			__ufshcd_release(hba, false);
-			__ufshcd_hibern8_release(hba, false);
-			if (cmd->request) {
-				/*
-				 * As we are accessing the "request" structure,
-				 * this must be called before calling
-				 * ->scsi_done() callback.
-				 */
-				ufshcd_vops_pm_qos_req_end(hba, cmd->request,
-					false);
-				ufshcd_vops_crypto_engine_cfg_end(hba,
-					lrbp, cmd->request);
-			}
-
-=======
 			clear_bit_unlock(index, &hba->lrb_in_use);
 			req = cmd->request;
 			if (req) {
@@ -5159,7 +5115,6 @@
 						delta_us);
 				}
 			}
->>>>>>> 4450e966
 			/* Do not touch lrbp after scsi done */
 			cmd->scsi_done(cmd);
 		} else if (lrbp->command_type == UTP_CMD_TYPE_DEV_MANAGE) {
@@ -8642,14 +8597,9 @@
 	ufshcd_hba_stop(hba, true);
 
 	ufshcd_exit_clk_gating(hba);
-<<<<<<< HEAD
 	ufshcd_exit_hibern8_on_idle(hba);
 	if (ufshcd_is_clkscaling_supported(hba)) {
 		device_remove_file(hba->dev, &hba->clk_scaling.enable_attr);
-=======
-	ufshcd_exit_latency_hist(hba);
-	if (ufshcd_is_clkscaling_enabled(hba))
->>>>>>> 4450e966
 		devfreq_remove_device(hba->devfreq);
 	}
 	ufshcd_hba_exit(hba);
