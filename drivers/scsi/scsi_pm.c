/*
 *	scsi_pm.c	Copyright (C) 2010 Alan Stern
 *
 *	SCSI dynamic Power Management
 *		Initial version: Alan Stern <stern@rowland.harvard.edu>
 */

#include <linux/pm_runtime.h>
#include <linux/export.h>
#include <linux/async.h>

#include <scsi/scsi.h>
#include <scsi/scsi_device.h>
#include <scsi/scsi_driver.h>
#include <scsi/scsi_host.h>

#include "scsi_priv.h"

#ifdef CONFIG_PM_RUNTIME
static int do_scsi_runtime_resume(struct device *dev,
				   const struct dev_pm_ops *pm);
#endif

#ifdef CONFIG_PM_SLEEP

static int do_scsi_suspend(struct device *dev, const struct dev_pm_ops *pm)
{
	return pm && pm->suspend ? pm->suspend(dev) : 0;
}

static int do_scsi_freeze(struct device *dev, const struct dev_pm_ops *pm)
{
	return pm && pm->freeze ? pm->freeze(dev) : 0;
}

static int do_scsi_poweroff(struct device *dev, const struct dev_pm_ops *pm)
{
	return pm && pm->poweroff ? pm->poweroff(dev) : 0;
}

static int do_scsi_resume(struct device *dev, const struct dev_pm_ops *pm)
{
	return pm && pm->resume ? pm->resume(dev) : 0;
}

static int do_scsi_thaw(struct device *dev, const struct dev_pm_ops *pm)
{
	return pm && pm->thaw ? pm->thaw(dev) : 0;
}

static int do_scsi_restore(struct device *dev, const struct dev_pm_ops *pm)
{
	return pm && pm->restore ? pm->restore(dev) : 0;
}

static int scsi_dev_type_suspend(struct device *dev,
		int (*cb)(struct device *, const struct dev_pm_ops *))
{
	const struct dev_pm_ops *pm = dev->driver ? dev->driver->pm : NULL;
	int err;

	/* flush pending in-flight resume operations, suspend is synchronous */
	async_synchronize_full_domain(&scsi_sd_pm_domain);

	err = scsi_device_quiesce(to_scsi_device(dev));
	if (err == 0) {
		err = cb(dev, pm);
		if (err)
			scsi_device_resume(to_scsi_device(dev));
	}
	dev_dbg(dev, "scsi suspend: %d\n", err);
	return err;
}

static int scsi_dev_type_resume(struct device *dev,
		int (*cb)(struct device *, const struct dev_pm_ops *))
{
	const struct dev_pm_ops *pm = dev->driver ? dev->driver->pm : NULL;
	int err = 0;

	err = cb(dev, pm);
	scsi_device_resume(to_scsi_device(dev));
	dev_dbg(dev, "scsi resume: %d\n", err);

	if (err == 0 && (cb != do_scsi_runtime_resume)) {
		pm_runtime_disable(dev);
		err = pm_runtime_set_active(dev);
		pm_runtime_enable(dev);

		if (!err && scsi_is_sdev_device(dev)) {
			struct scsi_device *sdev = to_scsi_device(dev);

			/*
			 * If scsi device runtime PM is managed by block layer
			 * then we should update request queue's runtime status
			 * as well.
			 */
			if (sdev->request_queue->dev)
				blk_post_runtime_resume(sdev->request_queue, 0);
		}
	}

	return err;
}

static int
scsi_bus_suspend_common(struct device *dev,
		int (*cb)(struct device *, const struct dev_pm_ops *))
{
	int err = 0;

	if (scsi_is_sdev_device(dev)) {
		/*
		 * All the high-level SCSI drivers that implement runtime
		 * PM treat runtime suspend, system suspend, and system
		 * hibernate nearly identically. In all cases the requirements
		 * for runtime suspension are stricter.
		 */
		if (pm_runtime_suspended(dev))
			return 0;

		err = scsi_dev_type_suspend(dev, cb);
	}

	return err;
}

static void async_sdev_resume(void *dev, async_cookie_t cookie)
{
	scsi_dev_type_resume(dev, do_scsi_resume);
}

static void async_sdev_thaw(void *dev, async_cookie_t cookie)
{
	scsi_dev_type_resume(dev, do_scsi_thaw);
}

static void async_sdev_restore(void *dev, async_cookie_t cookie)
{
	scsi_dev_type_resume(dev, do_scsi_restore);
}

static int scsi_bus_resume_common(struct device *dev,
		int (*cb)(struct device *, const struct dev_pm_ops *))
{
	async_func_t fn;

	if (!scsi_is_sdev_device(dev))
		fn = NULL;
	else if (cb == do_scsi_resume)
		fn = async_sdev_resume;
	else if (cb == do_scsi_thaw)
		fn = async_sdev_thaw;
	else if (cb == do_scsi_restore)
		fn = async_sdev_restore;
	else
		fn = NULL;

	if (fn) {
		async_schedule_domain(fn, dev, &scsi_sd_pm_domain);

		/*
		 * If a user has disabled async probing a likely reason
		 * is due to a storage enclosure that does not inject
		 * staggered spin-ups.  For safety, make resume
		 * synchronous as well in that case.
		 */
		if (strncmp(scsi_scan_type, "async", 5) != 0)
			async_synchronize_full_domain(&scsi_sd_pm_domain);
	} else {
		pm_runtime_disable(dev);
		pm_runtime_set_active(dev);
		pm_runtime_enable(dev);
	}
	return 0;
}

static int scsi_bus_prepare(struct device *dev)
{
	if (scsi_is_sdev_device(dev)) {
		/* sd probing uses async_schedule.  Wait until it finishes. */
		async_synchronize_full_domain(&scsi_sd_probe_domain);

	} else if (scsi_is_host_device(dev)) {
		/* Wait until async scanning is finished */
		scsi_complete_async_scans();
	}
	return 0;
}

static int scsi_bus_suspend(struct device *dev)
{
	return scsi_bus_suspend_common(dev, do_scsi_suspend);
}

static int scsi_bus_resume(struct device *dev)
{
	return scsi_bus_resume_common(dev, do_scsi_resume);
}

static int scsi_bus_freeze(struct device *dev)
{
	return scsi_bus_suspend_common(dev, do_scsi_freeze);
}

static int scsi_bus_thaw(struct device *dev)
{
	return scsi_bus_resume_common(dev, do_scsi_thaw);
}

static int scsi_bus_poweroff(struct device *dev)
{
	return scsi_bus_suspend_common(dev, do_scsi_poweroff);
}

static int scsi_bus_restore(struct device *dev)
{
	return scsi_bus_resume_common(dev, do_scsi_restore);
}

#else /* CONFIG_PM_SLEEP */

#define scsi_bus_prepare		NULL
#define scsi_bus_suspend		NULL
#define scsi_bus_resume			NULL
#define scsi_bus_freeze			NULL
#define scsi_bus_thaw			NULL
#define scsi_bus_poweroff		NULL
#define scsi_bus_restore		NULL

#endif /* CONFIG_PM_SLEEP */

#ifdef CONFIG_PM_RUNTIME

static int do_scsi_runtime_suspend(struct device *dev,
				   const struct dev_pm_ops *pm)
{
	return pm && pm->runtime_suspend ? pm->runtime_suspend(dev) : 0;
}

static int do_scsi_runtime_resume(struct device *dev,
				   const struct dev_pm_ops *pm)
{
	return pm && pm->runtime_resume ? pm->runtime_resume(dev) : 0;
}

static int sdev_runtime_suspend(struct device *dev)
{
	const struct dev_pm_ops *pm = dev->driver ? dev->driver->pm : NULL;
	struct scsi_device *sdev = to_scsi_device(dev);
	int err = 0;

<<<<<<< HEAD
	if (!sdev->request_queue->dev) {
		err = scsi_dev_type_suspend(dev, do_scsi_runtime_suspend);
		if (err == -EAGAIN)
			pm_schedule_suspend(dev, jiffies_to_msecs(
					round_jiffies_up_relative(HZ/10)));
		return err;
	}

	err = blk_pre_runtime_suspend(sdev->request_queue);
	if (err)
		return err;
	if (pm && pm->runtime_suspend)
=======
	if (pm && pm->runtime_suspend) {
		err = blk_pre_runtime_suspend(sdev->request_queue);
		if (err)
			return err;
>>>>>>> 3169cab0
		err = pm->runtime_suspend(dev);
		blk_post_runtime_suspend(sdev->request_queue, err);
	}
	return err;
}

static int scsi_runtime_suspend(struct device *dev)
{
	int err = 0;

	dev_dbg(dev, "scsi_runtime_suspend\n");
	if (scsi_is_sdev_device(dev))
		err = sdev_runtime_suspend(dev);

	/* Insert hooks here for targets, hosts, and transport classes */

	return err;
}

static int sdev_runtime_resume(struct device *dev)
{
	struct scsi_device *sdev = to_scsi_device(dev);
	const struct dev_pm_ops *pm = dev->driver ? dev->driver->pm : NULL;
	int err = 0;

<<<<<<< HEAD
	if (!sdev->request_queue->dev)
		return scsi_dev_type_resume(dev, do_scsi_runtime_resume);

	blk_pre_runtime_resume(sdev->request_queue);
	if (pm && pm->runtime_resume)
=======
	if (pm && pm->runtime_resume) {
		blk_pre_runtime_resume(sdev->request_queue);
>>>>>>> 3169cab0
		err = pm->runtime_resume(dev);
		blk_post_runtime_resume(sdev->request_queue, err);
	}
	return err;
}

static int scsi_runtime_resume(struct device *dev)
{
	int err = 0;

	dev_dbg(dev, "scsi_runtime_resume\n");
	if (scsi_is_sdev_device(dev))
		err = sdev_runtime_resume(dev);

	/* Insert hooks here for targets, hosts, and transport classes */

	return err;
}

static int scsi_runtime_idle(struct device *dev)
{
	dev_dbg(dev, "scsi_runtime_idle\n");

	/* Insert hooks here for targets, hosts, and transport classes */

	if (scsi_is_sdev_device(dev)) {
		pm_runtime_mark_last_busy(dev);
		pm_runtime_autosuspend(dev);
		return -EBUSY;
	}

	return 0;
}

int scsi_autopm_get_device(struct scsi_device *sdev)
{
	int	err;

	err = pm_runtime_get_sync(&sdev->sdev_gendev);
	if (err < 0 && err !=-EACCES)
		pm_runtime_put_sync(&sdev->sdev_gendev);
	else
		err = 0;
	return err;
}
EXPORT_SYMBOL_GPL(scsi_autopm_get_device);

void scsi_autopm_put_device(struct scsi_device *sdev)
{
	pm_runtime_put_sync(&sdev->sdev_gendev);
}
EXPORT_SYMBOL_GPL(scsi_autopm_put_device);

void scsi_autopm_get_target(struct scsi_target *starget)
{
	pm_runtime_get_sync(&starget->dev);
}

void scsi_autopm_put_target(struct scsi_target *starget)
{
	pm_runtime_put_sync(&starget->dev);
}

int scsi_autopm_get_host(struct Scsi_Host *shost)
{
	int	err;

	err = pm_runtime_get_sync(&shost->shost_gendev);
	if (err < 0 && err !=-EACCES)
		pm_runtime_put_sync(&shost->shost_gendev);
	else
		err = 0;
	return err;
}

void scsi_autopm_put_host(struct Scsi_Host *shost)
{
	pm_runtime_put_sync(&shost->shost_gendev);
}

#else

#define scsi_runtime_suspend	NULL
#define scsi_runtime_resume	NULL
#define scsi_runtime_idle	NULL

#endif /* CONFIG_PM_RUNTIME */

const struct dev_pm_ops scsi_bus_pm_ops = {
	.prepare =		scsi_bus_prepare,
	.suspend =		scsi_bus_suspend,
	.resume =		scsi_bus_resume,
	.freeze =		scsi_bus_freeze,
	.thaw =			scsi_bus_thaw,
	.poweroff =		scsi_bus_poweroff,
	.restore =		scsi_bus_restore,
	.runtime_suspend =	scsi_runtime_suspend,
	.runtime_resume =	scsi_runtime_resume,
	.runtime_idle =		scsi_runtime_idle,
};<|MERGE_RESOLUTION|>--- conflicted
+++ resolved
@@ -250,7 +250,6 @@
 	struct scsi_device *sdev = to_scsi_device(dev);
 	int err = 0;
 
-<<<<<<< HEAD
 	if (!sdev->request_queue->dev) {
 		err = scsi_dev_type_suspend(dev, do_scsi_runtime_suspend);
 		if (err == -EAGAIN)
@@ -259,16 +258,10 @@
 		return err;
 	}
 
-	err = blk_pre_runtime_suspend(sdev->request_queue);
-	if (err)
-		return err;
-	if (pm && pm->runtime_suspend)
-=======
 	if (pm && pm->runtime_suspend) {
 		err = blk_pre_runtime_suspend(sdev->request_queue);
 		if (err)
 			return err;
->>>>>>> 3169cab0
 		err = pm->runtime_suspend(dev);
 		blk_post_runtime_suspend(sdev->request_queue, err);
 	}
@@ -294,16 +287,11 @@
 	const struct dev_pm_ops *pm = dev->driver ? dev->driver->pm : NULL;
 	int err = 0;
 
-<<<<<<< HEAD
 	if (!sdev->request_queue->dev)
 		return scsi_dev_type_resume(dev, do_scsi_runtime_resume);
 
-	blk_pre_runtime_resume(sdev->request_queue);
-	if (pm && pm->runtime_resume)
-=======
 	if (pm && pm->runtime_resume) {
 		blk_pre_runtime_resume(sdev->request_queue);
->>>>>>> 3169cab0
 		err = pm->runtime_resume(dev);
 		blk_post_runtime_resume(sdev->request_queue, err);
 	}
