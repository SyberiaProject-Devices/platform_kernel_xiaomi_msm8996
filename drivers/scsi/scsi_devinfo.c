--- conflicted
+++ resolved
@@ -289,22 +289,7 @@
 	size_t from_length;
 
 	from_length = strlen(from);
-<<<<<<< HEAD
-	memcpy(to, from, min(to_length, from_length));
-	if (from_length < to_length) {
-		if (compatible) {
-			/*
-			 * NUL terminate the string if it is short.
-			 */
-			to[from_length] = '\0';
-		} else {
-			/* 
-			 * space pad the string if it is short. 
-			 */
-			strncpy(&to[from_length], spaces,
-				to_length - from_length);
-		}
-=======
+
 	/* this zero-pads the destination */
 	strncpy(to, from, to_length);
 	if (from_length < to_length && !compatible) {
@@ -312,7 +297,6 @@
 		 * space pad the string if it is short.
 		 */
 		memset(&to[from_length], ' ', to_length - from_length);
->>>>>>> 40f34a09
 	}
 	if (from_length > to_length)
 		 printk(KERN_WARNING "%s: %s string '%s' is too long\n",
