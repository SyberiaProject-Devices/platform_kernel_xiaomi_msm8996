--- conflicted
+++ resolved
@@ -2853,7 +2853,6 @@
 			mutex_unlock(&drvdata->mutex);
 			goto err_late_init;
 		}
-<<<<<<< HEAD
 	}
 	mutex_unlock(&drvdata->mutex);
 
@@ -2867,33 +2866,6 @@
 	etmdrvdata[drvdata->cpu] = NULL;
 	dev_set_drvdata(dev, NULL);
 	return ret;
-}
-=======
-	}
-	mutex_unlock(&drvdata->mutex);
->>>>>>> d4f47e6c
-
-static int etm4_remove(struct amba_device *adev)
-{
-	struct etmv4_drvdata *drvdata = amba_get_drvdata(adev);
-
-<<<<<<< HEAD
-	coresight_unregister(drvdata->csdev);
-=======
-err_late_init:
->>>>>>> d4f47e6c
-	if (--etm4_count == 0) {
-		unregister_hotcpu_notifier(&etm4_cpu_notifier);
-		unregister_hotcpu_notifier(&etm4_cpu_dying_notifier);
-	}
-<<<<<<< HEAD
-
-	return 0;
-=======
-	etmdrvdata[drvdata->cpu] = NULL;
-	dev_set_drvdata(dev, NULL);
-	return ret;
->>>>>>> d4f47e6c
 }
 
 static struct amba_id etm4_ids[] = {
@@ -2913,9 +2885,9 @@
 static struct amba_driver etm4x_driver = {
 	.drv = {
 		.name   = "coresight-etm4x",
+		.suppress_bind_attrs = true,
 	},
 	.probe		= etm4_probe,
-	.remove		= etm4_remove,
 	.id_table	= etm4_ids,
 };
 
