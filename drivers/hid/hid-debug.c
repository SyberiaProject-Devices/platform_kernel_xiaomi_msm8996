--- conflicted
+++ resolved
@@ -1080,13 +1080,8 @@
 		goto out;
 	}
 
-<<<<<<< HEAD
-	if (!(list->hid_debug_buf = kzalloc(HID_DEBUG_BUFSIZE, GFP_KERNEL))) {
-		err = -ENOMEM;
-=======
 	err = kfifo_alloc(&list->hid_debug_fifo, HID_DEBUG_FIFOSIZE, GFP_KERNEL);
 	if (err) {
->>>>>>> e128f16f
 		kfree(list);
 		goto out;
 	}
