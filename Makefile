VERSION = 3
PATCHLEVEL = 18
SUBLEVEL = 114
EXTRAVERSION =
NAME = Diseased Newt

# *DOCUMENTATION*
# To see a list of typical targets execute "make help"
# More info can be located in ./README
# Comments in this file are targeted only to the developer, do not
# expect to learn how to build the kernel reading this file.

# Do not use make's built-in rules and variables
# (this increases performance and avoids hard-to-debug behaviour);
MAKEFLAGS += -rR

# Avoid funny character set dependencies
unexport LC_ALL
LC_COLLATE=C
LC_NUMERIC=C
export LC_COLLATE LC_NUMERIC

# Avoid interference with shell env settings
unexport GREP_OPTIONS

# We are using a recursive build, so we need to do a little thinking
# to get the ordering right.
#
# Most importantly: sub-Makefiles should only ever modify files in
# their own directory. If in some directory we have a dependency on
# a file in another dir (which doesn't happen often, but it's often
# unavoidable when linking the built-in.o targets which finally
# turn into vmlinux), we will call a sub make in that other dir, and
# after that we are sure that everything which is in that other dir
# is now up to date.
#
# The only cases where we need to modify files which have global
# effects are thus separated out and done before the recursive
# descending is started. They are now explicitly listed as the
# prepare rule.

# Beautify output
# ---------------------------------------------------------------------------
#
# Normally, we echo the whole command before executing it. By making
# that echo $($(quiet)$(cmd)), we now have the possibility to set
# $(quiet) to choose other forms of output instead, e.g.
#
#         quiet_cmd_cc_o_c = Compiling $(RELDIR)/$@
#         cmd_cc_o_c       = $(CC) $(c_flags) -c -o $@ $<
#
# If $(quiet) is empty, the whole command will be printed.
# If it is set to "quiet_", only the short version will be printed.
# If it is set to "silent_", nothing will be printed at all, since
# the variable $(silent_cmd_cc_o_c) doesn't exist.
#
# A simple variant is to prefix commands with $(Q) - that's useful
# for commands that shall be hidden in non-verbose mode.
#
#	$(Q)ln $@ :<
#
# If KBUILD_VERBOSE equals 0 then the above command will be hidden.
# If KBUILD_VERBOSE equals 1 then the above command is displayed.
#
# To put more focus on warnings, be less verbose as default
# Use 'make V=1' to see the full commands

ifeq ("$(origin V)", "command line")
  KBUILD_VERBOSE = $(V)
endif
ifndef KBUILD_VERBOSE
  KBUILD_VERBOSE = 0
endif

ifeq ($(KBUILD_VERBOSE),1)
  quiet =
  Q =
else
  quiet=quiet_
  Q = @
endif

# If the user is running make -s (silent mode), suppress echoing of
# commands

ifneq ($(filter 4.%,$(MAKE_VERSION)),)	# make-4
ifneq ($(filter %s ,$(firstword x$(MAKEFLAGS))),)
  quiet=silent_
endif
else					# make-3.8x
ifneq ($(filter s% -s%,$(MAKEFLAGS)),)
  quiet=silent_
endif
endif

export quiet Q KBUILD_VERBOSE

# kbuild supports saving output files in a separate directory.
# To locate output files in a separate directory two syntaxes are supported.
# In both cases the working directory must be the root of the kernel src.
# 1) O=
# Use "make O=dir/to/store/output/files/"
#
# 2) Set KBUILD_OUTPUT
# Set the environment variable KBUILD_OUTPUT to point to the directory
# where the output files shall be placed.
# export KBUILD_OUTPUT=dir/to/store/output/files/
# make
#
# The O= assignment takes precedence over the KBUILD_OUTPUT environment
# variable.

# KBUILD_SRC is set on invocation of make in OBJ directory
# KBUILD_SRC is not intended to be used by the regular user (for now)
ifeq ($(KBUILD_SRC),)

# OK, Make called in directory where kernel src resides
# Do we want to locate output files in a separate directory?
ifeq ("$(origin O)", "command line")
  KBUILD_OUTPUT := $(O)
endif

# That's our default target when none is given on the command line
PHONY := _all
_all:

# Cancel implicit rules on top Makefile
$(CURDIR)/Makefile Makefile: ;

ifneq ($(KBUILD_OUTPUT),)
# Invoke a second make in the output directory, passing relevant variables
# check that the output directory actually exists
saved-output := $(KBUILD_OUTPUT)
KBUILD_OUTPUT := $(shell mkdir -p $(KBUILD_OUTPUT) && cd $(KBUILD_OUTPUT) \
								&& /bin/pwd)
$(if $(KBUILD_OUTPUT),, \
     $(error failed to create output directory "$(saved-output)"))

PHONY += $(MAKECMDGOALS) sub-make

$(filter-out _all sub-make $(CURDIR)/Makefile, $(MAKECMDGOALS)) _all: sub-make
	@:

sub-make:
	$(Q)$(MAKE) -C $(KBUILD_OUTPUT) KBUILD_SRC=$(CURDIR) \
	-f $(CURDIR)/Makefile $(filter-out _all sub-make,$(MAKECMDGOALS))

# Leave processing to above invocation of make
skip-makefile := 1
endif # ifneq ($(KBUILD_OUTPUT),)
endif # ifeq ($(KBUILD_SRC),)

# We process the rest of the Makefile if this is the final invocation of make
ifeq ($(skip-makefile),)

# Do not print "Entering directory ...",
# but we want to display it when entering to the output directory
# so that IDEs/editors are able to understand relative filenames.
MAKEFLAGS += --no-print-directory

# Call a source code checker (by default, "sparse") as part of the
# C compilation.
#
# Use 'make C=1' to enable checking of only re-compiled files.
# Use 'make C=2' to enable checking of *all* source files, regardless
# of whether they are re-compiled or not.
#
# See the file "Documentation/sparse.txt" for more details, including
# where to get the "sparse" utility.

ifeq ("$(origin C)", "command line")
  KBUILD_CHECKSRC = $(C)
endif
ifndef KBUILD_CHECKSRC
  KBUILD_CHECKSRC = 0
endif

# Use make M=dir to specify directory of external module to build
# Old syntax make ... SUBDIRS=$PWD is still supported
# Setting the environment variable KBUILD_EXTMOD take precedence
ifdef SUBDIRS
  KBUILD_EXTMOD ?= $(SUBDIRS)
endif

ifeq ("$(origin M)", "command line")
  KBUILD_EXTMOD := $(M)
endif

# If building an external module we do not care about the all: rule
# but instead _all depend on modules
PHONY += all
ifeq ($(KBUILD_EXTMOD),)
_all: all
else
_all: modules
endif

ifeq ($(KBUILD_SRC),)
        # building in the source tree
        srctree := .
else
        ifeq ($(KBUILD_SRC)/,$(dir $(CURDIR)))
                # building in a subdirectory of the source tree
                srctree := ..
        else
                srctree := $(KBUILD_SRC)
        endif
endif
objtree		:= .
src		:= $(srctree)
obj		:= $(objtree)

VPATH		:= $(srctree)$(if $(KBUILD_EXTMOD),:$(KBUILD_EXTMOD))

export srctree objtree VPATH

<<<<<<< HEAD
CCACHE := ccache

=======
>>>>>>> f12dd7a4
# SUBARCH tells the usermode build what the underlying arch is.  That is set
# first, and if a usermode build is happening, the "ARCH=um" on the command
# line overrides the setting of ARCH below.  If a native build is happening,
# then ARCH is assigned, getting whatever value it gets normally, and
# SUBARCH is subsequently ignored.

SUBARCH := $(shell uname -m | sed -e s/i.86/x86/ -e s/x86_64/x86/ \
				  -e s/sun4u/sparc64/ \
				  -e s/arm.*/arm/ -e s/sa110/arm/ \
				  -e s/s390x/s390/ -e s/parisc64/parisc/ \
				  -e s/ppc.*/powerpc/ -e s/mips.*/mips/ \
				  -e s/sh[234].*/sh/ -e s/aarch64.*/arm64/ )

# Cross compiling and selecting different set of gcc/bin-utils
# ---------------------------------------------------------------------------
#
# When performing cross compilation for other architectures ARCH shall be set
# to the target architecture. (See arch/* for the possibilities).
# ARCH can be set during invocation of make:
# make ARCH=ia64
# Another way is to have ARCH set in the environment.
# The default ARCH is the host where make is executed.

# CROSS_COMPILE specify the prefix used for all executables used
# during compilation. Only gcc and related bin-utils executables
# are prefixed with $(CROSS_COMPILE).
# CROSS_COMPILE can be set on the command line
# make CROSS_COMPILE=ia64-linux-
# Alternatively CROSS_COMPILE can be set in the environment.
# A third alternative is to store a setting in .config so that plain
# "make" in the configured kernel build directory always uses that.
# Default value for CROSS_COMPILE is not to prefix executables
# Note: Some architectures assign CROSS_COMPILE in their arch/*/Makefile
ARCH		?= $(SUBARCH)
CROSS_COMPILE	?= $(CCACHE) $(CONFIG_CROSS_COMPILE:"%"=%)

# Architecture as present in compile.h
UTS_MACHINE 	:= $(ARCH)
SRCARCH 	:= $(ARCH)

# Additional ARCH settings for x86
ifeq ($(ARCH),i386)
        SRCARCH := x86
endif
ifeq ($(ARCH),x86_64)
        SRCARCH := x86
endif

# Additional ARCH settings for sparc
ifeq ($(ARCH),sparc32)
       SRCARCH := sparc
endif
ifeq ($(ARCH),sparc64)
       SRCARCH := sparc
endif

# Additional ARCH settings for sh
ifeq ($(ARCH),sh64)
       SRCARCH := sh
endif

# Additional ARCH settings for tile
ifeq ($(ARCH),tilepro)
       SRCARCH := tile
endif
ifeq ($(ARCH),tilegx)
       SRCARCH := tile
endif

# Where to locate arch specific headers
hdr-arch  := $(SRCARCH)

KCONFIG_CONFIG	?= .config
export KCONFIG_CONFIG

# SHELL used by kbuild
CONFIG_SHELL := $(shell if [ -x "$$BASH" ]; then echo $$BASH; \
	  else if [ -x /bin/bash ]; then echo /bin/bash; \
	  else echo sh; fi ; fi)

HOSTCC       = $(CCACHE) gcc
HOSTCXX      = $(CCACHE) g++
HOSTCFLAGS   = -Wall -Wmissing-prototypes -Wstrict-prototypes -O2 -fomit-frame-pointer -std=gnu89
HOSTCXXFLAGS = -O2

# Decide whether to build built-in, modular, or both.
# Normally, just do built-in.

KBUILD_MODULES :=
KBUILD_BUILTIN := 1

# If we have only "make modules", don't compile built-in objects.
# When we're building modules with modversions, we need to consider
# the built-in objects during the descend as well, in order to
# make sure the checksums are up to date before we record them.

ifeq ($(MAKECMDGOALS),modules)
  KBUILD_BUILTIN := $(if $(CONFIG_MODVERSIONS),1)
endif

# If we have "make <whatever> modules", compile modules
# in addition to whatever we do anyway.
# Just "make" or "make all" shall build modules as well

ifneq ($(filter all _all modules,$(MAKECMDGOALS)),)
  KBUILD_MODULES := 1
endif

ifeq ($(MAKECMDGOALS),)
  KBUILD_MODULES := 1
endif

export KBUILD_MODULES KBUILD_BUILTIN
export KBUILD_CHECKSRC KBUILD_SRC KBUILD_EXTMOD

# Look for make include files relative to root of kernel src
MAKEFLAGS += --include-dir=$(srctree)

# We need some generic definitions (do not try to remake the file).
$(srctree)/scripts/Kbuild.include: ;
include $(srctree)/scripts/Kbuild.include

# Make variables (CC, etc...)
AS		= $(CROSS_COMPILE)as
LD		= $(CROSS_COMPILE)ld
CC		= $(CROSS_COMPILE)gcc
CPP		= $(CC) -E
AR		= $(CROSS_COMPILE)ar
NM		= $(CROSS_COMPILE)nm
STRIP		= $(CROSS_COMPILE)strip
OBJCOPY		= $(CROSS_COMPILE)objcopy
OBJDUMP		= $(CROSS_COMPILE)objdump
AWK		= awk
GENKSYMS	= scripts/genksyms/genksyms
INSTALLKERNEL  := installkernel
DEPMOD		= /sbin/depmod
PERL		= perl
PYTHON		= python
CHECK		= sparse

CHECKFLAGS     := -D__linux__ -Dlinux -D__STDC__ -Dunix -D__unix__ \
		  -Wbitwise -Wno-return-void $(CF)
CFLAGS_MODULE   =
AFLAGS_MODULE   =
LDFLAGS_MODULE  = --strip-debug
CFLAGS_KERNEL	=
AFLAGS_KERNEL	=
CFLAGS_GCOV	= -fprofile-arcs -ftest-coverage -fno-tree-loop-im
CFLAGS_KCOV	= -fsanitize-coverage=trace-pc


# Use USERINCLUDE when you must reference the UAPI directories only.
USERINCLUDE    := \
		-I$(srctree)/arch/$(hdr-arch)/include/uapi \
		-Iarch/$(hdr-arch)/include/generated/uapi \
		-I$(srctree)/include/uapi \
		-Iinclude/generated/uapi \
                -include $(srctree)/include/linux/kconfig.h

# Use LINUXINCLUDE when you must reference the include/ directory.
# Needed to be compatible with the O= option
LINUXINCLUDE    := \
		-I$(srctree)/arch/$(hdr-arch)/include \
		-Iarch/$(hdr-arch)/include/generated \
		$(if $(KBUILD_SRC), -I$(srctree)/include) \
		-Iinclude \
		$(USERINCLUDE)

KBUILD_CPPFLAGS := -D__KERNEL__

POLLY_FLAGS	:= -mllvm -polly \
		   -mllvm -polly-run-dce \
		   -mllvm -polly-run-inliner \
		   -mllvm -polly-opt-fusion=max \
		   -mllvm -polly-ast-use-context \
		   -mllvm -polly-detect-keep-going \
		   -mllvm -polly-vectorizer=stripmine \
		   -lgomp

OPT_FLAGS	:= -Ofast -march=armv8-a+crc -mtune=kryo -funsafe-math-optimizations  \
		   -ffast-math -fvectorize -fslp-vectorize -ftree-vectorize -ftree-slp-vectorize

GCC6WARNINGS	= -Wno-bool-compare -Wno-misleading-indentation -Wno-format -Wno-logical-not-parentheses
GCC7WARNINGS	= $(GCC6WARNINGS) -Wno-int-in-bool-context -Wno-memset-elt-size -Wno-parentheses -Wno-bool-operation -Wno-duplicate-decl-specifier -Wno-stringop-overflow -Wno-format-truncation -Wno-format-overflow -fno-modulo-sched
GCC8WARNINGS	= $(GCC7WARNINGS) -Wno-multistatement-macros -Wno-error=sizeof-pointer-div -Wno-sizeof-pointer-div -Wno-attribute-alias -Wno-stringop-truncation

KBUILD_CFLAGS := -Wall -Wundef -Wstrict-prototypes -Wno-trigraphs \
		-fno-strict-aliasing -fno-common -fshort-wchar \
		-Werror-implicit-function-declaration \
		-Wno-format-security \
		-std=gnu89 $(call cc-option,-fno-PIE) $(OPT_FLAGS) $(POLLY_FLAGS)

KBUILD_AFLAGS_KERNEL :=
KBUILD_CFLAGS_KERNEL :=
KBUILD_AFLAGS   := -D__ASSEMBLY__
KBUILD_AFLAGS_MODULE  := -DMODULE
KBUILD_CFLAGS_MODULE  := -DMODULE
KBUILD_LDFLAGS_MODULE := -T $(srctree)/scripts/module-common.lds

# Read KERNELRELEASE from include/config/kernel.release (if it exists)
KERNELRELEASE = $(shell cat include/config/kernel.release 2> /dev/null)
KERNELVERSION = $(VERSION)$(if $(PATCHLEVEL),.$(PATCHLEVEL)$(if $(SUBLEVEL),.$(SUBLEVEL)))$(EXTRAVERSION)

export VERSION PATCHLEVEL SUBLEVEL KERNELRELEASE KERNELVERSION
export ARCH SRCARCH CONFIG_SHELL HOSTCC HOSTCFLAGS CROSS_COMPILE AS LD CC
export CPP AR NM STRIP OBJCOPY OBJDUMP
export MAKE AWK GENKSYMS INSTALLKERNEL PERL PYTHON UTS_MACHINE
export HOSTCXX HOSTCXXFLAGS LDFLAGS_MODULE CHECK CHECKFLAGS

export KBUILD_CPPFLAGS NOSTDINC_FLAGS LINUXINCLUDE OBJCOPYFLAGS LDFLAGS
export KBUILD_CFLAGS CFLAGS_KERNEL CFLAGS_MODULE CFLAGS_GCOV CFLAGS_KCOV CFLAGS_KASAN CFLAGS_UBSAN
export KBUILD_AFLAGS AFLAGS_KERNEL AFLAGS_MODULE
export KBUILD_AFLAGS_MODULE KBUILD_CFLAGS_MODULE KBUILD_LDFLAGS_MODULE
export KBUILD_AFLAGS_KERNEL KBUILD_CFLAGS_KERNEL
export KBUILD_ARFLAGS

# When compiling out-of-tree modules, put MODVERDIR in the module
# tree rather than in the kernel tree. The kernel tree might
# even be read-only.
export MODVERDIR := $(if $(KBUILD_EXTMOD),$(firstword $(KBUILD_EXTMOD))/).tmp_versions

# Files to ignore in find ... statements

export RCS_FIND_IGNORE := \( -name SCCS -o -name BitKeeper -o -name .svn -o    \
			  -name CVS -o -name .pc -o -name .hg -o -name .git \) \
			  -prune -o
export RCS_TAR_IGNORE := --exclude SCCS --exclude BitKeeper --exclude .svn \
			 --exclude CVS --exclude .pc --exclude .hg --exclude .git

# ===========================================================================
# Rules shared between *config targets and build targets

# Basic helpers built in scripts/
PHONY += scripts_basic
scripts_basic:
	$(Q)$(MAKE) $(build)=scripts/basic
	$(Q)rm -f .tmp_quiet_recordmcount

# To avoid any implicit rule to kick in, define an empty command.
scripts/basic/%: scripts_basic ;

PHONY += outputmakefile
# outputmakefile generates a Makefile in the output directory, if using a
# separate output directory. This allows convenient use of make in the
# output directory.
outputmakefile:
ifneq ($(KBUILD_SRC),)
	$(Q)ln -fsn $(srctree) source
	$(Q)$(CONFIG_SHELL) $(srctree)/scripts/mkmakefile \
	    $(srctree) $(objtree) $(VERSION) $(PATCHLEVEL)
endif

# Support for using generic headers in asm-generic
PHONY += asm-generic
asm-generic:
	$(Q)$(MAKE) -f $(srctree)/scripts/Makefile.asm-generic \
	            src=asm obj=arch/$(SRCARCH)/include/generated/asm
	$(Q)$(MAKE) -f $(srctree)/scripts/Makefile.asm-generic \
	            src=uapi/asm obj=arch/$(SRCARCH)/include/generated/uapi/asm

# To make sure we do not include .config for any of the *config targets
# catch them early, and hand them over to scripts/kconfig/Makefile
# It is allowed to specify more targets when calling make, including
# mixing *config targets and build targets.
# For example 'make oldconfig all'.
# Detect when mixed targets is specified, and make a second invocation
# of make so .config is not included in this case either (for *config).

version_h := include/generated/uapi/linux/version.h

no-dot-config-targets := clean mrproper distclean \
			 cscope gtags TAGS tags help %docs check% coccicheck \
			 $(version_h) headers_% archheaders archscripts \
			 kernelversion %src-pkg

config-targets := 0
mixed-targets  := 0
dot-config     := 1

ifneq ($(filter $(no-dot-config-targets), $(MAKECMDGOALS)),)
	ifeq ($(filter-out $(no-dot-config-targets), $(MAKECMDGOALS)),)
		dot-config := 0
	endif
endif

ifeq ($(KBUILD_EXTMOD),)
        ifneq ($(filter config %config,$(MAKECMDGOALS)),)
                config-targets := 1
                ifneq ($(filter-out config %config,$(MAKECMDGOALS)),)
                        mixed-targets := 1
                endif
        endif
endif

ifeq ($(mixed-targets),1)
# ===========================================================================
# We're called with mixed targets (*config and build targets).
# Handle them one by one.

PHONY += $(MAKECMDGOALS) __build_one_by_one

$(filter-out __build_one_by_one, $(MAKECMDGOALS)): __build_one_by_one
	@:

__build_one_by_one:
	$(Q)set -e; \
	for i in $(MAKECMDGOALS); do \
		$(MAKE) -f $(srctree)/Makefile $$i; \
	done

else
ifeq ($(config-targets),1)
# ===========================================================================
# *config targets only - make sure prerequisites are updated, and descend
# in scripts/kconfig to make the *config target

# Read arch specific Makefile to set KBUILD_DEFCONFIG as needed.
# KBUILD_DEFCONFIG may point out an alternative default configuration
# used for 'make defconfig'
include $(srctree)/arch/$(SRCARCH)/Makefile
export KBUILD_DEFCONFIG KBUILD_KCONFIG

config: scripts_basic outputmakefile FORCE
	$(Q)$(MAKE) $(build)=scripts/kconfig $@

%config: scripts_basic outputmakefile FORCE
	$(Q)$(MAKE) $(build)=scripts/kconfig $@

else
# ===========================================================================
# Build targets only - this includes vmlinux, arch specific targets, clean
# targets and others. In general all targets except *config targets.

ifeq ($(KBUILD_EXTMOD),)
# Additional helpers built in scripts/
# Carefully list dependencies so we do not try to build scripts twice
# in parallel
PHONY += scripts
scripts: scripts_basic include/config/auto.conf include/config/tristate.conf \
	 asm-generic
	$(Q)$(MAKE) $(build)=$(@)

# Objects we will link into vmlinux / subdirs we need to visit
init-y		:= init/
drivers-y	:= drivers/ sound/ firmware/
net-y		:= net/
libs-y		:= lib/
core-y		:= usr/
endif # KBUILD_EXTMOD

ifeq ($(dot-config),1)
# Read in config
-include include/config/auto.conf

ifeq ($(KBUILD_EXTMOD),)
# Read in dependencies to all Kconfig* files, make sure to run
# oldconfig if changes are detected.
-include include/config/auto.conf.cmd

# To avoid any implicit rule to kick in, define an empty command
$(KCONFIG_CONFIG) include/config/auto.conf.cmd: ;

# If .config is newer than include/config/auto.conf, someone tinkered
# with it and forgot to run make oldconfig.
# if auto.conf.cmd is missing then we are probably in a cleaned tree so
# we execute the config step to be sure to catch updated Kconfig files
include/config/%.conf: $(KCONFIG_CONFIG) include/config/auto.conf.cmd
	$(Q)$(MAKE) -f $(srctree)/Makefile silentoldconfig
else
# external modules needs include/generated/autoconf.h and include/config/auto.conf
# but do not care if they are up-to-date. Use auto.conf to trigger the test
PHONY += include/config/auto.conf

include/config/auto.conf:
	$(Q)test -e include/generated/autoconf.h -a -e $@ || (		\
	echo >&2;							\
	echo >&2 "  ERROR: Kernel configuration is invalid.";		\
	echo >&2 "         include/generated/autoconf.h or $@ are missing.";\
	echo >&2 "         Run 'make oldconfig && make prepare' on kernel src to fix it.";	\
	echo >&2 ;							\
	/bin/false)

endif # KBUILD_EXTMOD

else
# Dummy target needed, because used as prerequisite
include/config/auto.conf: ;
endif # $(dot-config)

# The all: target is the default when no target is given on the
# command line.
# This allow a user to issue only 'make' to build a kernel including modules
# Defaults to vmlinux, but the arch makefile usually adds further targets
all: vmlinux

ifeq ($(cc-name),clang)
ifneq ($(CROSS_COMPILE),)
CLANG_TRIPLE	?= $(CROSS_COMPILE)
CLANG_TARGET	:= -target $(notdir $(CLANG_TRIPLE:%-=%))
GCC_TOOLCHAIN	:= $(realpath $(dir $(shell which $(LD)))/..)
endif
ifneq ($(GCC_TOOLCHAIN),)
CLANG_GCC_TC	:= -gcc-toolchain $(GCC_TOOLCHAIN)
endif
KBUILD_CFLAGS += $(CLANG_TARGET) $(CLANG_GCC_TC)
KBUILD_AFLAGS += $(CLANG_TARGET) $(CLANG_GCC_TC)
KBUILD_CPPFLAGS += $(call cc-option,-Qunused-arguments,)
KBUILD_CFLAGS += $(call cc-disable-warning, format-invalid-specifier)
KBUILD_CFLAGS += $(call cc-disable-warning, gnu)
KBUILD_CFLAGS += $(call cc-disable-warning, address-of-packed-member)
KBUILD_CFLAGS += $(call cc-disable-warning, duplicate-decl-specifier)
KBUILD_CFLAGS += $(call cc-disable-warning, pointer-bool-conversion)
# Quiet clang warning: comparison of unsigned expression < 0 is always false
KBUILD_CFLAGS += $(call cc-disable-warning, tautological-compare)
# CLANG uses a _MergedGlobals as optimization, but this breaks modpost, as the
# source of a reference will be _MergedGlobals and not on of the whitelisted names.
# See modpost pattern 2
KBUILD_CFLAGS += $(call cc-option, -mno-global-merge,)
KBUILD_CFLAGS += $(call cc-option, -fcatch-undefined-behavior)
KBUILD_CFLAGS += $(call cc-option, -no-integrated-as)
KBUILD_AFLAGS += $(call cc-option, -no-integrated-as)
else

# These warnings generated too much noise in a regular build.
# Use make W=1 to enable them (see scripts/Makefile.build)
KBUILD_CFLAGS += $(call cc-disable-warning, unused-but-set-variable)
endif
KBUILD_CFLAGS += $(call cc-disable-warning, unused-const-variable)

include $(srctree)/arch/$(SRCARCH)/Makefile

KBUILD_CFLAGS	+= $(call cc-option, -fno-delete-null-pointer-checks,)
KBUILD_CFLAGS	+= $(call cc-disable-warning, frame-address,)
KBUILD_CFLAGS	+= $(call cc-disable-warning, format-truncation)
KBUILD_CFLAGS	+= $(call cc-disable-warning, format-overflow)
KBUILD_CFLAGS	+= $(call cc-disable-warning, int-in-bool-context)
KBUILD_CFLAGS	+= $(call cc-option,-fno-PIE)
KBUILD_AFLAGS	+= $(call cc-option,-fno-PIE)

# Some of those needed to disable annoying warning on GCC 7.x, 8.x
KBUILD_CFLAGS 	+= $(call cc-disable-warning, maybe-uninitialized,) \
		   $(call cc-disable-warning, unused-variable,) \
		   $(call cc-disable-warning, unused-function,) \
		   $(call cc-disable-warning, tautological-compare,) \
		   $(call cc-disable-warning, return-local-addr,) \
		   $(call cc-disable-warning, array-bounds,) \
		   $(call cc-disable-warning, misleading-indentation,) \
		   $(call cc-disable-warning, switch-unreachable,) \
		   $(call cc-disable-warning, memset-elt-size,) \
		   $(call cc-disable-warning, bool-operation,) \
		   $(call cc-disable-warning, parentheses,) \
		   $(call cc-disable-warning, bool-compare,) \
		   $(call cc-disable-warning, duplicate-decl-specifier,) \
		   $(call cc-disable-warning, stringop-overflow,) \
		   $(call cc-disable-warning, discarded-array-qualifiers,) \
		   $(call cc-disable-warning, attribute-alias,) \
		   $(call cc-disable-warning, packed-not-aligned,) \
		   $(call cc-disable-warning, deprecated-declarations,) \
		   $(call cc-disable-warning, sizeof-pointer-memaccess,)

ifdef CONFIG_CC_OPTIMIZE_FOR_SIZE
KBUILD_CFLAGS	+= $(call cc-option,-Oz,-Os) $(call cc-disable-warning,maybe-uninitialized,)
else
KBUILD_CFLAGS	+= -O2
endif

ifdef CONFIG_CC_WERROR
KBUILD_CFLAGS	+= -Werror
endif

# Tell gcc to never replace conditional load with a non-conditional one
KBUILD_CFLAGS	+= $(call cc-option,--param=allow-store-data-races=0)

ifdef CONFIG_READABLE_ASM
# Disable optimizations that make assembler listings hard to read.
# reorder blocks reorders the control in the function
# ipa clone creates specialized cloned functions
# partial inlining inlines only parts of functions
KBUILD_CFLAGS += $(call cc-option,-fno-reorder-blocks,) \
                 $(call cc-option,-fno-ipa-cp-clone,) \
                 $(call cc-option,-fno-partial-inlining)
endif

ifneq ($(CONFIG_FRAME_WARN),0)
KBUILD_CFLAGS += $(call cc-option,-Wframe-larger-than=${CONFIG_FRAME_WARN})
endif

# Handle stack protector mode.
#
# Since kbuild can potentially perform two passes (first with the old
# .config values and then with updated .config values), we cannot error out
# if a desired compiler option is unsupported. If we were to error, kbuild
# could never get to the second pass and actually notice that we changed
# the option to something that was supported.
#
# Additionally, we don't want to fallback and/or silently change which compiler
# flags will be used, since that leads to producing kernels with different
# security feature characteristics depending on the compiler used. ("But I
# selected CC_STACKPROTECTOR_STRONG! Why did it build with _REGULAR?!")
#
# The middle ground is to warn here so that the failed option is obvious, but
# to let the build fail with bad compiler flags so that we can't produce a
# kernel when there is a CONFIG and compiler mismatch.
#
ifdef CONFIG_CC_STACKPROTECTOR_REGULAR
  stackp-flag := -fstack-protector
  ifeq ($(call cc-option, $(stackp-flag)),)
    $(warning Cannot use CONFIG_CC_STACKPROTECTOR_REGULAR: \
             -fstack-protector not supported by compiler)
  endif
else
ifdef CONFIG_CC_STACKPROTECTOR_STRONG
  stackp-flag := -fstack-protector-strong
  ifeq ($(call cc-option, $(stackp-flag)),)
    $(warning Cannot use CONFIG_CC_STACKPROTECTOR_STRONG: \
	      -fstack-protector-strong not supported by compiler)
  endif
else
  # Force off for distro compilers that enable stack protector by default.
  stackp-flag := $(call cc-option, -fno-stack-protector)
endif
endif
KBUILD_CFLAGS += $(stackp-flag)

ifdef CONFIG_KCOV
  ifeq ($(call cc-option, $(CFLAGS_KCOV)),)
    $(warning Cannot use CONFIG_KCOV: \
             -fsanitize-coverage=trace-pc is not supported by compiler)
    CFLAGS_KCOV =
  endif
endif

ifdef CONFIG_FRAME_POINTER
KBUILD_CFLAGS	+= -fno-omit-frame-pointer -fno-optimize-sibling-calls
else
# Some targets (ARM with Thumb2, for example), can't be built with frame
# pointers.  For those, we don't have FUNCTION_TRACER automatically
# select FRAME_POINTER.  However, FUNCTION_TRACER adds -pg, and this is
# incompatible with -fomit-frame-pointer with current GCC, so we don't use
# -fomit-frame-pointer with FUNCTION_TRACER.
ifndef CONFIG_FUNCTION_TRACER
KBUILD_CFLAGS	+= -fomit-frame-pointer
endif
endif

KBUILD_CFLAGS   += $(call cc-option, -fno-var-tracking-assignments)

ifdef CONFIG_DEBUG_INFO
ifdef CONFIG_DEBUG_INFO_SPLIT
KBUILD_CFLAGS   += $(call cc-option, -gsplit-dwarf, -g)
else
KBUILD_CFLAGS	+= -g
endif
KBUILD_AFLAGS	+= -Wa,-gdwarf-2
endif
ifdef CONFIG_DEBUG_INFO_DWARF4
KBUILD_CFLAGS	+= $(call cc-option, -gdwarf-4,)
endif

ifdef CONFIG_DEBUG_INFO_REDUCED
KBUILD_CFLAGS 	+= $(call cc-option, -femit-struct-debug-baseonly) \
		   $(call cc-option,-fno-var-tracking)
endif

ifdef CONFIG_FUNCTION_TRACER
ifdef CONFIG_HAVE_FENTRY
CC_USING_FENTRY	:= $(call cc-option, -mfentry -DCC_USING_FENTRY)
endif
KBUILD_CFLAGS	+= -pg $(CC_USING_FENTRY)
KBUILD_AFLAGS	+= $(CC_USING_FENTRY)
ifdef CONFIG_DYNAMIC_FTRACE
	ifdef CONFIG_HAVE_C_RECORDMCOUNT
		BUILD_C_RECORDMCOUNT := y
		export BUILD_C_RECORDMCOUNT
	endif
endif
endif

# We trigger additional mismatches with less inlining
ifdef CONFIG_DEBUG_SECTION_MISMATCH
KBUILD_CFLAGS += $(call cc-option, -fno-inline-functions-called-once)
endif

# arch Makefile may override CC so keep this after arch Makefile is included
NOSTDINC_FLAGS += -nostdinc -isystem $(shell $(CC) -print-file-name=include)
CHECKFLAGS     += $(NOSTDINC_FLAGS)

# warn about C99 declaration after statement
KBUILD_CFLAGS += $(call cc-option,-Wdeclaration-after-statement,)

# disable pointer signed / unsigned warnings in gcc 4.0
KBUILD_CFLAGS += $(call cc-disable-warning, pointer-sign)

# disable invalid "can't wrap" optimizations for signed / pointers
KBUILD_CFLAGS	+= $(call cc-option,-fno-strict-overflow)

# clang sets -fmerge-all-constants by default as optimization, but this
# is non-conforming behavior for C and in fact breaks the kernel, so we
# need to disable it here generally.
KBUILD_CFLAGS	+= $(call cc-option,-fno-merge-all-constants)

# for gcc -fno-merge-all-constants disables everything, but it is fine
# to have actual conforming behavior enabled.
KBUILD_CFLAGS	+= $(call cc-option,-fmerge-constants)

# Make sure -fstack-check isn't enabled (like gentoo apparently did)
KBUILD_CFLAGS  += $(call cc-option,-fno-stack-check,)

# conserve stack if available
KBUILD_CFLAGS   += $(call cc-option,-fconserve-stack)

# disallow errors like 'EXPORT_GPL(foo);' with missing header
KBUILD_CFLAGS   += $(call cc-option,-Werror=implicit-int)

# require functions to have arguments in prototypes, not empty 'int foo()'
KBUILD_CFLAGS   += $(call cc-option,-Werror=strict-prototypes)

# Prohibit date/time macros, which would make the build non-deterministic
KBUILD_CFLAGS   += $(call cc-option,-Werror=date-time)

# use the deterministic mode of AR if available
KBUILD_ARFLAGS := $(call ar-option,D)

# check for 'asm goto'
ifeq ($(shell $(CONFIG_SHELL) $(srctree)/scripts/gcc-goto.sh $(CC)), y)
	KBUILD_CFLAGS += -DCC_HAVE_ASM_GOTO
endif

include $(srctree)/scripts/Makefile.kasan
include $(srctree)/scripts/Makefile.extrawarn
include $(srctree)/scripts/Makefile.ubsan

# Add user supplied CPPFLAGS, AFLAGS and CFLAGS as the last assignments
KBUILD_CPPFLAGS += $(KCPPFLAGS)
KBUILD_AFLAGS += $(KAFLAGS)
KBUILD_CFLAGS += $(KCFLAGS)

# Use --build-id when available.
LDFLAGS_BUILD_ID = $(patsubst -Wl$(comma)%,%,\
			      $(call cc-ldoption, -Wl$(comma)--build-id,))
KBUILD_LDFLAGS_MODULE += $(LDFLAGS_BUILD_ID)
LDFLAGS_vmlinux += $(LDFLAGS_BUILD_ID)

ifeq ($(CONFIG_STRIP_ASM_SYMS),y)
LDFLAGS_vmlinux	+= $(call ld-option, -X,)
endif

#LDFLAGS_vmlinux += $(call ld-option, --fix-cortex-a53-843419)
#LDFLAGS_MODULE += $(call ld-option, --fix-cortex-a53-843419)

# Default kernel image to build when no specific target is given.
# KBUILD_IMAGE may be overruled on the command line or
# set in the environment
# Also any assignments in arch/$(ARCH)/Makefile take precedence over
# this default value
export KBUILD_IMAGE ?= vmlinux

#
# INSTALL_PATH specifies where to place the updated kernel and system map
# images. Default is /boot, but you can set it to other values
export	INSTALL_PATH ?= /boot

#
# INSTALL_DTBS_PATH specifies a prefix for relocations required by build roots.
# Like INSTALL_MOD_PATH, it isn't defined in the Makefile, but can be passed as
# an argument if needed. Otherwise it defaults to the kernel install path
#
export INSTALL_DTBS_PATH ?= $(INSTALL_PATH)/dtbs/$(KERNELRELEASE)

#
# INSTALL_MOD_PATH specifies a prefix to MODLIB for module directory
# relocations required by build roots.  This is not defined in the
# makefile but the argument can be passed to make if needed.
#

MODLIB	= $(INSTALL_MOD_PATH)/lib/modules/$(KERNELRELEASE)
export MODLIB

#
# INSTALL_MOD_STRIP, if defined, will cause modules to be
# stripped after they are installed.  If INSTALL_MOD_STRIP is '1', then
# the default option --strip-debug will be used.  Otherwise,
# INSTALL_MOD_STRIP value will be used as the options to the strip command.

ifdef INSTALL_MOD_STRIP
ifeq ($(INSTALL_MOD_STRIP),1)
mod_strip_cmd = $(STRIP) --strip-debug
else
mod_strip_cmd = $(STRIP) $(INSTALL_MOD_STRIP)
endif # INSTALL_MOD_STRIP=1
else
mod_strip_cmd = true
endif # INSTALL_MOD_STRIP
export mod_strip_cmd

# CONFIG_MODULE_COMPRESS, if defined, will cause module to be compressed
# after they are installed in agreement with CONFIG_MODULE_COMPRESS_GZIP
# or CONFIG_MODULE_COMPRESS_XZ.

mod_compress_cmd = true
ifdef CONFIG_MODULE_COMPRESS
  ifdef CONFIG_MODULE_COMPRESS_GZIP
    mod_compress_cmd = gzip -n
  endif # CONFIG_MODULE_COMPRESS_GZIP
  ifdef CONFIG_MODULE_COMPRESS_XZ
    mod_compress_cmd = xz
  endif # CONFIG_MODULE_COMPRESS_XZ
endif # CONFIG_MODULE_COMPRESS
export mod_compress_cmd

# Select initial ramdisk compression format, default is gzip(1).
# This shall be used by the dracut(8) tool while creating an initramfs image.
#
INITRD_COMPRESS-y                  := gzip
INITRD_COMPRESS-$(CONFIG_RD_BZIP2) := bzip2
INITRD_COMPRESS-$(CONFIG_RD_LZMA)  := lzma
INITRD_COMPRESS-$(CONFIG_RD_XZ)    := xz
INITRD_COMPRESS-$(CONFIG_RD_LZO)   := lzo
INITRD_COMPRESS-$(CONFIG_RD_LZ4)   := lz4
# do not export INITRD_COMPRESS, since we didn't actually
# choose a sane default compression above.
# export INITRD_COMPRESS := $(INITRD_COMPRESS-y)

ifdef CONFIG_MODULE_SIG_ALL
MODSECKEY = ./signing_key.priv
MODPUBKEY = ./signing_key.x509
export MODPUBKEY
mod_sign_cmd = perl $(srctree)/scripts/sign-file $(CONFIG_MODULE_SIG_HASH) $(MODSECKEY) $(MODPUBKEY)
else
mod_sign_cmd = true
endif
export mod_sign_cmd


ifeq ($(KBUILD_EXTMOD),)
core-y		+= kernel/ mm/ fs/ ipc/ security/ crypto/ block/

vmlinux-dirs	:= $(patsubst %/,%,$(filter %/, $(init-y) $(init-m) \
		     $(core-y) $(core-m) $(drivers-y) $(drivers-m) \
		     $(net-y) $(net-m) $(libs-y) $(libs-m)))

vmlinux-alldirs	:= $(sort $(vmlinux-dirs) $(patsubst %/,%,$(filter %/, \
		     $(init-) $(core-) $(drivers-) $(net-) $(libs-))))

init-y		:= $(patsubst %/, %/built-in.o, $(init-y))
core-y		:= $(patsubst %/, %/built-in.o, $(core-y))
drivers-y	:= $(patsubst %/, %/built-in.o, $(drivers-y))
net-y		:= $(patsubst %/, %/built-in.o, $(net-y))
libs-y1		:= $(patsubst %/, %/lib.a, $(libs-y))
libs-y2		:= $(patsubst %/, %/built-in.o, $(libs-y))
libs-y		:= $(libs-y1) $(libs-y2)

# Externally visible symbols (used by link-vmlinux.sh)
export KBUILD_VMLINUX_INIT := $(head-y) $(init-y)
export KBUILD_VMLINUX_MAIN := $(core-y) $(libs-y) $(drivers-y) $(net-y)
export KBUILD_LDS          := arch/$(SRCARCH)/kernel/vmlinux.lds
export LDFLAGS_vmlinux
# used by scripts/pacmage/Makefile
export KBUILD_ALLDIRS := $(sort $(filter-out arch/%,$(vmlinux-alldirs)) arch Documentation include samples scripts tools virt)

vmlinux-deps := $(KBUILD_LDS) $(KBUILD_VMLINUX_INIT) $(KBUILD_VMLINUX_MAIN)

# Final link of vmlinux
      cmd_link-vmlinux = $(CONFIG_SHELL) $< $(LD) $(LDFLAGS) $(LDFLAGS_vmlinux)
quiet_cmd_link-vmlinux = LINK    $@

# Include targets which we want to
# execute if the rest of the kernel build went well.
vmlinux: scripts/link-vmlinux.sh $(vmlinux-deps) FORCE
ifdef CONFIG_HEADERS_CHECK
	$(Q)$(MAKE) -f $(srctree)/Makefile headers_check
endif
ifdef CONFIG_SAMPLES
	$(Q)$(MAKE) $(build)=samples
endif
ifdef CONFIG_BUILD_DOCSRC
	$(Q)$(MAKE) $(build)=Documentation
endif
	+$(call if_changed,link-vmlinux)

# The actual objects are generated when descending,
# make sure no implicit rule kicks in
$(sort $(vmlinux-deps)): $(vmlinux-dirs) ;

# Handle descending into subdirectories listed in $(vmlinux-dirs)
# Preset locale variables to speed up the build process. Limit locale
# tweaks to this spot to avoid wrong language settings when running
# make menuconfig etc.
# Error messages still appears in the original language

PHONY += $(vmlinux-dirs)
$(vmlinux-dirs): prepare scripts
	$(Q)$(MAKE) $(build)=$@

define filechk_kernel.release
	echo "$(KERNELVERSION)$$($(CONFIG_SHELL) $(srctree)/scripts/setlocalversion $(srctree))"
endef

# Store (new) KERNELRELEASE string in include/config/kernel.release
include/config/kernel.release: include/config/auto.conf FORCE
	$(call filechk,kernel.release)


# Things we need to do before we recursively start building the kernel
# or the modules are listed in "prepare".
# A multi level approach is used. prepareN is processed before prepareN-1.
# archprepare is used in arch Makefiles and when processed asm symlink,
# version.h and scripts_basic is processed / created.

# Listed in dependency order
PHONY += prepare archprepare prepare0 prepare1 prepare2 prepare3

# prepare3 is used to check if we are building in a separate output directory,
# and if so do:
# 1) Check that make has not been executed in the kernel src $(srctree)
prepare3: include/config/kernel.release
ifneq ($(KBUILD_SRC),)
	@$(kecho) '  Using $(srctree) as source for kernel'
	$(Q)if [ -f $(srctree)/.config -o -d $(srctree)/include/config ]; then \
		echo >&2 "  $(srctree) is not clean, please run 'make mrproper'"; \
		echo >&2 "  in the '$(srctree)' directory.";\
		/bin/false; \
	fi;
endif

# prepare2 creates a makefile if using a separate output directory
prepare2: prepare3 outputmakefile asm-generic

prepare1: prepare2 $(version_h) include/generated/utsrelease.h \
                   include/config/auto.conf
	$(cmd_crmodverdir)

archprepare: archheaders archscripts prepare1 scripts_basic

prepare0: archprepare
	$(Q)$(MAKE) $(build)=.

# All the preparing..
prepare: prepare0

# Generate some files
# ---------------------------------------------------------------------------

# KERNELRELEASE can change from a few different places, meaning version.h
# needs to be updated, so this check is forced on all builds

uts_len := 64
define filechk_utsrelease.h
	if [ `echo -n "$(KERNELRELEASE)" | wc -c ` -gt $(uts_len) ]; then \
	  echo '"$(KERNELRELEASE)" exceeds $(uts_len) characters' >&2;    \
	  exit 1;                                                         \
	fi;                                                               \
	(echo \#define UTS_RELEASE \"$(KERNELRELEASE)\";)
endef

define filechk_version.h
	(echo \#define LINUX_VERSION_CODE $(shell                         \
	expr $(VERSION) \* 65536 + 0$(PATCHLEVEL) \* 256 + 0$(SUBLEVEL)); \
	echo '#define KERNEL_VERSION(a,b,c) (((a) << 16) + ((b) << 8) + (c))';)
endef

$(version_h): $(srctree)/Makefile FORCE
	$(call filechk,version.h)

include/generated/utsrelease.h: include/config/kernel.release FORCE
	$(call filechk,utsrelease.h)

PHONY += headerdep
headerdep:
	$(Q)find $(srctree)/include/ -name '*.h' | xargs --max-args 1 \
	$(srctree)/scripts/headerdep.pl -I$(srctree)/include

# ---------------------------------------------------------------------------

PHONY += depend dep
depend dep:
	@echo '*** Warning: make $@ is unnecessary now.'

# ---------------------------------------------------------------------------
# Firmware install
INSTALL_FW_PATH=$(INSTALL_MOD_PATH)/lib/firmware
export INSTALL_FW_PATH

PHONY += firmware_install
firmware_install:
	@mkdir -p $(objtree)/firmware
	$(Q)$(MAKE) -f $(srctree)/scripts/Makefile.fwinst obj=firmware __fw_install

# ---------------------------------------------------------------------------
# Kernel headers

#Default location for installed headers
export INSTALL_HDR_PATH = $(objtree)/usr

hdr-inst := -rR -f $(srctree)/scripts/Makefile.headersinst obj

# If we do an all arch process set dst to asm-$(hdr-arch)
hdr-dst = $(if $(KBUILD_HEADERS), dst=include/asm-$(hdr-arch), dst=include/asm)

PHONY += archheaders
archheaders:

PHONY += archscripts
archscripts:

PHONY += __headers
__headers: $(version_h) scripts_basic asm-generic archheaders archscripts
	$(Q)$(MAKE) $(build)=scripts build_unifdef

PHONY += headers_install_all
headers_install_all:
	$(Q)$(CONFIG_SHELL) $(srctree)/scripts/headers.sh install

PHONY += headers_install
headers_install: __headers
	$(if $(wildcard $(srctree)/arch/$(hdr-arch)/include/uapi/asm/Kbuild),, \
	  $(error Headers not exportable for the $(SRCARCH) architecture))
	$(Q)$(MAKE) $(hdr-inst)=include/uapi
	$(Q)$(MAKE) $(hdr-inst)=arch/$(hdr-arch)/include/uapi/asm $(hdr-dst)

PHONY += headers_check_all
headers_check_all: headers_install_all
	$(Q)$(CONFIG_SHELL) $(srctree)/scripts/headers.sh check

PHONY += headers_check
headers_check: headers_install
	$(Q)$(MAKE) $(hdr-inst)=include/uapi HDRCHECK=1
	$(Q)$(MAKE) $(hdr-inst)=arch/$(hdr-arch)/include/uapi/asm $(hdr-dst) HDRCHECK=1

# ---------------------------------------------------------------------------
# Kernel selftest

PHONY += kselftest
kselftest:
	$(Q)$(MAKE) -C tools/testing/selftests run_tests

# ---------------------------------------------------------------------------
# Modules

ifdef CONFIG_MODULES

# By default, build modules as well

all: modules

# Build modules
#
# A module can be listed more than once in obj-m resulting in
# duplicate lines in modules.order files.  Those are removed
# using awk while concatenating to the final file.

PHONY += modules
modules: $(vmlinux-dirs) $(if $(KBUILD_BUILTIN),vmlinux) modules.builtin
	$(Q)$(AWK) '!x[$$0]++' $(vmlinux-dirs:%=$(objtree)/%/modules.order) > $(objtree)/modules.order
	@$(kecho) '  Building modules, stage 2.';
	$(Q)$(MAKE) -f $(srctree)/scripts/Makefile.modpost
	$(Q)$(MAKE) -f $(srctree)/scripts/Makefile.fwinst obj=firmware __fw_modbuild

modules.builtin: $(vmlinux-dirs:%=%/modules.builtin)
	$(Q)$(AWK) '!x[$$0]++' $^ > $(objtree)/modules.builtin

%/modules.builtin: include/config/auto.conf
	$(Q)$(MAKE) $(modbuiltin)=$*


# Target to prepare building external modules
PHONY += modules_prepare
modules_prepare: prepare scripts

# Target to install modules
PHONY += modules_install
modules_install: _modinst_ _modinst_post

PHONY += _modinst_
_modinst_:
	@rm -rf $(MODLIB)/kernel
	@rm -f $(MODLIB)/source
	@mkdir -p $(MODLIB)/kernel
	@ln -s `cd $(srctree) && /bin/pwd` $(MODLIB)/source
	@if [ ! $(objtree) -ef  $(MODLIB)/build ]; then \
		rm -f $(MODLIB)/build ; \
		ln -s $(CURDIR) $(MODLIB)/build ; \
	fi
	@cp -f $(objtree)/modules.order $(MODLIB)/
	@cp -f $(objtree)/modules.builtin $(MODLIB)/
	$(Q)$(MAKE) -f $(srctree)/scripts/Makefile.modinst

# This depmod is only for convenience to give the initial
# boot a modules.dep even before / is mounted read-write.  However the
# boot script depmod is the master version.
PHONY += _modinst_post
_modinst_post: _modinst_
	$(Q)$(MAKE) -f $(srctree)/scripts/Makefile.fwinst obj=firmware __fw_modinst
	$(call cmd,depmod)

ifeq ($(CONFIG_MODULE_SIG), y)
PHONY += modules_sign
modules_sign:
	$(Q)$(MAKE) -f $(srctree)/scripts/Makefile.modsign
endif

else # CONFIG_MODULES

# Modules not configured
# ---------------------------------------------------------------------------

modules modules_install: FORCE
	@echo >&2
	@echo >&2 "The present kernel configuration has modules disabled."
	@echo >&2 "Type 'make config' and enable loadable module support."
	@echo >&2 "Then build a kernel with module support enabled."
	@echo >&2
	@exit 1

endif # CONFIG_MODULES

###
# Cleaning is done on three levels.
# make clean     Delete most generated files
#                Leave enough to build external modules
# make mrproper  Delete the current configuration, and all generated files
# make distclean Remove editor backup files, patch leftover files and the like

# Directories & files removed with 'make clean'
CLEAN_DIRS  += $(MODVERDIR)

# Directories & files removed with 'make mrproper'
MRPROPER_DIRS  += include/config usr/include include/generated          \
		  arch/*/include/generated .tmp_objdiff
MRPROPER_FILES += .config .config.old .version .old_version $(version_h) \
		  Module.symvers tags TAGS cscope* GPATH GTAGS GRTAGS GSYMS \
		  signing_key.priv signing_key.x509 x509.genkey		\
		  extra_certificates signing_key.x509.keyid		\
		  signing_key.x509.signer include/linux/version.h

# clean - Delete most, but leave enough to build external modules
#
clean: rm-dirs  := $(CLEAN_DIRS)
clean: rm-files := $(CLEAN_FILES)
clean-dirs      := $(addprefix _clean_, . $(vmlinux-alldirs) Documentation samples)

PHONY += $(clean-dirs) clean archclean vmlinuxclean
$(clean-dirs):
	$(Q)$(MAKE) $(clean)=$(patsubst _clean_%,%,$@)

vmlinuxclean:
	$(Q)$(CONFIG_SHELL) $(srctree)/scripts/link-vmlinux.sh clean

clean: archclean vmlinuxclean

# mrproper - Delete all generated files, including .config
#
mrproper: rm-dirs  := $(wildcard $(MRPROPER_DIRS))
mrproper: rm-files := $(wildcard $(MRPROPER_FILES))
mrproper-dirs      := $(addprefix _mrproper_,Documentation/DocBook scripts)

PHONY += $(mrproper-dirs) mrproper archmrproper
$(mrproper-dirs):
	$(Q)$(MAKE) $(clean)=$(patsubst _mrproper_%,%,$@)

mrproper: clean archmrproper $(mrproper-dirs)
	$(call cmd,rmdirs)
	$(call cmd,rmfiles)

# distclean
#
PHONY += distclean

distclean: mrproper
	@find $(srctree) $(RCS_FIND_IGNORE) \
		\( -name '*.orig' -o -name '*.rej' -o -name '*~' \
		-o -name '*.bak' -o -name '#*#' -o -name '.*.orig' \
		-o -name '.*.rej' -o -name '*%'  -o -name 'core' \) \
		-type f -print | xargs rm -f


# Packaging of the kernel to various formats
# ---------------------------------------------------------------------------
# rpm target kept for backward compatibility
package-dir	:= scripts/package

%src-pkg: FORCE
	$(Q)$(MAKE) $(build)=$(package-dir) $@
%pkg: include/config/kernel.release FORCE
	$(Q)$(MAKE) $(build)=$(package-dir) $@
rpm: include/config/kernel.release FORCE
	$(Q)$(MAKE) $(build)=$(package-dir) $@


# Brief documentation of the typical targets used
# ---------------------------------------------------------------------------

boards := $(wildcard $(srctree)/arch/$(SRCARCH)/configs/*_defconfig)
boards := $(notdir $(boards))
board-dirs := $(dir $(wildcard $(srctree)/arch/$(SRCARCH)/configs/*/*_defconfig))
board-dirs := $(sort $(notdir $(board-dirs:/=)))

help:
	@echo  'Cleaning targets:'
	@echo  '  clean		  - Remove most generated files but keep the config and'
	@echo  '                    enough build support to build external modules'
	@echo  '  mrproper	  - Remove all generated files + config + various backup files'
	@echo  '  distclean	  - mrproper + remove editor backup and patch files'
	@echo  ''
	@echo  'Configuration targets:'
	@$(MAKE) -f $(srctree)/scripts/kconfig/Makefile help
	@echo  ''
	@echo  'Other generic targets:'
	@echo  '  all		  - Build all targets marked with [*]'
	@echo  '* vmlinux	  - Build the bare kernel'
	@echo  '* modules	  - Build all modules'
	@echo  '  modules_install - Install all modules to INSTALL_MOD_PATH (default: /)'
	@echo  '  firmware_install- Install all firmware to INSTALL_FW_PATH'
	@echo  '                    (default: $$(INSTALL_MOD_PATH)/lib/firmware)'
	@echo  '  dir/            - Build all files in dir and below'
	@echo  '  dir/file.[oisS] - Build specified target only'
	@echo  '  dir/file.ll     - Build the LLVM assembly file'
	@echo  '                    (requires compiler support for LLVM assembly generation)'
	@echo  '  dir/file.lst    - Build specified mixed source/assembly target only'
	@echo  '                    (requires a recent binutils and recent build (System.map))'
	@echo  '  dir/file.ko     - Build module including final link'
	@echo  '  modules_prepare - Set up for building external modules'
	@echo  '  tags/TAGS	  - Generate tags file for editors'
	@echo  '  cscope	  - Generate cscope index'
	@echo  '  gtags           - Generate GNU GLOBAL index'
	@echo  '  kernelrelease	  - Output the release version string (use with make -s)'
	@echo  '  kernelversion	  - Output the version stored in Makefile (use with make -s)'
	@echo  '  image_name	  - Output the image name (use with make -s)'
	@echo  '  headers_install - Install sanitised kernel headers to INSTALL_HDR_PATH'; \
	 echo  '                    (default: $(INSTALL_HDR_PATH))'; \
	 echo  ''
	@echo  'Static analysers'
	@echo  '  checkstack      - Generate a list of stack hogs'
	@echo  '  namespacecheck  - Name space analysis on compiled kernel'
	@echo  '  versioncheck    - Sanity check on version.h usage'
	@echo  '  includecheck    - Check for duplicate included header files'
	@echo  '  export_report   - List the usages of all exported symbols'
	@echo  '  headers_check   - Sanity check on exported headers'
	@echo  '  headerdep       - Detect inclusion cycles in headers'
	@$(MAKE) -f $(srctree)/scripts/Makefile.help checker-help
	@echo  ''
	@echo  'Kernel selftest'
	@echo  '  kselftest       - Build and run kernel selftest (run as root)'
	@echo  '                    Build, install, and boot kernel before'
	@echo  '                    running kselftest on it'
	@echo  ''
	@echo  'Kernel packaging:'
	@$(MAKE) $(build)=$(package-dir) help
	@echo  ''
	@echo  'Documentation targets:'
	@$(MAKE) -f $(srctree)/Documentation/DocBook/Makefile dochelp
	@echo  ''
	@echo  'Architecture specific targets ($(SRCARCH)):'
	@$(if $(archhelp),$(archhelp),\
		echo '  No architecture specific help defined for $(SRCARCH)')
	@echo  ''
	@$(if $(boards), \
		$(foreach b, $(boards), \
		printf "  %-24s - Build for %s\\n" $(b) $(subst _defconfig,,$(b));) \
		echo '')
	@$(if $(board-dirs), \
		$(foreach b, $(board-dirs), \
		printf "  %-16s - Show %s-specific targets\\n" help-$(b) $(b);) \
		printf "  %-16s - Show all of the above\\n" help-boards; \
		echo '')

	@echo  '  make V=0|1 [targets] 0 => quiet build (default), 1 => verbose build'
	@echo  '  make V=2   [targets] 2 => give reason for rebuild of target'
	@echo  '  make O=dir [targets] Locate all output files in "dir", including .config'
	@echo  '  make C=1   [targets] Check all c source with $$CHECK (sparse by default)'
	@echo  '  make C=2   [targets] Force check of all c source with $$CHECK'
	@echo  '  make RECORDMCOUNT_WARN=1 [targets] Warn about ignored mcount sections'
	@echo  '  make W=n   [targets] Enable extra gcc checks, n=1,2,3 where'
	@echo  '		1: warnings which may be relevant and do not occur too often'
	@echo  '		2: warnings which occur quite often but may still be relevant'
	@echo  '		3: more obscure warnings, can most likely be ignored'
	@echo  '		Multiple levels can be combined with W=12 or W=123'
	@echo  ''
	@echo  'Execute "make" or "make all" to build all targets marked with [*] '
	@echo  'For further info see the ./README file'


help-board-dirs := $(addprefix help-,$(board-dirs))

help-boards: $(help-board-dirs)

boards-per-dir = $(notdir $(wildcard $(srctree)/arch/$(SRCARCH)/configs/$*/*_defconfig))

$(help-board-dirs): help-%:
	@echo  'Architecture specific targets ($(SRCARCH) $*):'
	@$(if $(boards-per-dir), \
		$(foreach b, $(boards-per-dir), \
		printf "  %-24s - Build for %s\\n" $*/$(b) $(subst _defconfig,,$(b));) \
		echo '')


# Documentation targets
# ---------------------------------------------------------------------------
%docs: scripts_basic FORCE
	$(Q)$(MAKE) $(build)=scripts build_docproc
	$(Q)$(MAKE) $(build)=Documentation/DocBook $@

else # KBUILD_EXTMOD

###
# External module support.
# When building external modules the kernel used as basis is considered
# read-only, and no consistency checks are made and the make
# system is not used on the basis kernel. If updates are required
# in the basis kernel ordinary make commands (without M=...) must
# be used.
#
# The following are the only valid targets when building external
# modules.
# make M=dir clean     Delete all automatically generated files
# make M=dir modules   Make all modules in specified dir
# make M=dir	       Same as 'make M=dir modules'
# make M=dir modules_install
#                      Install the modules built in the module directory
#                      Assumes install directory is already created

# We are always building modules
KBUILD_MODULES := 1
PHONY += crmodverdir
crmodverdir:
	$(cmd_crmodverdir)

PHONY += $(objtree)/Module.symvers
$(objtree)/Module.symvers:
	@test -e $(objtree)/Module.symvers || ( \
	echo; \
	echo "  WARNING: Symbol version dump $(objtree)/Module.symvers"; \
	echo "           is missing; modules will have no dependencies and modversions."; \
	echo )

module-dirs := $(addprefix _module_,$(KBUILD_EXTMOD))
PHONY += $(module-dirs) modules
$(module-dirs): crmodverdir $(objtree)/Module.symvers
	$(Q)$(MAKE) $(build)=$(patsubst _module_%,%,$@)

modules: $(module-dirs)
	@$(kecho) '  Building modules, stage 2.';
	$(Q)$(MAKE) -f $(srctree)/scripts/Makefile.modpost

PHONY += modules_install
modules_install: _emodinst_ _emodinst_post

install-dir := $(if $(INSTALL_MOD_DIR),$(INSTALL_MOD_DIR),extra)
PHONY += _emodinst_
_emodinst_:
	$(Q)mkdir -p $(MODLIB)/$(install-dir)
	$(Q)$(MAKE) -f $(srctree)/scripts/Makefile.modinst

PHONY += _emodinst_post
_emodinst_post: _emodinst_
	$(call cmd,depmod)

clean-dirs := $(addprefix _clean_,$(KBUILD_EXTMOD))

PHONY += $(clean-dirs) clean
$(clean-dirs):
	$(Q)$(MAKE) $(clean)=$(patsubst _clean_%,%,$@)

clean:	rm-dirs := $(MODVERDIR)
clean: rm-files := $(KBUILD_EXTMOD)/Module.symvers

help:
	@echo  '  Building external modules.'
	@echo  '  Syntax: make -C path/to/kernel/src M=$$PWD target'
	@echo  ''
	@echo  '  modules         - default target, build the module(s)'
	@echo  '  modules_install - install the module'
	@echo  '  clean           - remove generated files in module directory only'
	@echo  ''

# Dummies...
PHONY += prepare scripts
prepare: ;
scripts: ;
endif # KBUILD_EXTMOD

clean: $(clean-dirs)
	$(call cmd,rmdirs)
	$(call cmd,rmfiles)
	@find $(if $(KBUILD_EXTMOD), $(KBUILD_EXTMOD), .) $(RCS_FIND_IGNORE) \
		\( -name '*.[oas]' -o -name '*.ko' -o -name '.*.cmd' \
		-o -name '*.ko.*' \
		-o -name '*.dwo'  \
		-o -name '.*.d' -o -name '.*.tmp' -o -name '*.mod.c' \
		-o -name '*.symtypes' -o -name 'modules.order' \
		-o -name modules.builtin -o -name '.tmp_*.o.*' \
		-o -name '*.ll' \
		-o -name '*.gcno' \) -type f -print | xargs rm -f

# Generate tags for editors
# ---------------------------------------------------------------------------
quiet_cmd_tags = GEN     $@
      cmd_tags = $(CONFIG_SHELL) $(srctree)/scripts/tags.sh $@

tags TAGS cscope gtags: FORCE
	$(call cmd,tags)

# Scripts to check various things for consistency
# ---------------------------------------------------------------------------

PHONY += includecheck versioncheck coccicheck namespacecheck export_report

includecheck:
	find $(srctree)/* $(RCS_FIND_IGNORE) \
		-name '*.[hcS]' -type f -print | sort \
		| xargs $(PERL) -w $(srctree)/scripts/checkincludes.pl

versioncheck:
	find $(srctree)/* $(RCS_FIND_IGNORE) \
		-name '*.[hcS]' -type f -print | sort \
		| xargs $(PERL) -w $(srctree)/scripts/checkversion.pl

coccicheck:
	$(Q)$(CONFIG_SHELL) $(srctree)/scripts/$@

namespacecheck:
	$(PERL) $(srctree)/scripts/namespace.pl

export_report:
	$(PERL) $(srctree)/scripts/export_report.pl

endif #ifeq ($(config-targets),1)
endif #ifeq ($(mixed-targets),1)

PHONY += checkstack kernelrelease kernelversion image_name

# UML needs a little special treatment here.  It wants to use the host
# toolchain, so needs $(SUBARCH) passed to checkstack.pl.  Everyone
# else wants $(ARCH), including people doing cross-builds, which means
# that $(SUBARCH) doesn't work here.
ifeq ($(ARCH), um)
CHECKSTACK_ARCH := $(SUBARCH)
else
CHECKSTACK_ARCH := $(ARCH)
endif
checkstack:
	$(OBJDUMP) -d vmlinux $$(find . -name '*.ko') | \
	$(PERL) $(src)/scripts/checkstack.pl $(CHECKSTACK_ARCH)

kernelrelease:
	@echo "$(KERNELVERSION)$$($(CONFIG_SHELL) $(srctree)/scripts/setlocalversion $(srctree))"

kernelversion:
	@echo $(KERNELVERSION)

image_name:
	@echo $(KBUILD_IMAGE)

# Clear a bunch of variables before executing the submake
tools/: FORCE
	$(Q)mkdir -p $(objtree)/tools
	$(Q)$(MAKE) LDFLAGS= MAKEFLAGS="$(filter --j% -j,$(MAKEFLAGS))" O=$(O) subdir=tools -C $(src)/tools/

tools/%: FORCE
	$(Q)mkdir -p $(objtree)/tools
	$(Q)$(MAKE) LDFLAGS= MAKEFLAGS="$(filter --j% -j,$(MAKEFLAGS))" O=$(O) subdir=tools -C $(src)/tools/ $*

# Single targets
# ---------------------------------------------------------------------------
# Single targets are compatible with:
# - build with mixed source and output
# - build with separate output dir 'make O=...'
# - external modules
#
#  target-dir => where to store outputfile
#  build-dir  => directory in kernel source tree to use

ifeq ($(KBUILD_EXTMOD),)
        build-dir  = $(patsubst %/,%,$(dir $@))
        target-dir = $(dir $@)
else
        zap-slash=$(filter-out .,$(patsubst %/,%,$(dir $@)))
        build-dir  = $(KBUILD_EXTMOD)$(if $(zap-slash),/$(zap-slash))
        target-dir = $(if $(KBUILD_EXTMOD),$(dir $<),$(dir $@))
endif

%.s: %.c prepare scripts FORCE
	$(Q)$(MAKE) $(build)=$(build-dir) $(target-dir)$(notdir $@)
%.i: %.c prepare scripts FORCE
	$(Q)$(MAKE) $(build)=$(build-dir) $(target-dir)$(notdir $@)
%.o: %.c prepare scripts FORCE
	$(Q)$(MAKE) $(build)=$(build-dir) $(target-dir)$(notdir $@)
%.lst: %.c prepare scripts FORCE
	$(Q)$(MAKE) $(build)=$(build-dir) $(target-dir)$(notdir $@)
%.s: %.S prepare scripts FORCE
	$(Q)$(MAKE) $(build)=$(build-dir) $(target-dir)$(notdir $@)
%.o: %.S prepare scripts FORCE
	$(Q)$(MAKE) $(build)=$(build-dir) $(target-dir)$(notdir $@)
%.symtypes: %.c prepare scripts FORCE
	$(Q)$(MAKE) $(build)=$(build-dir) $(target-dir)$(notdir $@)
%.ll: %.c prepare scripts FORCE
	$(Q)$(MAKE) $(build)=$(build-dir) $(target-dir)$(notdir $@)

# Modules
/: prepare scripts FORCE
	$(cmd_crmodverdir)
	$(Q)$(MAKE) KBUILD_MODULES=$(if $(CONFIG_MODULES),1) \
	$(build)=$(build-dir)
# Make sure the latest headers are built for Documentation
Documentation/: headers_install
%/: prepare scripts FORCE
	$(cmd_crmodverdir)
	$(Q)$(MAKE) KBUILD_MODULES=$(if $(CONFIG_MODULES),1) \
	$(build)=$(build-dir)
%.ko: prepare scripts FORCE
	$(cmd_crmodverdir)
	$(Q)$(MAKE) KBUILD_MODULES=$(if $(CONFIG_MODULES),1)   \
	$(build)=$(build-dir) $(@:.ko=.o)
	$(Q)$(MAKE) -f $(srctree)/scripts/Makefile.modpost

# FIXME Should go into a make.lib or something
# ===========================================================================

quiet_cmd_rmdirs = $(if $(wildcard $(rm-dirs)),CLEAN   $(wildcard $(rm-dirs)))
      cmd_rmdirs = rm -rf $(rm-dirs)

quiet_cmd_rmfiles = $(if $(wildcard $(rm-files)),CLEAN   $(wildcard $(rm-files)))
      cmd_rmfiles = rm -f $(rm-files)

# Run depmod only if we have System.map and depmod is executable
quiet_cmd_depmod = DEPMOD  $(KERNELRELEASE)
      cmd_depmod = $(CONFIG_SHELL) $(srctree)/scripts/depmod.sh $(DEPMOD) \
                   $(KERNELRELEASE) "$(patsubst y,_,$(CONFIG_HAVE_UNDERSCORE_SYMBOL_PREFIX))"

# Create temporary dir for module support files
# clean it up only when building all modules
cmd_crmodverdir = $(Q)mkdir -p $(MODVERDIR) \
                  $(if $(KBUILD_MODULES),; rm -f $(MODVERDIR)/*)

# read all saved command lines

targets := $(wildcard $(sort $(targets)))
cmd_files := $(wildcard .*.cmd $(foreach f,$(targets),$(dir $(f)).$(notdir $(f)).cmd))

ifneq ($(cmd_files),)
  $(cmd_files): ;	# Do not try to update included dependency files
  include $(cmd_files)
endif

# Shorthand for $(Q)$(MAKE) -f scripts/Makefile.clean obj=dir
# Usage:
# $(Q)$(MAKE) $(clean)=dir
clean := -f $(srctree)/scripts/Makefile.clean obj

endif	# skip-makefile

PHONY += FORCE
FORCE:

# Declare the contents of the .PHONY variable as phony.  We keep that
# information in a variable so we can use it in if_changed and friends.
.PHONY: $(PHONY)<|MERGE_RESOLUTION|>--- conflicted
+++ resolved
@@ -214,11 +214,8 @@
 
 export srctree objtree VPATH
 
-<<<<<<< HEAD
 CCACHE := ccache
 
-=======
->>>>>>> f12dd7a4
 # SUBARCH tells the usermode build what the underlying arch is.  That is set
 # first, and if a usermode build is happening, the "ARCH=um" on the command
 # line overrides the setting of ARCH below.  If a native build is happening,
