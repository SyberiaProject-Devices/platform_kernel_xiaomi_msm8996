config ARM64
	def_bool y
	select ARCH_HAS_ATOMIC64_DEC_IF_POSITIVE
	select ARCH_HAS_ELF_RANDOMIZE
	select ARCH_HAS_SG_CHAIN
	select ARCH_HAS_TICK_BROADCAST if GENERIC_CLOCKEVENTS_BROADCAST
	select ARCH_USE_CMPXCHG_LOCKREF
	select ARCH_SUPPORTS_ATOMIC_RMW
	select ARCH_WANT_OPTIONAL_GPIOLIB
	select ARCH_WANT_COMPAT_IPC_PARSE_VERSION
	select ARCH_WANT_FRAME_POINTERS
	select ARCH_HAVE_CUSTOM_GPIO_H
	select ARCH_HAS_UBSAN_SANITIZE_ALL
	select ARM_AMBA
	select ARM_ARCH_TIMER
	select ARM_GIC
	select AUDIT_ARCH_COMPAT_GENERIC
	select ARM_GIC_V2M if PCI_MSI
	select ARM_GIC_V3
	select ARM_GIC_V3_ITS if PCI_MSI
	select BUILDTIME_EXTABLE_SORT
	select CLONE_BACKWARDS
	select COMMON_CLK if !ARCH_MSM
	select CPU_PM if (SUSPEND || CPU_IDLE)
	select DCACHE_WORD_ACCESS
	select GENERIC_ALLOCATOR
	select EDAC_SUPPORT
	select GENERIC_CLOCKEVENTS
	select GENERIC_CLOCKEVENTS_BROADCAST
	select GENERIC_CPU_AUTOPROBE
	select GENERIC_EARLY_IOREMAP
	select GENERIC_IOMAP
	select GENERIC_IRQ_PROBE
	select GENERIC_IRQ_SHOW
	select GENERIC_SCHED_CLOCK
	select GENERIC_SMP_IDLE_THREAD
	select GENERIC_STRNCPY_FROM_USER
	select GENERIC_STRNLEN_USER
	select GENERIC_TIME_VSYSCALL
	select HANDLE_DOMAIN_IRQ
	select HARDIRQS_SW_RESEND
	select HAVE_ALIGNED_STRUCT_PAGE if SLUB
	select HAVE_ARCH_AUDITSYSCALL
	select HAVE_ARCH_HARDENED_USERCOPY
	select HAVE_ARCH_JUMP_LABEL
	select HAVE_ARCH_KASAN if SPARSEMEM_VMEMMAP && !(ARM64_16K_PAGES && ARM64_VA_BITS_48)
	select HAVE_ARCH_KGDB
	select HAVE_ARCH_MMAP_RND_BITS
	select HAVE_ARCH_MMAP_RND_COMPAT_BITS if COMPAT
	select HAVE_ARCH_SECCOMP_FILTER
	select HAVE_ARCH_TRACEHOOK
	select HAVE_BPF_JIT
	select HAVE_C_RECORDMCOUNT
	select HAVE_CC_STACKPROTECTOR
	select HAVE_CMPXCHG_DOUBLE
	select HAVE_DEBUG_BUGVERBOSE
	select HAVE_DEBUG_KMEMLEAK
	select HAVE_DMA_API_DEBUG
	select HAVE_DMA_ATTRS
	select HAVE_DMA_CONTIGUOUS
	select HAVE_DYNAMIC_FTRACE
	select HAVE_EFFICIENT_UNALIGNED_ACCESS
	select HAVE_FTRACE_MCOUNT_RECORD
	select HAVE_FUNCTION_TRACER
	select HAVE_FUNCTION_GRAPH_TRACER
	select HAVE_GENERIC_DMA_COHERENT
	select HAVE_IRQ_TIME_ACCOUNTING
	select HAVE_MEMBLOCK
	select HAVE_PATA_PLATFORM
	select HAVE_PERF_EVENTS
	select HAVE_PERF_REGS
	select HAVE_PERF_USER_STACK_DUMP
	select HAVE_RCU_TABLE_FREE
	select HAVE_SYSCALL_TRACEPOINTS
	select IRQ_DOMAIN
	select MODULES_USE_ELF_RELA
	select NO_BOOTMEM
	select OF
	select OF_EARLY_FLATTREE
	select OF_RESERVED_MEM
	select PERF_USE_VMALLOC
	select POWER_RESET
	select POWER_SUPPLY
	select RTC_LIB
	select SPARSE_IRQ
	select SYSCTL_EXCEPTION_TRACE
	select HAVE_CONTEXT_TRACKING
	select MSM_JTAGV8 if CORESIGHT_ETMV4
	help
	  ARM 64-bit (AArch64) Linux support.

config 64BIT
	def_bool y

config ARCH_PHYS_ADDR_T_64BIT
	def_bool y

config MMU
	def_bool y

config ARCH_MMAP_RND_BITS_MIN
       default 14 if ARM64_64K_PAGES
       default 16 if ARM64_16K_PAGES
       default 18

# max bits determined by the following formula:
#  VA_BITS - PAGE_SHIFT - 3
config ARCH_MMAP_RND_BITS_MAX
       default 19 if ARM64_VA_BITS=36
       default 24 if ARM64_VA_BITS=39
       default 27 if ARM64_VA_BITS=42
       default 30 if ARM64_VA_BITS=47
       default 29 if ARM64_VA_BITS=48 && ARM64_64K_PAGES
       default 31 if ARM64_VA_BITS=48 && ARM64_16K_PAGES
       default 33 if ARM64_VA_BITS=48
       default 14 if ARM64_64K_PAGES
       default 16 if ARM64_16K_PAGES
       default 18

config ARCH_MMAP_RND_COMPAT_BITS_MIN
       default 7 if ARM64_64K_PAGES
       default 9 if ARM64_16K_PAGES
       default 11

config ARCH_MMAP_RND_COMPAT_BITS_MAX
       default 16

config NO_IOPORT_MAP
	def_bool y if !PCI

config ILLEGAL_POINTER_VALUE
	hex
	default 0xdead000000000000

config STACKTRACE_SUPPORT
	def_bool y

config ILLEGAL_POINTER_VALUE
	hex
	default 0xdead000000000000

config LOCKDEP_SUPPORT
	def_bool y

config TRACE_IRQFLAGS_SUPPORT
	def_bool y

config RWSEM_XCHGADD_ALGORITHM
	def_bool y

config GENERIC_BUG
	def_bool y
	depends on BUG

config GENERIC_HWEIGHT
	def_bool y

config GENERIC_CSUM
        def_bool y

config GENERIC_CALIBRATE_DELAY
	def_bool y

config ZONE_DMA
	def_bool y

config HAVE_GENERIC_RCU_GUP
	def_bool y

config ARCH_DMA_ADDR_T_64BIT
	def_bool y

config NEED_DMA_MAP_STATE
	def_bool y

config NEED_SG_DMA_LENGTH
	def_bool y

<<<<<<< HEAD
config ARM64_DMA_USE_IOMMU
	bool
	select ARM_HAS_SG_CHAIN
	select NEED_SG_DMA_LENGTH

if ARM64_DMA_USE_IOMMU

config ARM64_DMA_IOMMU_ALIGNMENT
	int "Maximum PAGE_SIZE order of alignment for DMA IOMMU buffers"
	range 4 9
	default 8
	help
	  DMA mapping framework by default aligns all buffers to the smallest
	  PAGE_SIZE order which is greater than or equal to the requested buffer
	  size. This works well for buffers up to a few hundreds kilobytes, but
	  for larger buffers it just a waste of address space. Drivers which has
	  relatively small addressing window (like 64Mib) might run out of
	  virtual space with just a few allocations.

	  With this parameter you can specify the maximum PAGE_SIZE order for
	  DMA IOMMU buffers. Larger buffers will be aligned only to this
	  specified order. The order is expressed as a power of two multiplied
	  by the PAGE_SIZE.

endif
=======
config SMP
	def_bool y
>>>>>>> 1203868f

config SWIOTLB
	def_bool y

config IOMMU_HELPER
	def_bool SWIOTLB

config KERNEL_MODE_NEON
	def_bool y

config FIX_EARLYCON_MEM
	def_bool y

config PGTABLE_LEVELS
	int
	default 2 if ARM64_64K_PAGES && ARM64_VA_BITS_42
	default 3 if ARM64_64K_PAGES && ARM64_VA_BITS_48
	default 3 if ARM64_4K_PAGES && ARM64_VA_BITS_39
	default 4 if ARM64_4K_PAGES && ARM64_VA_BITS_48

<<<<<<< HEAD
config MSM_GVM_QUIN
	bool "Enable virtualization Support for MSM kernel required for QUIN platform"
	help
		This enables support for MSM Kernel based virtual
		machine for QUIN platform.
		This helps to enable virtual driver support.
		This should work on 64bit machine.
		If you don't know what to do here, say N.

=======
>>>>>>> 1203868f
source "init/Kconfig"

source "kernel/Kconfig.freezer"

menu "Platform selection"

config ARCH_THUNDER
	bool "Cavium Inc. Thunder SoC Family"
	help
	  This enables support for Cavium's Thunder Family of SoCs.

config ARCH_VEXPRESS
	bool "ARMv8 software model (Versatile Express)"
	select ARCH_REQUIRE_GPIOLIB
	select COMMON_CLK_VERSATILE
	select POWER_RESET_VEXPRESS
	select VEXPRESS_CONFIG
	help
	  This enables support for the ARMv8 software model (Versatile
	  Express).

config ARCH_XGENE
	bool "AppliedMicro X-Gene SOC Family"
	help
	  This enables support for AppliedMicro X-Gene SOC Family

config ARCH_MSM
	bool "Qualcomm Platforms"
	select ARCH_REQUIRE_GPIOLIB
	select CLKDEV_LOOKUP
	select HAVE_CLK
	select HAVE_CLK_PREPARE
	select MSM_IRQ
	select PINCTRL
	select SOC_BUS
	select PM_OPP
	select PCI
	select PM_DEVFREQ
	select MSM_DEVFREQ_DEVBW
	select MSM_BIMC_BWMON
	select MSMCCI_HWMON
	select MSM_M4M_HWMON
	select DEVFREQ_GOV_MSM_BW_HWMON
	select DEVFREQ_GOV_MSM_CACHE_HWMON
	select DEVFREQ_SIMPLE_DEV
	select ARCH_HAS_OPP
	select THERMAL_WRITABLE_TRIPS
	select CPU_FREQ_MSM
	select ARM_MEMLAT_MON
	select DEVFREQ_GOV_MEMLAT
	help
	  This enables support for the ARMv8 based Qualcomm chipsets.

config ARCH_MSM8916
	bool "Enable Support for Qualcomm MSM8916"
	depends on ARCH_MSM
	help
	  This enables support for the MSM8916 chipset. If you don't
	  know what to do here, say N

config ARCH_MSM8917
	bool "Enable Support for Qualcomm Technologies Inc MSM8917"
	depends on ARCH_MSM
	help
	  This enables support for the MSM8917 chipset. If you don't
	  know what to do here, say N

config ARCH_MSM8920
	bool "Enable Support for Qualcomm Technologies Inc MSM8920"
	depends on ARCH_MSM
	help
	  This enables support for the MSM8920 chipset. If you don't
	  know what to do here, say N

config ARCH_MSM8940
	bool "Enable Support for Qualcomm Technologies Inc MSM8940"
	depends on ARCH_MSM
	help
	  This enables support for the MSM8940 chipset. If you don't
	  know what to do here, say N

config ARCH_MSM8953
	bool "Enable Support for Qualcomm Technologies Inc MSM8953"
	depends on ARCH_MSM
	select ARCH_MSM8953_SOC_SETTINGS
	help
	  This enables support for the MSM8953 chipset. If you don't
	  know what to do here, say N

config ARCH_SDM450
	bool "Enable Support for Qualcomm Technologies Inc SDM450"
	depends on ARCH_MSM
	select ARCH_MSM8953_SOC_SETTINGS
	help
	  This enables support for the SDM450 chipset. If you don't
	  know what to do here, say N

config ARCH_MSM8937
	bool "Enable Support for Qualcomm Technologies Inc MSM8937"
	depends on ARCH_MSM
	help
	  This enables support for the MSM8937 chipset. If you don't
	  know what to do here, say N

config ARCH_MSM8996
	bool "Enable Support for Qualcomm MSM8996"
	depends on ARCH_MSM
	help
	  This enables support for the MSM8996 chipset. If you don't
	  know what to do here, say N

config ARCH_MSMCOBALT
	bool "Enable Support for Qualcomm MSMCOBALT"
	depends on ARCH_MSM
	help
	  This enables support for the MSMCOBALT chipset. If you do not
	  wish to build a kernel that runs on this chipset, say 'N' here.

config ARCH_MSM8994_V1_TLBI_WA
	bool "Enable MSM8994 v1 TLBI workaround"
	depends on ARCH_MSM8994
	help
	  This enables support for the MSM8994 v1 TLBI workaround. This
	  workaround is required for MSM8994 V1 revision where the
	  [39:38] bits of VA are tied to zero and due to which TLBI
	  operations with VA or ASID will not work.

endmenu

menu "Bus support"

config ARM_AMBA
	bool

config PCI
	bool "PCI support"
	help
	  This feature enables support for PCI bus system. If you say Y
	  here, the kernel will include drivers and infrastructure code
	  to support PCI bus devices.

config PCI_DOMAINS
	def_bool PCI

config PCI_DOMAINS_GENERIC
	def_bool PCI

config PCI_SYSCALL
	def_bool PCI

source "drivers/pci/Kconfig"
source "drivers/pci/pcie/Kconfig"
source "drivers/pci/hotplug/Kconfig"

endmenu

menu "Kernel Features"

menu "ARM errata workarounds via the alternatives framework"

config ARM64_ERRATUM_826319
	bool "Cortex-A53: 826319: System might deadlock if a write cannot complete until read data is accepted"
	default y
	help
	  This option adds an alternative code sequence to work around ARM
	  erratum 826319 on Cortex-A53 parts up to r0p2 with an AMBA 4 ACE or
	  AXI master interface and an L2 cache.

	  If a Cortex-A53 uses an AMBA AXI4 ACE interface to other processors
	  and is unable to accept a certain write via this interface, it will
	  not progress on read data presented on the read data channel and the
	  system can deadlock.

	  The workaround promotes data cache clean instructions to
	  data cache clean-and-invalidate.
	  Please note that this does not necessarily enable the workaround,
	  as it depends on the alternative framework, which will only patch
	  the kernel if an affected CPU is detected.

	  If unsure, say Y.

config ARM64_ERRATUM_827319
	bool "Cortex-A53: 827319: Data cache clean instructions might cause overlapping transactions to the interconnect"
	default y
	help
	  This option adds an alternative code sequence to work around ARM
	  erratum 827319 on Cortex-A53 parts up to r0p2 with an AMBA 5 CHI
	  master interface and an L2 cache.

	  Under certain conditions this erratum can cause a clean line eviction
	  to occur at the same time as another transaction to the same address
	  on the AMBA 5 CHI interface, which can cause data corruption if the
	  interconnect reorders the two transactions.

	  The workaround promotes data cache clean instructions to
	  data cache clean-and-invalidate.
	  Please note that this does not necessarily enable the workaround,
	  as it depends on the alternative framework, which will only patch
	  the kernel if an affected CPU is detected.

	  If unsure, say Y.

config ARM64_ERRATUM_824069
	bool "Cortex-A53: 824069: Cache line might not be marked as clean after a CleanShared snoop"
	default y
	help
	  This option adds an alternative code sequence to work around ARM
	  erratum 824069 on Cortex-A53 parts up to r0p2 when it is connected
	  to a coherent interconnect.

	  If a Cortex-A53 processor is executing a store or prefetch for
	  write instruction at the same time as a processor in another
	  cluster is executing a cache maintenance operation to the same
	  address, then this erratum might cause a clean cache line to be
	  incorrectly marked as dirty.

	  The workaround promotes data cache clean instructions to
	  data cache clean-and-invalidate.
	  Please note that this option does not necessarily enable the
	  workaround, as it depends on the alternative framework, which will
	  only patch the kernel if an affected CPU is detected.

	  If unsure, say Y.

config ARM64_ERRATUM_819472
	bool "Cortex-A53: 819472: Store exclusive instructions might cause data corruption"
	default y
	help
	  This option adds an alternative code sequence to work around ARM
	  erratum 819472 on Cortex-A53 parts up to r0p1 with an L2 cache
	  present when it is connected to a coherent interconnect.

	  If the processor is executing a load and store exclusive sequence at
	  the same time as a processor in another cluster is executing a cache
	  maintenance operation to the same address, then this erratum might
	  cause data corruption.

	  The workaround promotes data cache clean instructions to
	  data cache clean-and-invalidate.
	  Please note that this does not necessarily enable the workaround,
	  as it depends on the alternative framework, which will only patch
	  the kernel if an affected CPU is detected.

	  If unsure, say Y.

config ARM64_ERRATUM_832075
	bool "Cortex-A57: 832075: possible deadlock on mixing exclusive memory accesses with device loads"
	default y
	help
	  This option adds an alternative code sequence to work around ARM
	  erratum 832075 on Cortex-A57 parts up to r1p2.

	  Affected Cortex-A57 parts might deadlock when exclusive load/store
	  instructions to Write-Back memory are mixed with Device loads.

	  The workaround is to promote device loads to use Load-Acquire
	  semantics.
	  Please note that this does not necessarily enable the workaround,
	  as it depends on the alternative framework, which will only patch
	  the kernel if an affected CPU is detected.

	  If unsure, say Y.

config ARM64_ERRATUM_845719
	bool "Cortex-A53: 845719: a load might read incorrect data"
	depends on COMPAT
	default y
	help
	  This option adds an alternative code sequence to work around ARM
	  erratum 845719 on Cortex-A53 parts up to r0p4.

	  When running a compat (AArch32) userspace on an affected Cortex-A53
	  part, a load at EL0 from a virtual address that matches the bottom 32
	  bits of the virtual address used by a recent load at (AArch64) EL1
	  might return incorrect data.

	  The workaround is to write the contextidr_el1 register on exception
	  return to a 32-bit task.
	  Please note that this does not necessarily enable the workaround,
	  as it depends on the alternative framework, which will only patch
	  the kernel if an affected CPU is detected.

	  If unsure, say Y.

endmenu


choice
	prompt "Page size"
	default ARM64_4K_PAGES
	help
	  Page size (translation granule) configuration.

config ARM64_4K_PAGES
	bool "4KB"
	help
	  This feature enables 4KB pages support.

config ARM64_64K_PAGES
	bool "64KB"
	help
	  This feature enables 64KB pages support (4KB by default)
	  allowing only two levels of page tables and faster TLB
	  look-up. AArch32 emulation is not available when this feature
	  is enabled.

endchoice

config ARM64_DCACHE_DISABLE
	bool "Disable CPU Data Caches"
	help
	  Disable CPU data cache usage by setting the SCTLR[C] bit during
	  kernel initialization. This will result in a considerable
	  performance impact, but may be useful in certain situations.

	  If you are not sure what to do, select 'N' here.

config ARM64_ICACHE_DISABLE
	bool "Disable CPU Instruction Caches"
	help
	  Disable CPU instruction cache usage by setting the SCTLR[I]
	  bit during kernel initialization. This will result in a
	  considerable performance impact, but may be useful in certain
	  situations.

	  If you are not sure what to do, select 'N' here.

config MSM_APP_API
	bool "API support to enable / disable app settings for MSM8996"
	depends on ARCH_MSM8996 && (ENABLE_FP_SIMD_SETTINGS || MSM_APP_SETTINGS)
	help
	  Add API support to enable / disable the app settings to be used
	  at runtime. These APIs are used to enable / disable app setting
	  when specific aarch32 or aarch64 processes are running.

	  If you are not sure what to do, select 'N' here.

config ENABLE_FP_SIMD_SETTINGS
	bool "Enable FP(Floating Point) Settings for Qualcomm MSM8996"
	depends on ARCH_MSM8996
	select MSM_APP_API
	help
	  Enable FP(Floating Point) and SIMD settings for the MSM8996 during
	  the execution of the aarch32 processes and disable these settings
	  when you switch to the aarch64 processes.

	  If you are not sure what to do, select 'N' here.

config ARCH_MSM8953_SOC_SETTINGS
	bool "Enable MSM8953 SOC settings"
	depends on ARCH_MSM8953
	help
	  Enable generic MSM8953 related settings which are required for
	  some of CPUSS sub-system functionality.

	  If you are not sure what to do, select 'N' here.

config MSM_APP_SETTINGS
	bool "Support to enable / disable app settings for MSM8996"
	depends on ARCH_MSM8996
	select MSM_APP_API
	help
	  Expose an interface used by the userspace at runtime to
	  enable / disable the app specific settings.

	  If you are not sure what to do, select 'N' here.

choice
	prompt "Virtual address space size"
	default ARM64_VA_BITS_39 if ARM64_4K_PAGES
	default ARM64_VA_BITS_42 if ARM64_64K_PAGES
	help
	  Allows choosing one of multiple possible virtual address
	  space sizes. The level of translation table is determined by
	  a combination of page size and virtual address space size.

config ARM64_VA_BITS_39
	bool "39-bit"
	depends on ARM64_4K_PAGES

config ARM64_VA_BITS_42
	bool "42-bit"
	depends on ARM64_64K_PAGES

config ARM64_VA_BITS_48
	bool "48-bit"
	depends on !ARM_SMMU

endchoice

config ARM64_VA_BITS
	int
	default 39 if ARM64_VA_BITS_39
	default 42 if ARM64_VA_BITS_42
	default 48 if ARM64_VA_BITS_48

config CPU_BIG_ENDIAN
       bool "Build big-endian kernel"
       help
         Say Y if you plan on running a kernel in big-endian mode.

<<<<<<< HEAD
config ARM64_SEV_IN_LOCK_UNLOCK
	bool "Add explicit SEV in the spinlock unlock code path"
	help
	  In certain unexplained cases, the stlr alone might not wakeup
	  the processor waiting in WFE on a spinlock.
	  Add an explicity dsb and SEV in write_unlock, read_unlock
	  and spin_unlock to ensure that the core waiting on the lock
	  wakes up from WFE.

config SMP
	bool "Symmetric Multi-Processing"
	help
	  This enables support for systems with more than one CPU.  If
	  you say N here, the kernel will run on single and
	  multiprocessor machines, but will use only one CPU of a
	  multiprocessor machine. If you say Y here, the kernel will run
	  on many, but not all, single processor machines. On a single
	  processor machine, the kernel will run faster if you say N
	  here.

	  If you don't know what to do here, say N.

=======
>>>>>>> 1203868f
config SCHED_MC
	bool "Multi-core scheduler support"
	help
	  Multi-core scheduler support improves the CPU scheduler's decision
	  making when dealing with multi-core CPU chips at a cost of slightly
	  increased overhead in some places. If unsure say N here.

config SCHED_SMT
	bool "SMT scheduler support"
	help
	  Improves the CPU scheduler's decision making when dealing with
	  MultiThreading at a cost of slightly increased overhead in some
	  places. If unsure say N here.

config SCHED_MC
	bool "Multi-core scheduler support"
	depends on ARM_CPU_TOPOLOGY
	help
	  Multi-core scheduler support improves the CPU scheduler's decision
	  making when dealing with multi-core CPU chips at a cost of slightly
	  increased overhead in some places. If unsure say N here.

config SCHED_SMT
	bool "SMT scheduler support"
	depends on ARM_CPU_TOPOLOGY
	help
	  Improves the CPU scheduler's decision making when dealing with
	  MultiThreading at a cost of slightly increased overhead in some
	  places. If unsure say N here.

config NR_CPUS
	int "Maximum number of CPUs (2-64)"
	# These have to remain sorted largest to smallest
	default "8"

config HOTPLUG_CPU
	bool "Support for hot-pluggable CPUs"
	help
	  Say Y here to experiment with turning CPUs off and on.  CPUs
	  can be controlled through /sys/devices/system/cpu.

# The GPIO number here must be sorted by descending number. In case of
# a multiplatform kernel, we just want the highest value required by the
# selected platforms.
config ARCH_NR_GPIO
        int
        default 1024 if ARCH_TEGRA
        default 1024 if ARCH_MSM
        default 256
        help
          Maximum number of GPIOs in the system.

          If unsure, leave the default value.


source kernel/Kconfig.preempt

config HZ
	int
	default 100

config ARCH_HAS_HOLES_MEMORYMODEL
	def_bool y if SPARSEMEM

config ARCH_SPARSEMEM_ENABLE
	def_bool y
	select SPARSEMEM_VMEMMAP_ENABLE

config ARCH_SPARSEMEM_DEFAULT
	def_bool ARCH_SPARSEMEM_ENABLE

config ARCH_SELECT_MEMORY_MODEL
	def_bool ARCH_SPARSEMEM_ENABLE

config HAVE_ARCH_PFN_VALID
	def_bool ARCH_HAS_HOLES_MEMORYMODEL || !SPARSEMEM

config HW_PERF_EVENTS
	bool "Enable hardware performance counter support for perf events"
	depends on PERF_EVENTS
	default y
	help
	  Enable hardware performance counter support for perf events. If
	  disabled, perf events will use software events only.

config PERF_EVENTS_USERMODE
	bool "Enable usermode access for perf events"
	depends on PERF_EVENTS
	help
	  Enable user-mode access to performance counters for perf events.
	  If enabled, the access permissions allowing CPU performance
	  counters to be accessed from user-mode are set.

	  If you want user-mode programs to access perf events, say Y

config PERF_EVENTS_RESET_PMU_DEBUGFS
	bool "Reset PMU via debugfs node"
	depends on PERF_EVENTS
	help
		Enable the debugfs node that can be used to reset PMUs and all
		state variables associated with PMUs. If enabled, PMU and internal
		state variable are cleared.
		If you want to reset PMU and PMU related internal Perf variables
		via debugfs then say Y.

config ARM64_REG_REBALANCE_ON_CTX_SW
	bool "Rebalance registers during context switches."
	def_bool ARCH_MSM8996
	help
	 Forcefully re-balance register rename pools on context switches for
	 improved performance on some devices.

config SYS_SUPPORTS_HUGETLBFS
	def_bool y

config ARCH_WANT_GENERAL_HUGETLB
	def_bool y

config ARCH_WANT_HUGE_PMD_SHARE
	def_bool y if !ARM64_64K_PAGES

config HAVE_ARCH_TRANSPARENT_HUGEPAGE
	def_bool y

config ARCH_HAS_CACHE_LINE_SIZE
	def_bool y

source "mm/Kconfig"

config SECCOMP
	bool "Enable seccomp to safely compute untrusted bytecode"
	---help---
	  This kernel feature is useful for number crunching applications
	  that may need to compute untrusted bytecode during their
	  execution. By using pipes or other transports made available to
	  the process as file descriptors supporting the read/write
	  syscalls, it's possible to isolate those applications in
	  their own address space using seccomp. Once seccomp is
	  enabled via prctl(PR_SET_SECCOMP), it cannot be disabled
	  and the task is only allowed to execute a few safe syscalls
	  defined by each seccomp mode.

config XEN_DOM0
	def_bool y
	depends on XEN

config XEN
	bool "Xen guest support on ARM64"
	depends on ARM64 && OF
	select SWIOTLB_XEN
	help
	  Say Y if you want to run Linux in a Virtual Machine on Xen on ARM64.

config FORCE_MAX_ZONEORDER
	int
	default "14" if (ARM64_64K_PAGES && TRANSPARENT_HUGEPAGE)
	default "11"

menuconfig ARMV8_DEPRECATED
	bool "Emulate deprecated/obsolete ARMv8 instructions"
	depends on COMPAT
	help
	  Legacy software support may require certain instructions
	  that have been deprecated or obsoleted in the architecture.

	  Enable this config to enable selective emulation of these
	  features.

	  If unsure, say Y

if ARMV8_DEPRECATED

config SWP_EMULATION
	bool "Emulate SWP/SWPB instructions"
	help
	  ARMv8 obsoletes the use of A32 SWP/SWPB instructions such that
	  they are always undefined. Say Y here to enable software
	  emulation of these instructions for userspace using LDXR/STXR.

	  In some older versions of glibc [<=2.8] SWP is used during futex
	  trylock() operations with the assumption that the code will not
	  be preempted. This invalid assumption may be more likely to fail
	  with SWP emulation enabled, leading to deadlock of the user
	  application.

	  NOTE: when accessing uncached shared regions, LDXR/STXR rely
	  on an external transaction monitoring block called a global
	  monitor to maintain update atomicity. If your system does not
	  implement a global monitor, this option can cause programs that
	  perform SWP operations to uncached memory to deadlock.

	  If unsure, say Y

config CP15_BARRIER_EMULATION
	bool "Emulate CP15 Barrier instructions"
	help
	  The CP15 barrier instructions - CP15ISB, CP15DSB, and
	  CP15DMB - are deprecated in ARMv8 (and ARMv7). It is
	  strongly recommended to use the ISB, DSB, and DMB
	  instructions instead.

	  Say Y here to enable software emulation of these
	  instructions for AArch32 userspace code. When this option is
	  enabled, CP15 barrier usage is traced which can help
	  identify software that needs updating.

	  If unsure, say Y

config SETEND_EMULATION
	bool "Emulate SETEND instruction"
	help
	  The SETEND instruction alters the data-endianness of the
	  AArch32 EL0, and is deprecated in ARMv8.

	  Say Y here to enable software emulation of the instruction
	  for AArch32 userspace code.

	  Note: All the cpus on the system must have mixed endian support at EL0
	  for this feature to be enabled. If a new CPU - which doesn't support mixed
	  endian - is hotplugged in after this feature has been enabled, there could
	  be unexpected results in the applications.

	  If unsure, say Y

endif

config ARM64_SW_TTBR0_PAN
	bool "Emulate Privileged Access Never using TTBR0_EL1 switching"
	help
	  Enabling this option prevents the kernel from accessing
	  user-space memory directly by pointing TTBR0_EL1 to a reserved
	  zeroed area and reserved ASID. The user access routines
	  restore the valid TTBR0_EL1 temporarily.

menu "ARMv8.1 architectural features"

config ARM64_PAN
	bool "Enable support for Privileged Access Never (PAN)"
	default y
	help
	 Privileged Access Never (PAN; part of the ARMv8.1 Extensions)
	 prevents the kernel or hypervisor from accessing user-space (EL0)
	 memory directly.

	 Choosing this option will cause any unprotected (not using
	 copy_to_user et al) memory access to fail with a permission fault.

	 The feature is detected at runtime, and will remain as a 'nop'
	 instruction if the cpu does not implement the feature.

endmenu

config ARM64_UAO
	bool "Enable support for User Access Override (UAO)"
	default y
	help
	  User Access Override (UAO; part of the ARMv8.2 Extensions)
	  causes the 'unprivileged' variant of the load/store instructions to
	  be overriden to be privileged.

	  This option changes get_user() and friends to use the 'unprivileged'
	  variant of the load/store instructions. This ensures that user-space
	  really did have access to the supplied memory. When addr_limit is
	  set to kernel memory the UAO bit will be set, allowing privileged
	  access to kernel memory.

	  Choosing this option will cause copy_to_user() et al to use user-space
	  memory permissions.

	  The feature is detected at runtime, the kernel will use the
	  regular load/store instructions if the cpu does not implement the
	  feature.

endmenu

menu "Boot options"

config CMDLINE
	string "Default kernel command string"
	default ""
	help
	  Provide a set of default command-line options at build time by
	  entering them here. As a minimum, you should specify the the
	  root device (e.g. root=/dev/nfs).

choice
	prompt "Kernel command line type" if CMDLINE != ""
	default CMDLINE_FROM_BOOTLOADER

config CMDLINE_FROM_BOOTLOADER
	bool "Use bootloader kernel arguments if available"
	help
	  Uses the command-line options passed by the boot loader. If
	  the boot loader doesn't provide any, the default kernel command
	  string provided in CMDLINE will be used.

config CMDLINE_EXTEND
	bool "Extend bootloader kernel arguments"
	help
	  The command-line arguments provided by the boot loader will be
	  appended to the default kernel command string.

config CMDLINE_FORCE
	bool "Always use the default kernel command string"
	help
	  Always use the default kernel command string, even if the boot
	  loader passes other arguments to the kernel.
	  This is useful if you cannot or don't want to change the
	  command-line options your boot loader passes to the kernel.
endchoice

config EFI_STUB
	bool

config EFI
	bool "UEFI runtime support"
	depends on OF && !CPU_BIG_ENDIAN
	select LIBFDT
	select UCS2_STRING
	select EFI_PARAMS_FROM_FDT
	select EFI_RUNTIME_WRAPPERS
	select EFI_STUB
	select EFI_ARMSTUB
	default y
	help
	  This option provides support for runtime services provided
	  by UEFI firmware (such as non-volatile variables, realtime
          clock, and platform reset). A UEFI stub is also provided to
	  allow the kernel to be booted as an EFI application. This
	  is only useful on systems that have UEFI firmware.

config BUILD_ARM64_APPENDED_DTB_IMAGE
	bool "Build a concatenated Image.gz/dtb by default"
	depends on OF
	help
	  Enabling this option will cause a concatenated Image.gz and list of
	  DTBs to be built by default (instead of a standalone Image.gz.)
	  The image will built in arch/arm64/boot/Image.gz-dtb

config BUILD_ARM64_APPENDED_DTB_IMAGE_NAMES
	string "Default dtb names"
	depends on BUILD_ARM64_APPENDED_DTB_IMAGE
	help
	  Space separated list of names of dtbs to append when
	  building a concatenated Image.gz-dtb

choice
	prompt "Kernel compression method"
	default BUILD_ARM64_KERNEL_COMPRESSION_GZIP
	help
	  Allows choice between gzip compressed or uncompressed
	  kernel image

config BUILD_ARM64_KERNEL_COMPRESSION_GZIP
	bool "Build compressed kernel image"
	help
	  Build a kernel image using gzip
	  compression with concatenated dtb.
	  gzip is based on the DEFLATE
	  algorithm.

config BUILD_ARM64_UNCOMPRESSED_KERNEL
	bool "Build uncompressed kernel image"
	help
	  Build a kernel image without
	  compression and with
	  concatenated dtb.

endchoice


config DMI
	bool "Enable support for SMBIOS (DMI) tables"
	depends on EFI
	default y
	help
	  This enables SMBIOS/DMI feature for systems.

	  This option is only useful on systems that have UEFI firmware.
	  However, even with this option, the resultant kernel should
	  continue to boot on existing non-UEFI platforms.

endmenu

menu "Userspace binary formats"

source "fs/Kconfig.binfmt"

config COMPAT
	bool "Kernel support for 32-bit EL0"
	depends on !ARM64_64K_PAGES
	select COMPAT_BINFMT_ELF
	select HAVE_UID16
	select OLD_SIGSUSPEND3
	select COMPAT_OLD_SIGACTION
	help
	  This option enables support for a 32-bit EL0 running under a 64-bit
	  kernel at EL1. AArch32-specific components such as system calls,
	  the user helper functions, VFP support and the ptrace interface are
	  handled appropriately by the kernel.

	  If you want to execute 32-bit userspace applications, say Y.

config SYSVIPC_COMPAT
	def_bool y
	depends on COMPAT && SYSVIPC

endmenu

menu "Power management options"

source "kernel/power/Kconfig"

config ARCH_SUSPEND_POSSIBLE
	def_bool y

config ARM64_CPU_SUSPEND
	def_bool PM_SLEEP

endmenu

menu "CPU Power Management"

source "drivers/cpuidle/Kconfig"

source "drivers/cpufreq/Kconfig"

config ARM64_ERRATUM_843419
	bool "Cortex-A53: 843419: A load or store might access an incorrect address"
	depends on MODULES
	default y
	help
	  This option builds kernel modules using the large memory model in
	  order to avoid the use of the ADRP instruction, which can cause
	  a subsequent memory access to use an incorrect address on Cortex-A53
	  parts up to r0p4.

	  Note that the kernel itself must be linked with a version of ld
	  which fixes potentially affected ADRP instructions through the
	  use of veneers.

	  If unsure, say Y.

endmenu

source "net/Kconfig"

source "drivers/Kconfig"

source "drivers/firmware/Kconfig"

source "fs/Kconfig"

source "arch/arm64/kvm/Kconfig"

source "arch/arm64/Kconfig.debug"

source "security/Kconfig"

source "crypto/Kconfig"
if CRYPTO
source "arch/arm64/crypto/Kconfig"
endif

source "lib/Kconfig"

source "arch/arm64/mm/Kconfig"<|MERGE_RESOLUTION|>--- conflicted
+++ resolved
@@ -176,7 +176,6 @@
 config NEED_SG_DMA_LENGTH
 	def_bool y
 
-<<<<<<< HEAD
 config ARM64_DMA_USE_IOMMU
 	bool
 	select ARM_HAS_SG_CHAIN
@@ -202,10 +201,9 @@
 	  by the PAGE_SIZE.
 
 endif
-=======
+
 config SMP
 	def_bool y
->>>>>>> 1203868f
 
 config SWIOTLB
 	def_bool y
@@ -226,7 +224,6 @@
 	default 3 if ARM64_4K_PAGES && ARM64_VA_BITS_39
 	default 4 if ARM64_4K_PAGES && ARM64_VA_BITS_48
 
-<<<<<<< HEAD
 config MSM_GVM_QUIN
 	bool "Enable virtualization Support for MSM kernel required for QUIN platform"
 	help
@@ -236,8 +233,6 @@
 		This should work on 64bit machine.
 		If you don't know what to do here, say N.
 
-=======
->>>>>>> 1203868f
 source "init/Kconfig"
 
 source "kernel/Kconfig.freezer"
@@ -639,7 +634,6 @@
        help
          Say Y if you plan on running a kernel in big-endian mode.
 
-<<<<<<< HEAD
 config ARM64_SEV_IN_LOCK_UNLOCK
 	bool "Add explicit SEV in the spinlock unlock code path"
 	help
@@ -649,21 +643,6 @@
 	  and spin_unlock to ensure that the core waiting on the lock
 	  wakes up from WFE.
 
-config SMP
-	bool "Symmetric Multi-Processing"
-	help
-	  This enables support for systems with more than one CPU.  If
-	  you say N here, the kernel will run on single and
-	  multiprocessor machines, but will use only one CPU of a
-	  multiprocessor machine. If you say Y here, the kernel will run
-	  on many, but not all, single processor machines. On a single
-	  processor machine, the kernel will run faster if you say N
-	  here.
-
-	  If you don't know what to do here, say N.
-
-=======
->>>>>>> 1203868f
 config SCHED_MC
 	bool "Multi-core scheduler support"
 	help
