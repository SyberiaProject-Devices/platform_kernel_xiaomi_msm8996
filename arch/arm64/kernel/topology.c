--- conflicted
+++ resolved
@@ -19,17 +19,13 @@
 #include <linux/nodemask.h>
 #include <linux/of.h>
 #include <linux/sched.h>
-<<<<<<< HEAD
 #include <linux/slab.h>
-=======
 #include <linux/sched.h>
 #include <linux/sched_energy.h>
->>>>>>> 0a9cbce7
 
 #include <asm/cputype.h>
 #include <asm/topology.h>
 
-<<<<<<< HEAD
 /*
  * cpu power table
  * This per cpu data structure describes the relative capacity of each core.
@@ -41,7 +37,7 @@
  * rebalance_domains for all idle cores and the cpu_power can be updated
  * during this sequence.
  */
-static DEFINE_PER_CPU(unsigned long, cpu_scale);
+static DEFINE_PER_CPU(unsigned long, cpu_scale) = SCHED_CAPACITY_SCALE;
 
 unsigned long arch_scale_freq_power(struct sched_domain *sd, int cpu)
 {
@@ -51,8 +47,7 @@
 static void set_power_scale(unsigned int cpu, unsigned long power)
 {
 	per_cpu(cpu_scale, cpu) = power;
-=======
-static DEFINE_PER_CPU(unsigned long, cpu_scale) = SCHED_CAPACITY_SCALE;
+}
 
 unsigned long scale_cpu_capacity(struct sched_domain *sd, int cpu)
 {
@@ -68,7 +63,6 @@
 static void set_capacity_scale(unsigned int cpu, unsigned long capacity)
 {
 	per_cpu(cpu_scale, cpu) = capacity;
->>>>>>> 0a9cbce7
 }
 
 static int __init get_cpu_for_node(struct device_node *node)
@@ -445,7 +439,7 @@
 {
 	unsigned long capacity = SCHED_CAPACITY_SCALE;
 
-	if (cpu_core_energy(cpu)) {
+	if (sched_energy_aware && cpu_core_energy(cpu)) {
 		int max_cap_idx = cpu_core_energy(cpu)->nr_cap_states - 1;
 		capacity = cpu_core_energy(cpu)->cap_states[max_cap_idx].cap;
 	}
@@ -517,11 +511,8 @@
 
 topology_populated:
 	update_siblings_masks(cpuid);
-<<<<<<< HEAD
 	update_cpu_power(cpuid);
-=======
 	update_cpu_capacity(cpuid);
->>>>>>> 0a9cbce7
 }
 
 static void __init reset_cpu_topology(void)
@@ -562,18 +553,13 @@
 	 */
 	if (of_have_populated_dt() && parse_dt_topology()) {
 		reset_cpu_topology();
-<<<<<<< HEAD
 	} else {
+		set_sched_topology(arm64_topology);
 		for_each_possible_cpu(cpu)
 			update_siblings_masks(cpu);
 	}
 
 	reset_cpu_power();
 	parse_dt_cpu_power();
-=======
-	else
-		set_sched_topology(arm64_topology);
-
 	init_sched_energy_costs();
->>>>>>> 0a9cbce7
 }