--- conflicted
+++ resolved
@@ -31,10 +31,7 @@
 #include <asm/ptrace.h>
 #include <asm/thread_info.h>
 #include <asm/uaccess.h>
-<<<<<<< HEAD
-=======
 #include <asm/asm-uaccess.h>
->>>>>>> ba420f35
 #include <asm/unistd.h>
 
 /*
@@ -177,7 +174,6 @@
 	.if	\el == 0
 	ct_user_enter
 	.endif
-<<<<<<< HEAD
 
 #ifdef CONFIG_ARM64_SW_TTBR0_PAN
 	/*
@@ -200,30 +196,6 @@
 2:
 #endif
 
-=======
-
-#ifdef CONFIG_ARM64_SW_TTBR0_PAN
-	/*
-	 * Restore access to TTBR0_EL1. If returning to EL0, no need for SPSR
-	 * PAN bit checking.
-	 */
-alternative_if ARM64_HAS_PAN
-	b	2f				// skip TTBR0 PAN
-alternative_else_nop_endif
-
-	.if	\el != 0
-	tbnz	x22, #22, 1f			// Skip re-enabling TTBR0 access if the PSR_PAN_BIT is set
-	.endif
-
-	__uaccess_ttbr0_enable x0
-1:
-	.if	\el != 0
-	and	x22, x22, #~PSR_PAN_BIT		// ARMv8.0 CPUs do not understand this bit
-	.endif
-2:
-#endif
-
->>>>>>> ba420f35
 	.if	\el == 0
 	ldr	x23, [sp, #S_SP]		// load return stack pointer
 	msr	sp_el0, x23
@@ -605,7 +577,6 @@
 	mov	x1, sp
 	bl	do_fpsimd_acc
 	b	ret_to_user
-<<<<<<< HEAD
 el0_fpsimd_acc_compat:
 	/*
 	 * Floating Point or Advanced SIMD access
@@ -617,8 +588,6 @@
 	bl	do_fpsimd_acc_compat
 	b	ret_to_user
 
-=======
->>>>>>> ba420f35
 el0_fpsimd_exc:
 	/*
 	 * Floating Point or Advanced SIMD exception
@@ -670,11 +639,7 @@
 	mov	x0, sp
 	mov	x1, #BAD_SYNC
 	mrs	x2, esr_el1
-<<<<<<< HEAD
-	bl	bad_mode
-=======
 	bl	bad_el0_sync
->>>>>>> ba420f35
 	b	ret_to_user
 ENDPROC(el0_sync)
 
