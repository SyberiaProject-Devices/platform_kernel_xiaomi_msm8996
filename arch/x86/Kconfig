# Select 32 or 64 bit
config 64BIT
	bool "64-bit kernel" if ARCH = "x86"
	default ARCH != "i386"
	---help---
	  Say yes to build a 64-bit kernel - formerly known as x86_64
	  Say no to build a 32-bit kernel - formerly known as i386

config X86_32
	def_bool y
	depends on !64BIT
	select CLKSRC_I8253
	select HAVE_UID16

config X86_64
	def_bool y
	depends on 64BIT
	select X86_DEV_DMA_OPS
	select ARCH_USE_CMPXCHG_LOCKREF

### Arch settings
config X86
	def_bool y
	select ARCH_MIGHT_HAVE_ACPI_PDC if ACPI
	select ARCH_HAS_DEBUG_STRICT_USER_COPY_CHECKS
	select ARCH_HAS_FAST_MULTIPLIER
<<<<<<< HEAD
=======
	select ARCH_HAS_GCOV_PROFILE_ALL
	select ARCH_HAS_KCOV			if X86_64
	select ARCH_HAS_PMEM_API		if X86_64
	select ARCH_HAS_MMIO_FLUSH
	select ARCH_HAS_SG_CHAIN
>>>>>>> ba420f35
	select ARCH_HAS_UBSAN_SANITIZE_ALL
	select ARCH_MIGHT_HAVE_PC_PARPORT
	select ARCH_MIGHT_HAVE_PC_SERIO
	select HAVE_AOUT if X86_32
	select HAVE_UNSTABLE_SCHED_CLOCK
	select ARCH_SUPPORTS_NUMA_BALANCING if X86_64
	select ARCH_SUPPORTS_INT128 if X86_64
	select HAVE_IDE
	select HAVE_OPROFILE
	select HAVE_PCSPKR_PLATFORM
	select HAVE_PERF_EVENTS
	select HAVE_IOREMAP_PROT
	select HAVE_KPROBES
	select HAVE_MEMBLOCK
	select HAVE_MEMBLOCK_NODE_MAP
	select ARCH_DISCARD_MEMBLOCK
	select ARCH_WANT_OPTIONAL_GPIOLIB
	select ARCH_WANT_FRAME_POINTERS
	select HAVE_ARCH_HARDENED_USERCOPY
	select HAVE_ARCH_WITHIN_STACK_FRAMES
	select HAVE_DMA_ATTRS
	select HAVE_DMA_CONTIGUOUS
	select HAVE_KRETPROBES
	select GENERIC_EARLY_IOREMAP
	select HAVE_OPTPROBES
	select HAVE_KPROBES_ON_FTRACE
	select HAVE_FTRACE_MCOUNT_RECORD
	select HAVE_FENTRY if X86_64
	select HAVE_C_RECORDMCOUNT
	select HAVE_DYNAMIC_FTRACE
	select HAVE_DYNAMIC_FTRACE_WITH_REGS
	select HAVE_FUNCTION_TRACER
	select HAVE_FUNCTION_GRAPH_TRACER
	select HAVE_FUNCTION_GRAPH_FP_TEST
	select HAVE_SYSCALL_TRACEPOINTS
	select SYSCTL_EXCEPTION_TRACE
	select HAVE_KVM
	select HAVE_ARCH_KGDB
	select HAVE_ARCH_TRACEHOOK
	select HAVE_GENERIC_DMA_COHERENT if X86_32
	select HAVE_EFFICIENT_UNALIGNED_ACCESS
	select USER_STACKTRACE_SUPPORT
	select HAVE_REGS_AND_STACK_ACCESS_API
	select HAVE_DMA_API_DEBUG
	select HAVE_KERNEL_GZIP
	select HAVE_KERNEL_BZIP2
	select HAVE_KERNEL_LZMA
	select HAVE_KERNEL_XZ
	select HAVE_KERNEL_LZO
	select HAVE_KERNEL_LZ4
	select HAVE_HW_BREAKPOINT
	select HAVE_MIXED_BREAKPOINTS_REGS
	select PERF_EVENTS
	select HAVE_PERF_EVENTS_NMI
	select HAVE_PERF_REGS
	select HAVE_PERF_USER_STACK_DUMP
	select HAVE_DEBUG_KMEMLEAK
	select ANON_INODES
	select HAVE_ALIGNED_STRUCT_PAGE if SLUB
	select HAVE_CMPXCHG_LOCAL
	select HAVE_CMPXCHG_DOUBLE
	select HAVE_ARCH_KMEMCHECK
	select HAVE_ARCH_KASAN if X86_64 && SPARSEMEM_VMEMMAP
	select HAVE_USER_RETURN_NOTIFIER
	select ARCH_HAS_ELF_RANDOMIZE
	select HAVE_ARCH_JUMP_LABEL
	select ARCH_HAS_ATOMIC64_DEC_IF_POSITIVE
	select SPARSE_IRQ
	select GENERIC_FIND_FIRST_BIT
	select GENERIC_IRQ_PROBE
	select GENERIC_PENDING_IRQ if SMP
	select GENERIC_IRQ_SHOW
	select GENERIC_CLOCKEVENTS_MIN_ADJUST
	select IRQ_FORCED_THREADING
	select HAVE_BPF_JIT if X86_64
	select HAVE_ARCH_TRANSPARENT_HUGEPAGE
	select ARCH_HAS_SG_CHAIN
	select CLKEVT_I8253
	select ARCH_HAVE_NMI_SAFE_CMPXCHG
	select GENERIC_IOMAP
	select DCACHE_WORD_ACCESS
	select GENERIC_SMP_IDLE_THREAD
	select ARCH_WANT_IPC_PARSE_VERSION if X86_32
	select HAVE_ARCH_MMAP_RND_BITS		if MMU
	select HAVE_ARCH_MMAP_RND_COMPAT_BITS	if MMU && COMPAT
	select HAVE_ARCH_SECCOMP_FILTER
	select BUILDTIME_EXTABLE_SORT
	select GENERIC_CMOS_UPDATE
	select HAVE_ARCH_SOFT_DIRTY if X86_64
	select CLOCKSOURCE_WATCHDOG
	select GENERIC_CLOCKEVENTS
	select ARCH_CLOCKSOURCE_DATA
	select CLOCKSOURCE_VALIDATE_LAST_CYCLE
	select GENERIC_CLOCKEVENTS_BROADCAST if X86_64 || (X86_32 && X86_LOCAL_APIC)
	select GENERIC_TIME_VSYSCALL
	select GENERIC_STRNCPY_FROM_USER
	select GENERIC_STRNLEN_USER
	select HAVE_CONTEXT_TRACKING if X86_64
	select HAVE_IRQ_TIME_ACCOUNTING
	select VIRT_TO_BUS
	select MODULES_USE_ELF_REL if X86_32
	select MODULES_USE_ELF_RELA if X86_64
	select CLONE_BACKWARDS if X86_32
	select ARCH_USE_BUILTIN_BSWAP
	select ARCH_USE_QUEUE_RWLOCK
	select OLD_SIGSUSPEND3 if X86_32 || IA32_EMULATION
	select OLD_SIGACTION if X86_32
	select COMPAT_OLD_SIGACTION if IA32_EMULATION
	select RTC_LIB
	select HAVE_DEBUG_STACKOVERFLOW
	select HAVE_IRQ_EXIT_ON_IRQ_STACK if X86_64
	select HAVE_CC_STACKPROTECTOR
	select GENERIC_CPU_AUTOPROBE
	select HAVE_ARCH_AUDITSYSCALL
	select ARCH_SUPPORTS_ATOMIC_RMW
	select HAVE_ACPI_APEI if ACPI
	select HAVE_ACPI_APEI_NMI if ACPI
	select ACPI_LEGACY_TABLES_LOOKUP if ACPI
	select X86_FEATURE_NAMES if PROC_FS

config INSTRUCTION_DECODER
	def_bool y
	depends on KPROBES || PERF_EVENTS || UPROBES

config PERF_EVENTS_INTEL_UNCORE
	def_bool y
	depends on PERF_EVENTS && CPU_SUP_INTEL && PCI

config OUTPUT_FORMAT
	string
	default "elf32-i386" if X86_32
	default "elf64-x86-64" if X86_64

config ARCH_DEFCONFIG
	string
	default "arch/x86/configs/i386_defconfig" if X86_32
	default "arch/x86/configs/x86_64_defconfig" if X86_64

config LOCKDEP_SUPPORT
	def_bool y

config STACKTRACE_SUPPORT
	def_bool y

config HAVE_LATENCYTOP_SUPPORT
	def_bool y

config MMU
	def_bool y

config ARCH_MMAP_RND_BITS_MIN
	default 28 if 64BIT
	default 8

config ARCH_MMAP_RND_BITS_MAX
	default 32 if 64BIT
	default 16

config ARCH_MMAP_RND_COMPAT_BITS_MIN
	default 8

config ARCH_MMAP_RND_COMPAT_BITS_MAX
	default 16

config SBUS
	bool

config NEED_DMA_MAP_STATE
	def_bool y
	depends on X86_64 || INTEL_IOMMU || DMA_API_DEBUG || SWIOTLB

config NEED_SG_DMA_LENGTH
	def_bool y

config GENERIC_ISA_DMA
	def_bool y
	depends on ISA_DMA_API

config GENERIC_BUG
	def_bool y
	depends on BUG
	select GENERIC_BUG_RELATIVE_POINTERS if X86_64

config GENERIC_BUG_RELATIVE_POINTERS
	bool

config GENERIC_HWEIGHT
	def_bool y

config ARCH_MAY_HAVE_PC_FDC
	def_bool y
	depends on ISA_DMA_API

config RWSEM_XCHGADD_ALGORITHM
	def_bool y

config GENERIC_CALIBRATE_DELAY
	def_bool y

config ARCH_HAS_CPU_RELAX
	def_bool y

config ARCH_HAS_CACHE_LINE_SIZE
	def_bool y

config HAVE_SETUP_PER_CPU_AREA
	def_bool y

config NEED_PER_CPU_EMBED_FIRST_CHUNK
	def_bool y

config NEED_PER_CPU_PAGE_FIRST_CHUNK
	def_bool y

config ARCH_HIBERNATION_POSSIBLE
	def_bool y

config ARCH_SUSPEND_POSSIBLE
	def_bool y

config ARCH_WANT_HUGE_PMD_SHARE
	def_bool y

config ARCH_WANT_GENERAL_HUGETLB
	def_bool y

config ZONE_DMA32
	bool
	default X86_64

config AUDIT_ARCH
	bool
	default X86_64

config ARCH_SUPPORTS_OPTIMIZED_INLINING
	def_bool y

config ARCH_SUPPORTS_DEBUG_PAGEALLOC
	def_bool y

config KASAN_SHADOW_OFFSET
	hex
	depends on KASAN
	default 0xdffffc0000000000

config HAVE_INTEL_TXT
	def_bool y
	depends on INTEL_IOMMU && ACPI

config X86_32_SMP
	def_bool y
	depends on X86_32 && SMP

config X86_64_SMP
	def_bool y
	depends on X86_64 && SMP

config X86_HT
	def_bool y
	depends on SMP

config X86_32_LAZY_GS
	def_bool y
	depends on X86_32 && !CC_STACKPROTECTOR

config ARCH_HWEIGHT_CFLAGS
	string
	default "-fcall-saved-ecx -fcall-saved-edx" if X86_32
	default "-fcall-saved-rdi -fcall-saved-rsi -fcall-saved-rdx -fcall-saved-rcx -fcall-saved-r8 -fcall-saved-r9 -fcall-saved-r10 -fcall-saved-r11" if X86_64

config ARCH_SUPPORTS_UPROBES
	def_bool y

config FIX_EARLYCON_MEM
	def_bool y

config DEBUG_RODATA
	def_bool y

source "init/Kconfig"
source "kernel/Kconfig.freezer"

menu "Processor type and features"

config ZONE_DMA
	bool "DMA memory allocation support" if EXPERT
	default y
	help
	  DMA memory allocation support allows devices with less than 32-bit
	  addressing to allocate within the first 16MB of address space.
	  Disable if no such devices will be used.

	  If unsure, say Y.

config SMP
	bool "Symmetric multi-processing support"
	---help---
	  This enables support for systems with more than one CPU. If you have
	  a system with only one CPU, say N. If you have a system with more
	  than one CPU, say Y.

	  If you say N here, the kernel will run on uni- and multiprocessor
	  machines, but will use only one CPU of a multiprocessor machine. If
	  you say Y here, the kernel will run on many, but not all,
	  uniprocessor machines. On a uniprocessor machine, the kernel
	  will run faster if you say N here.

	  Note that if you say Y here and choose architecture "586" or
	  "Pentium" under "Processor family", the kernel will not work on 486
	  architectures. Similarly, multiprocessor kernels for the "PPro"
	  architecture may not work on all Pentium based boards.

	  People using multiprocessor machines who say Y here should also say
	  Y to "Enhanced Real Time Clock Support", below. The "Advanced Power
	  Management" code will be disabled if you say Y here.

	  See also <file:Documentation/x86/i386/IO-APIC.txt>,
	  <file:Documentation/nmi_watchdog.txt> and the SMP-HOWTO available at
	  <http://www.tldp.org/docs.html#howto>.

	  If you don't know what to do here, say N.

config X86_FEATURE_NAMES
	bool "Processor feature human-readable names" if EMBEDDED
	default y
	---help---
	  This option compiles in a table of x86 feature bits and corresponding
	  names.  This is required to support /proc/cpuinfo and a few kernel
	  messages.  You can disable this to save space, at the expense of
	  making those few kernel messages show numeric feature bits instead.

	  If in doubt, say Y.

config X86_X2APIC
	bool "Support x2apic"
	depends on X86_LOCAL_APIC && X86_64 && IRQ_REMAP
	---help---
	  This enables x2apic support on CPUs that have this feature.

	  This allows 32-bit apic IDs (so it can support very large systems),
	  and accesses the local apic via MSRs not via mmio.

	  If you don't know what to do here, say N.

config X86_MPPARSE
	bool "Enable MPS table" if ACPI || SFI
	default y
	depends on X86_LOCAL_APIC
	---help---
	  For old smp systems that do not have proper acpi support. Newer systems
	  (esp with 64bit cpus) with acpi support, MADT and DSDT will override it

config X86_BIGSMP
	bool "Support for big SMP systems with more than 8 CPUs"
	depends on X86_32 && SMP
	---help---
	  This option is needed for the systems that have more than 8 CPUs

config GOLDFISH
       def_bool y
       depends on X86_GOLDFISH

if X86_32
config X86_EXTENDED_PLATFORM
	bool "Support for extended (non-PC) x86 platforms"
	default y
	---help---
	  If you disable this option then the kernel will only support
	  standard PC platforms. (which covers the vast majority of
	  systems out there.)

	  If you enable this option then you'll be able to select support
	  for the following (non-PC) 32 bit x86 platforms:
		Goldfish (Android emulator)
		AMD Elan
		RDC R-321x SoC
		SGI 320/540 (Visual Workstation)
		STA2X11-based (e.g. Northville)
		Moorestown MID devices

	  If you have one of these systems, or if you want to build a
	  generic distribution kernel, say Y here - otherwise say N.
endif

if X86_64
config X86_EXTENDED_PLATFORM
	bool "Support for extended (non-PC) x86 platforms"
	default y
	---help---
	  If you disable this option then the kernel will only support
	  standard PC platforms. (which covers the vast majority of
	  systems out there.)

	  If you enable this option then you'll be able to select support
	  for the following (non-PC) 64 bit x86 platforms:
		Numascale NumaChip
		ScaleMP vSMP
		SGI Ultraviolet

	  If you have one of these systems, or if you want to build a
	  generic distribution kernel, say Y here - otherwise say N.
endif
# This is an alphabetically sorted list of 64 bit extended platforms
# Please maintain the alphabetic order if and when there are additions
config X86_NUMACHIP
	bool "Numascale NumaChip"
	depends on X86_64
	depends on X86_EXTENDED_PLATFORM
	depends on NUMA
	depends on SMP
	depends on X86_X2APIC
	depends on PCI_MMCONFIG
	---help---
	  Adds support for Numascale NumaChip large-SMP systems. Needed to
	  enable more than ~168 cores.
	  If you don't have one of these, you should say N here.

config X86_VSMP
	bool "ScaleMP vSMP"
	select HYPERVISOR_GUEST
	select PARAVIRT
	depends on X86_64 && PCI
	depends on X86_EXTENDED_PLATFORM
	depends on SMP
	---help---
	  Support for ScaleMP vSMP systems.  Say 'Y' here if this kernel is
	  supposed to run on these EM64T-based machines.  Only choose this option
	  if you have one of these machines.

config X86_UV
	bool "SGI Ultraviolet"
	depends on X86_64
	depends on X86_EXTENDED_PLATFORM
	depends on NUMA
	depends on X86_X2APIC
	---help---
	  This option is needed in order to support SGI Ultraviolet systems.
	  If you don't have one of these, you should say N here.

# Following is an alphabetically sorted list of 32 bit extended platforms
# Please maintain the alphabetic order if and when there are additions

config X86_GOLDFISH
       bool "Goldfish (Virtual Platform)"
       depends on X86_EXTENDED_PLATFORM
       ---help---
	 Enable support for the Goldfish virtual platform used primarily
	 for Android development. Unless you are building for the Android
	 Goldfish emulator say N here.

config X86_INTEL_CE
	bool "CE4100 TV platform"
	depends on PCI
	depends on PCI_GODIRECT
	depends on X86_IO_APIC
	depends on X86_32
	depends on X86_EXTENDED_PLATFORM
	select X86_REBOOTFIXUPS
	select OF
	select OF_EARLY_FLATTREE
	select IRQ_DOMAIN
	---help---
	  Select for the Intel CE media processor (CE4100) SOC.
	  This option compiles in support for the CE4100 SOC for settop
	  boxes and media devices.

config X86_INTEL_MID
	bool "Intel MID platform support"
	depends on X86_32
	depends on X86_EXTENDED_PLATFORM
	depends on X86_PLATFORM_DEVICES
	depends on PCI
	depends on PCI_GOANY
	depends on X86_IO_APIC
	select SFI
	select I2C
	select DW_APB_TIMER
	select APB_TIMER
	select INTEL_SCU_IPC
	select MFD_INTEL_MSIC
	---help---
	  Select to build a kernel capable of supporting Intel MID (Mobile
	  Internet Device) platform systems which do not have the PCI legacy
	  interfaces. If you are building for a PC class system say N here.

	  Intel MID platforms are based on an Intel processor and chipset which
	  consume less power than most of the x86 derivatives.

config X86_INTEL_LPSS
	bool "Intel Low Power Subsystem Support"
	depends on ACPI
	select COMMON_CLK
	select PINCTRL
	---help---
	  Select to build support for Intel Low Power Subsystem such as
	  found on Intel Lynxpoint PCH. Selecting this option enables
	  things like clock tree (common clock framework) and pincontrol
	  which are needed by the LPSS peripheral drivers.

config IOSF_MBI
	tristate "Intel SoC IOSF Sideband support for SoC platforms"
	depends on PCI
	---help---
	  This option enables sideband register access support for Intel SoC
	  platforms. On these platforms the IOSF sideband is used in lieu of
	  MSR's for some register accesses, mostly but not limited to thermal
	  and power. Drivers may query the availability of this device to
	  determine if they need the sideband in order to work on these
	  platforms. The sideband is available on the following SoC products.
	  This list is not meant to be exclusive.
	   - BayTrail
	   - Braswell
	   - Quark

	  You should say Y if you are running a kernel on one of these SoC's.

config IOSF_MBI_DEBUG
	bool "Enable IOSF sideband access through debugfs"
	depends on IOSF_MBI && DEBUG_FS
	---help---
	  Select this option to expose the IOSF sideband access registers (MCR,
	  MDR, MCRX) through debugfs to write and read register information from
	  different units on the SoC. This is most useful for obtaining device
	  state information for debug and analysis. As this is a general access
	  mechanism, users of this option would have specific knowledge of the
	  device they want to access.

	  If you don't require the option or are in doubt, say N.

config X86_RDC321X
	bool "RDC R-321x SoC"
	depends on X86_32
	depends on X86_EXTENDED_PLATFORM
	select M486
	select X86_REBOOTFIXUPS
	---help---
	  This option is needed for RDC R-321x system-on-chip, also known
	  as R-8610-(G).
	  If you don't have one of these chips, you should say N here.

config X86_32_NON_STANDARD
	bool "Support non-standard 32-bit SMP architectures"
	depends on X86_32 && SMP
	depends on X86_EXTENDED_PLATFORM
	---help---
	  This option compiles in the bigsmp and STA2X11 default
	  subarchitectures.  It is intended for a generic binary
	  kernel. If you select them all, kernel will probe it one by
	  one and will fallback to default.

# Alphabetically sorted list of Non standard 32 bit platforms

config X86_SUPPORTS_MEMORY_FAILURE
	def_bool y
	# MCE code calls memory_failure():
	depends on X86_MCE
	# On 32-bit this adds too big of NODES_SHIFT and we run out of page flags:
	# On 32-bit SPARSEMEM adds too big of SECTIONS_WIDTH:
	depends on X86_64 || !SPARSEMEM
	select ARCH_SUPPORTS_MEMORY_FAILURE

config STA2X11
	bool "STA2X11 Companion Chip Support"
	depends on X86_32_NON_STANDARD && PCI
	select X86_DEV_DMA_OPS
	select X86_DMA_REMAP
	select SWIOTLB
	select MFD_STA2X11
	select ARCH_REQUIRE_GPIOLIB
	default n
	---help---
	  This adds support for boards based on the STA2X11 IO-Hub,
	  a.k.a. "ConneXt". The chip is used in place of the standard
	  PC chipset, so all "standard" peripherals are missing. If this
	  option is selected the kernel will still be able to boot on
	  standard PC machines.

config X86_32_IRIS
	tristate "Eurobraille/Iris poweroff module"
	depends on X86_32
	---help---
	  The Iris machines from EuroBraille do not have APM or ACPI support
	  to shut themselves down properly.  A special I/O sequence is
	  needed to do so, which is what this module does at
	  kernel shutdown.

	  This is only for Iris machines from EuroBraille.

	  If unused, say N.

config SCHED_OMIT_FRAME_POINTER
	def_bool y
	prompt "Single-depth WCHAN output"
	depends on X86
	---help---
	  Calculate simpler /proc/<PID>/wchan values. If this option
	  is disabled then wchan values will recurse back to the
	  caller function. This provides more accurate wchan values,
	  at the expense of slightly more scheduling overhead.

	  If in doubt, say "Y".

menuconfig HYPERVISOR_GUEST
	bool "Linux guest support"
	---help---
	  Say Y here to enable options for running Linux under various hyper-
	  visors. This option enables basic hypervisor detection and platform
	  setup.

	  If you say N, all options in this submenu will be skipped and
	  disabled, and Linux guest support won't be built in.

if HYPERVISOR_GUEST

config PARAVIRT
	bool "Enable paravirtualization code"
	---help---
	  This changes the kernel so it can modify itself when it is run
	  under a hypervisor, potentially improving performance significantly
	  over full virtualization.  However, when run without a hypervisor
	  the kernel is theoretically slower and slightly larger.

config PARAVIRT_DEBUG
	bool "paravirt-ops debugging"
	depends on PARAVIRT && DEBUG_KERNEL
	---help---
	  Enable to debug paravirt_ops internals.  Specifically, BUG if
	  a paravirt_op is missing when it is called.

config PARAVIRT_SPINLOCKS
	bool "Paravirtualization layer for spinlocks"
	depends on PARAVIRT && SMP
	select UNINLINE_SPIN_UNLOCK
	---help---
	  Paravirtualized spinlocks allow a pvops backend to replace the
	  spinlock implementation with something virtualization-friendly
	  (for example, block the virtual CPU rather than spinning).

	  It has a minimal impact on native kernels and gives a nice performance
	  benefit on paravirtualized KVM / Xen kernels.

	  If you are unsure how to answer this question, answer Y.

source "arch/x86/xen/Kconfig"

config KVM_GUEST
	bool "KVM Guest support (including kvmclock)"
	depends on PARAVIRT
	select PARAVIRT_CLOCK
	default y
	---help---
	  This option enables various optimizations for running under the KVM
	  hypervisor. It includes a paravirtualized clock, so that instead
	  of relying on a PIT (or probably other) emulation by the
	  underlying device model, the host provides the guest with
	  timing infrastructure such as time of day, and system time

config KVM_DEBUG_FS
	bool "Enable debug information for KVM Guests in debugfs"
	depends on KVM_GUEST && DEBUG_FS
	default n
	---help---
	  This option enables collection of various statistics for KVM guest.
	  Statistics are displayed in debugfs filesystem. Enabling this option
	  may incur significant overhead.

source "arch/x86/lguest/Kconfig"

config PARAVIRT_TIME_ACCOUNTING
	bool "Paravirtual steal time accounting"
	depends on PARAVIRT
	default n
	---help---
	  Select this option to enable fine granularity task steal time
	  accounting. Time spent executing other tasks in parallel with
	  the current vCPU is discounted from the vCPU power. To account for
	  that, there can be a small performance impact.

	  If in doubt, say N here.

config PARAVIRT_CLOCK
	bool

endif #HYPERVISOR_GUEST

config NO_BOOTMEM
	def_bool y

source "arch/x86/Kconfig.cpu"

config HPET_TIMER
	def_bool X86_64
	prompt "HPET Timer Support" if X86_32
	---help---
	  Use the IA-PC HPET (High Precision Event Timer) to manage
	  time in preference to the PIT and RTC, if a HPET is
	  present.
	  HPET is the next generation timer replacing legacy 8254s.
	  The HPET provides a stable time base on SMP
	  systems, unlike the TSC, but it is more expensive to access,
	  as it is off-chip.  You can find the HPET spec at
	  <http://www.intel.com/hardwaredesign/hpetspec_1.pdf>.

	  You can safely choose Y here.  However, HPET will only be
	  activated if the platform and the BIOS support this feature.
	  Otherwise the 8254 will be used for timing services.

	  Choose N to continue using the legacy 8254 timer.

config HPET_EMULATE_RTC
	def_bool y
	depends on HPET_TIMER && (RTC=y || RTC=m || RTC_DRV_CMOS=m || RTC_DRV_CMOS=y)

config APB_TIMER
       def_bool y if X86_INTEL_MID
       prompt "Intel MID APB Timer Support" if X86_INTEL_MID
       select DW_APB_TIMER
       depends on X86_INTEL_MID && SFI
       help
         APB timer is the replacement for 8254, HPET on X86 MID platforms.
         The APBT provides a stable time base on SMP
         systems, unlike the TSC, but it is more expensive to access,
         as it is off-chip. APB timers are always running regardless of CPU
         C states, they are used as per CPU clockevent device when possible.

# Mark as expert because too many people got it wrong.
# The code disables itself when not needed.
config DMI
	default y
	select DMI_SCAN_MACHINE_NON_EFI_FALLBACK
	bool "Enable DMI scanning" if EXPERT
	---help---
	  Enabled scanning of DMI to identify machine quirks. Say Y
	  here unless you have verified that your setup is not
	  affected by entries in the DMI blacklist. Required by PNP
	  BIOS code.

config GART_IOMMU
	bool "Old AMD GART IOMMU support"
	select SWIOTLB
	depends on X86_64 && PCI && AMD_NB
	---help---
	  Provides a driver for older AMD Athlon64/Opteron/Turion/Sempron
	  GART based hardware IOMMUs.

	  The GART supports full DMA access for devices with 32-bit access
	  limitations, on systems with more than 3 GB. This is usually needed
	  for USB, sound, many IDE/SATA chipsets and some other devices.

	  Newer systems typically have a modern AMD IOMMU, supported via
	  the CONFIG_AMD_IOMMU=y config option.

	  In normal configurations this driver is only active when needed:
	  there's more than 3 GB of memory and the system contains a
	  32-bit limited device.

	  If unsure, say Y.

config CALGARY_IOMMU
	bool "IBM Calgary IOMMU support"
	select SWIOTLB
	depends on X86_64 && PCI
	---help---
	  Support for hardware IOMMUs in IBM's xSeries x366 and x460
	  systems. Needed to run systems with more than 3GB of memory
	  properly with 32-bit PCI devices that do not support DAC
	  (Double Address Cycle). Calgary also supports bus level
	  isolation, where all DMAs pass through the IOMMU.  This
	  prevents them from going anywhere except their intended
	  destination. This catches hard-to-find kernel bugs and
	  mis-behaving drivers and devices that do not use the DMA-API
	  properly to set up their DMA buffers.  The IOMMU can be
	  turned off at boot time with the iommu=off parameter.
	  Normally the kernel will make the right choice by itself.
	  If unsure, say Y.

config CALGARY_IOMMU_ENABLED_BY_DEFAULT
	def_bool y
	prompt "Should Calgary be enabled by default?"
	depends on CALGARY_IOMMU
	---help---
	  Should Calgary be enabled by default? if you choose 'y', Calgary
	  will be used (if it exists). If you choose 'n', Calgary will not be
	  used even if it exists. If you choose 'n' and would like to use
	  Calgary anyway, pass 'iommu=calgary' on the kernel command line.
	  If unsure, say Y.

# need this always selected by IOMMU for the VIA workaround
config SWIOTLB
	def_bool y if X86_64
	---help---
	  Support for software bounce buffers used on x86-64 systems
	  which don't have a hardware IOMMU. Using this PCI devices
	  which can only access 32-bits of memory can be used on systems
	  with more than 3 GB of memory.
	  If unsure, say Y.

config IOMMU_HELPER
	def_bool y
	depends on CALGARY_IOMMU || GART_IOMMU || SWIOTLB || AMD_IOMMU

config MAXSMP
	bool "Enable Maximum number of SMP Processors and NUMA Nodes"
	depends on X86_64 && SMP && DEBUG_KERNEL
	select CPUMASK_OFFSTACK
	---help---
	  Enable maximum number of CPUS and NUMA Nodes for this architecture.
	  If unsure, say N.

config NR_CPUS
	int "Maximum number of CPUs" if SMP && !MAXSMP
	range 2 8 if SMP && X86_32 && !X86_BIGSMP
	range 2 512 if SMP && !MAXSMP && !CPUMASK_OFFSTACK
	range 2 8192 if SMP && !MAXSMP && CPUMASK_OFFSTACK && X86_64
	default "1" if !SMP
	default "8192" if MAXSMP
	default "32" if SMP && X86_BIGSMP
	default "8" if SMP
	---help---
	  This allows you to specify the maximum number of CPUs which this
	  kernel will support.  If CPUMASK_OFFSTACK is enabled, the maximum
	  supported value is 4096, otherwise the maximum value is 512.  The
	  minimum value which makes sense is 2.

	  This is purely to save memory - each supported CPU adds
	  approximately eight kilobytes to the kernel image.

config SCHED_SMT
	bool "SMT (Hyperthreading) scheduler support"
	depends on X86_HT
	---help---
	  SMT scheduler support improves the CPU scheduler's decision making
	  when dealing with Intel Pentium 4 chips with HyperThreading at a
	  cost of slightly increased overhead in some places. If unsure say
	  N here.

config SCHED_MC
	def_bool y
	prompt "Multi-core scheduler support"
	depends on X86_HT
	---help---
	  Multi-core scheduler support improves the CPU scheduler's decision
	  making when dealing with multi-core CPU chips at a cost of slightly
	  increased overhead in some places. If unsure say N here.

source "kernel/Kconfig.preempt"

config X86_UP_APIC
	bool "Local APIC support on uniprocessors"
	depends on X86_32 && !SMP && !X86_32_NON_STANDARD
	---help---
	  A local APIC (Advanced Programmable Interrupt Controller) is an
	  integrated interrupt controller in the CPU. If you have a single-CPU
	  system which has a processor with a local APIC, you can say Y here to
	  enable and use it. If you say Y here even though your machine doesn't
	  have a local APIC, then the kernel will still run with no slowdown at
	  all. The local APIC supports CPU-generated self-interrupts (timer,
	  performance counters), and the NMI watchdog which detects hard
	  lockups.

config X86_UP_APIC_MSI
	def_bool y
	select X86_UP_APIC if X86_32 && !SMP && !X86_32_NON_STANDARD && PCI_MSI

config X86_UP_IOAPIC
	bool "IO-APIC support on uniprocessors"
	depends on X86_UP_APIC
	---help---
	  An IO-APIC (I/O Advanced Programmable Interrupt Controller) is an
	  SMP-capable replacement for PC-style interrupt controllers. Most
	  SMP systems and many recent uniprocessor systems have one.

	  If you have a single-CPU system with an IO-APIC, you can say Y here
	  to use it. If you say Y here even though your machine doesn't have
	  an IO-APIC, then the kernel will still run with no slowdown at all.

config X86_LOCAL_APIC
	def_bool y
	depends on X86_64 || SMP || X86_32_NON_STANDARD || X86_UP_APIC || PCI_MSI

config X86_IO_APIC
	def_bool y
	depends on X86_64 || SMP || X86_32_NON_STANDARD || X86_UP_IOAPIC || PCI_MSI
	select GENERIC_IRQ_LEGACY_ALLOC_HWIRQ
	select IRQ_DOMAIN

config X86_REROUTE_FOR_BROKEN_BOOT_IRQS
	bool "Reroute for broken boot IRQs"
	depends on X86_IO_APIC
	---help---
	  This option enables a workaround that fixes a source of
	  spurious interrupts. This is recommended when threaded
	  interrupt handling is used on systems where the generation of
	  superfluous "boot interrupts" cannot be disabled.

	  Some chipsets generate a legacy INTx "boot IRQ" when the IRQ
	  entry in the chipset's IO-APIC is masked (as, e.g. the RT
	  kernel does during interrupt handling). On chipsets where this
	  boot IRQ generation cannot be disabled, this workaround keeps
	  the original IRQ line masked so that only the equivalent "boot
	  IRQ" is delivered to the CPUs. The workaround also tells the
	  kernel to set up the IRQ handler on the boot IRQ line. In this
	  way only one interrupt is delivered to the kernel. Otherwise
	  the spurious second interrupt may cause the kernel to bring
	  down (vital) interrupt lines.

	  Only affects "broken" chipsets. Interrupt sharing may be
	  increased on these systems.

config X86_MCE
	bool "Machine Check / overheating reporting"
	default y
	---help---
	  Machine Check support allows the processor to notify the
	  kernel if it detects a problem (e.g. overheating, data corruption).
	  The action the kernel takes depends on the severity of the problem,
	  ranging from warning messages to halting the machine.

config X86_MCE_INTEL
	def_bool y
	prompt "Intel MCE features"
	depends on X86_MCE && X86_LOCAL_APIC
	---help---
	   Additional support for intel specific MCE features such as
	   the thermal monitor.

config X86_MCE_AMD
	def_bool y
	prompt "AMD MCE features"
	depends on X86_MCE && X86_LOCAL_APIC
	---help---
	   Additional support for AMD specific MCE features such as
	   the DRAM Error Threshold.

config X86_ANCIENT_MCE
	bool "Support for old Pentium 5 / WinChip machine checks"
	depends on X86_32 && X86_MCE
	---help---
	  Include support for machine check handling on old Pentium 5 or WinChip
	  systems. These typically need to be enabled explicitly on the command
	  line.

config X86_MCE_THRESHOLD
	depends on X86_MCE_AMD || X86_MCE_INTEL
	def_bool y

config X86_MCE_INJECT
	depends on X86_MCE
	tristate "Machine check injector support"
	---help---
	  Provide support for injecting machine checks for testing purposes.
	  If you don't know what a machine check is and you don't do kernel
	  QA it is safe to say n.

config X86_THERMAL_VECTOR
	def_bool y
	depends on X86_MCE_INTEL

config VM86
	bool "Enable VM86 support" if EXPERT
	default y
	depends on X86_32
	---help---
	  This option is required by programs like DOSEMU to run
	  16-bit real mode legacy code on x86 processors. It also may
	  be needed by software like XFree86 to initialize some video
	  cards via BIOS. Disabling this option saves about 6K.

config X86_16BIT
	bool "Enable support for 16-bit segments" if EXPERT
	default y
	---help---
	  This option is required by programs like Wine to run 16-bit
	  protected mode legacy code on x86 processors.  Disabling
	  this option saves about 300 bytes on i386, or around 6K text
	  plus 16K runtime memory on x86-64,

config X86_ESPFIX32
	def_bool y
	depends on X86_16BIT && X86_32

config X86_ESPFIX64
	def_bool y
	depends on X86_16BIT && X86_64

config TOSHIBA
	tristate "Toshiba Laptop support"
	depends on X86_32
	---help---
	  This adds a driver to safely access the System Management Mode of
	  the CPU on Toshiba portables with a genuine Toshiba BIOS. It does
	  not work on models with a Phoenix BIOS. The System Management Mode
	  is used to set the BIOS and power saving options on Toshiba portables.

	  For information on utilities to make use of this driver see the
	  Toshiba Linux utilities web site at:
	  <http://www.buzzard.org.uk/toshiba/>.

	  Say Y if you intend to run this kernel on a Toshiba portable.
	  Say N otherwise.

config I8K
	tristate "Dell laptop support"
	select HWMON
	---help---
	  This adds a driver to safely access the System Management Mode
	  of the CPU on the Dell Inspiron 8000. The System Management Mode
	  is used to read cpu temperature and cooling fan status and to
	  control the fans on the I8K portables.

	  This driver has been tested only on the Inspiron 8000 but it may
	  also work with other Dell laptops. You can force loading on other
	  models by passing the parameter `force=1' to the module. Use at
	  your own risk.

	  For information on utilities to make use of this driver see the
	  I8K Linux utilities web site at:
	  <http://people.debian.org/~dz/i8k/>

	  Say Y if you intend to run this kernel on a Dell Inspiron 8000.
	  Say N otherwise.

config X86_REBOOTFIXUPS
	bool "Enable X86 board specific fixups for reboot"
	depends on X86_32
	---help---
	  This enables chipset and/or board specific fixups to be done
	  in order to get reboot to work correctly. This is only needed on
	  some combinations of hardware and BIOS. The symptom, for which
	  this config is intended, is when reboot ends with a stalled/hung
	  system.

	  Currently, the only fixup is for the Geode machines using
	  CS5530A and CS5536 chipsets and the RDC R-321x SoC.

	  Say Y if you want to enable the fixup. Currently, it's safe to
	  enable this option even if you don't need it.
	  Say N otherwise.

config MICROCODE
	tristate "CPU microcode loading support"
	depends on CPU_SUP_AMD || CPU_SUP_INTEL
	select FW_LOADER
	---help---

	  If you say Y here, you will be able to update the microcode on
	  certain Intel and AMD processors. The Intel support is for the
	  IA32 family, e.g. Pentium Pro, Pentium II, Pentium III, Pentium 4,
	  Xeon etc. The AMD support is for families 0x10 and later. You will
	  obviously need the actual microcode binary data itself which is not
	  shipped with the Linux kernel.

	  This option selects the general module only, you need to select
	  at least one vendor specific module as well.

	  To compile this driver as a module, choose M here: the module
	  will be called microcode.

config MICROCODE_INTEL
	bool "Intel microcode loading support"
	depends on MICROCODE
	default MICROCODE
	select FW_LOADER
	---help---
	  This options enables microcode patch loading support for Intel
	  processors.

	  For the current Intel microcode data package go to
	  <https://downloadcenter.intel.com> and search for
	  'Linux Processor Microcode Data File'.

config MICROCODE_AMD
	bool "AMD microcode loading support"
	depends on MICROCODE
	select FW_LOADER
	---help---
	  If you select this option, microcode patch loading support for AMD
	  processors will be enabled.

config MICROCODE_OLD_INTERFACE
	def_bool y
	depends on MICROCODE

config MICROCODE_INTEL_EARLY
	def_bool n

config MICROCODE_AMD_EARLY
	def_bool n

config MICROCODE_EARLY
	bool "Early load microcode"
	depends on MICROCODE=y && BLK_DEV_INITRD
	select MICROCODE_INTEL_EARLY if MICROCODE_INTEL
	select MICROCODE_AMD_EARLY if MICROCODE_AMD
	default y
	help
	  This option provides functionality to read additional microcode data
	  at the beginning of initrd image. The data tells kernel to load
	  microcode to CPU's as early as possible. No functional change if no
	  microcode data is glued to the initrd, therefore it's safe to say Y.

config X86_MSR
	tristate "/dev/cpu/*/msr - Model-specific register support"
	---help---
	  This device gives privileged processes access to the x86
	  Model-Specific Registers (MSRs).  It is a character device with
	  major 202 and minors 0 to 31 for /dev/cpu/0/msr to /dev/cpu/31/msr.
	  MSR accesses are directed to a specific CPU on multi-processor
	  systems.

config X86_CPUID
	tristate "/dev/cpu/*/cpuid - CPU information support"
	---help---
	  This device gives processes access to the x86 CPUID instruction to
	  be executed on a specific processor.  It is a character device
	  with major 203 and minors 0 to 31 for /dev/cpu/0/cpuid to
	  /dev/cpu/31/cpuid.

choice
	prompt "High Memory Support"
	default HIGHMEM4G
	depends on X86_32

config NOHIGHMEM
	bool "off"
	---help---
	  Linux can use up to 64 Gigabytes of physical memory on x86 systems.
	  However, the address space of 32-bit x86 processors is only 4
	  Gigabytes large. That means that, if you have a large amount of
	  physical memory, not all of it can be "permanently mapped" by the
	  kernel. The physical memory that's not permanently mapped is called
	  "high memory".

	  If you are compiling a kernel which will never run on a machine with
	  more than 1 Gigabyte total physical RAM, answer "off" here (default
	  choice and suitable for most users). This will result in a "3GB/1GB"
	  split: 3GB are mapped so that each process sees a 3GB virtual memory
	  space and the remaining part of the 4GB virtual memory space is used
	  by the kernel to permanently map as much physical memory as
	  possible.

	  If the machine has between 1 and 4 Gigabytes physical RAM, then
	  answer "4GB" here.

	  If more than 4 Gigabytes is used then answer "64GB" here. This
	  selection turns Intel PAE (Physical Address Extension) mode on.
	  PAE implements 3-level paging on IA32 processors. PAE is fully
	  supported by Linux, PAE mode is implemented on all recent Intel
	  processors (Pentium Pro and better). NOTE: If you say "64GB" here,
	  then the kernel will not boot on CPUs that don't support PAE!

	  The actual amount of total physical memory will either be
	  auto detected or can be forced by using a kernel command line option
	  such as "mem=256M". (Try "man bootparam" or see the documentation of
	  your boot loader (lilo or loadlin) about how to pass options to the
	  kernel at boot time.)

	  If unsure, say "off".

config HIGHMEM4G
	bool "4GB"
	---help---
	  Select this if you have a 32-bit processor and between 1 and 4
	  gigabytes of physical RAM.

config HIGHMEM64G
	bool "64GB"
	depends on !M486
	select X86_PAE
	---help---
	  Select this if you have a 32-bit processor and more than 4
	  gigabytes of physical RAM.

endchoice

choice
	prompt "Memory split" if EXPERT
	default VMSPLIT_3G
	depends on X86_32
	---help---
	  Select the desired split between kernel and user memory.

	  If the address range available to the kernel is less than the
	  physical memory installed, the remaining memory will be available
	  as "high memory". Accessing high memory is a little more costly
	  than low memory, as it needs to be mapped into the kernel first.
	  Note that increasing the kernel address space limits the range
	  available to user programs, making the address space there
	  tighter.  Selecting anything other than the default 3G/1G split
	  will also likely make your kernel incompatible with binary-only
	  kernel modules.

	  If you are not absolutely sure what you are doing, leave this
	  option alone!

	config VMSPLIT_3G
		bool "3G/1G user/kernel split"
	config VMSPLIT_3G_OPT
		depends on !X86_PAE
		bool "3G/1G user/kernel split (for full 1G low memory)"
	config VMSPLIT_2G
		bool "2G/2G user/kernel split"
	config VMSPLIT_2G_OPT
		depends on !X86_PAE
		bool "2G/2G user/kernel split (for full 2G low memory)"
	config VMSPLIT_1G
		bool "1G/3G user/kernel split"
endchoice

config PAGE_OFFSET
	hex
	default 0xB0000000 if VMSPLIT_3G_OPT
	default 0x80000000 if VMSPLIT_2G
	default 0x78000000 if VMSPLIT_2G_OPT
	default 0x40000000 if VMSPLIT_1G
	default 0xC0000000
	depends on X86_32

config HIGHMEM
	def_bool y
	depends on X86_32 && (HIGHMEM64G || HIGHMEM4G)

config X86_PAE
	bool "PAE (Physical Address Extension) Support"
	depends on X86_32 && !HIGHMEM4G
	---help---
	  PAE is required for NX support, and furthermore enables
	  larger swapspace support for non-overcommit purposes. It
	  has the cost of more pagetable lookup overhead, and also
	  consumes more pagetable space per process.

config ARCH_PHYS_ADDR_T_64BIT
	def_bool y
	depends on X86_64 || X86_PAE

config ARCH_DMA_ADDR_T_64BIT
	def_bool y
	depends on X86_64 || HIGHMEM64G

config DIRECT_GBPAGES
	bool "Enable 1GB pages for kernel pagetables" if EXPERT
	default y
	depends on X86_64
	---help---
	  Allow the kernel linear mapping to use 1GB pages on CPUs that
	  support it. This can improve the kernel's performance a tiny bit by
	  reducing TLB pressure. If in doubt, say "Y".

# Common NUMA Features
config NUMA
	bool "Numa Memory Allocation and Scheduler Support"
	depends on SMP
	depends on X86_64 || (X86_32 && HIGHMEM64G && X86_BIGSMP)
	default y if X86_BIGSMP
	---help---
	  Enable NUMA (Non Uniform Memory Access) support.

	  The kernel will try to allocate memory used by a CPU on the
	  local memory controller of the CPU and add some more
	  NUMA awareness to the kernel.

	  For 64-bit this is recommended if the system is Intel Core i7
	  (or later), AMD Opteron, or EM64T NUMA.

	  For 32-bit this is only needed if you boot a 32-bit
	  kernel on a 64-bit NUMA platform.

	  Otherwise, you should say N.

config AMD_NUMA
	def_bool y
	prompt "Old style AMD Opteron NUMA detection"
	depends on X86_64 && NUMA && PCI
	---help---
	  Enable AMD NUMA node topology detection.  You should say Y here if
	  you have a multi processor AMD system. This uses an old method to
	  read the NUMA configuration directly from the builtin Northbridge
	  of Opteron. It is recommended to use X86_64_ACPI_NUMA instead,
	  which also takes priority if both are compiled in.

config X86_64_ACPI_NUMA
	def_bool y
	prompt "ACPI NUMA detection"
	depends on X86_64 && NUMA && ACPI && PCI
	select ACPI_NUMA
	---help---
	  Enable ACPI SRAT based node topology detection.

# Some NUMA nodes have memory ranges that span
# other nodes.  Even though a pfn is valid and
# between a node's start and end pfns, it may not
# reside on that node.  See memmap_init_zone()
# for details.
config NODES_SPAN_OTHER_NODES
	def_bool y
	depends on X86_64_ACPI_NUMA

config NUMA_EMU
	bool "NUMA emulation"
	depends on NUMA
	---help---
	  Enable NUMA emulation. A flat machine will be split
	  into virtual nodes when booted with "numa=fake=N", where N is the
	  number of nodes. This is only useful for debugging.

config NODES_SHIFT
	int "Maximum NUMA Nodes (as a power of 2)" if !MAXSMP
	range 1 10
	default "10" if MAXSMP
	default "6" if X86_64
	default "3"
	depends on NEED_MULTIPLE_NODES
	---help---
	  Specify the maximum number of NUMA Nodes available on the target
	  system.  Increases memory reserved to accommodate various tables.

config ARCH_HAVE_MEMORY_PRESENT
	def_bool y
	depends on X86_32 && DISCONTIGMEM

config NEED_NODE_MEMMAP_SIZE
	def_bool y
	depends on X86_32 && (DISCONTIGMEM || SPARSEMEM)

config ARCH_FLATMEM_ENABLE
	def_bool y
	depends on X86_32 && !NUMA

config ARCH_DISCONTIGMEM_ENABLE
	def_bool y
	depends on NUMA && X86_32

config ARCH_DISCONTIGMEM_DEFAULT
	def_bool y
	depends on NUMA && X86_32

config ARCH_SPARSEMEM_ENABLE
	def_bool y
	depends on X86_64 || NUMA || X86_32 || X86_32_NON_STANDARD
	select SPARSEMEM_STATIC if X86_32
	select SPARSEMEM_VMEMMAP_ENABLE if X86_64

config ARCH_SPARSEMEM_DEFAULT
	def_bool y
	depends on X86_64

config ARCH_SELECT_MEMORY_MODEL
	def_bool y
	depends on ARCH_SPARSEMEM_ENABLE

config ARCH_MEMORY_PROBE
	bool "Enable sysfs memory/probe interface"
	depends on X86_64 && MEMORY_HOTPLUG
	help
	  This option enables a sysfs memory/probe interface for testing.
	  See Documentation/memory-hotplug.txt for more information.
	  If you are unsure how to answer this question, answer N.

config ARCH_PROC_KCORE_TEXT
	def_bool y
	depends on X86_64 && PROC_KCORE

config ILLEGAL_POINTER_VALUE
       hex
       default 0 if X86_32
       default 0xdead000000000000 if X86_64

source "mm/Kconfig"

config HIGHPTE
	bool "Allocate 3rd-level pagetables from highmem"
	depends on HIGHMEM
	---help---
	  The VM uses one page table entry for each page of physical memory.
	  For systems with a lot of RAM, this can be wasteful of precious
	  low memory.  Setting this option will put user-space page table
	  entries in high memory.

config X86_CHECK_BIOS_CORRUPTION
	bool "Check for low memory corruption"
	---help---
	  Periodically check for memory corruption in low memory, which
	  is suspected to be caused by BIOS.  Even when enabled in the
	  configuration, it is disabled at runtime.  Enable it by
	  setting "memory_corruption_check=1" on the kernel command
	  line.  By default it scans the low 64k of memory every 60
	  seconds; see the memory_corruption_check_size and
	  memory_corruption_check_period parameters in
	  Documentation/kernel-parameters.txt to adjust this.

	  When enabled with the default parameters, this option has
	  almost no overhead, as it reserves a relatively small amount
	  of memory and scans it infrequently.  It both detects corruption
	  and prevents it from affecting the running system.

	  It is, however, intended as a diagnostic tool; if repeatable
	  BIOS-originated corruption always affects the same memory,
	  you can use memmap= to prevent the kernel from using that
	  memory.

config X86_BOOTPARAM_MEMORY_CORRUPTION_CHECK
	bool "Set the default setting of memory_corruption_check"
	depends on X86_CHECK_BIOS_CORRUPTION
	default y
	---help---
	  Set whether the default state of memory_corruption_check is
	  on or off.

config X86_RESERVE_LOW
	int "Amount of low memory, in kilobytes, to reserve for the BIOS"
	default 64
	range 4 640
	---help---
	  Specify the amount of low memory to reserve for the BIOS.

	  The first page contains BIOS data structures that the kernel
	  must not use, so that page must always be reserved.

	  By default we reserve the first 64K of physical RAM, as a
	  number of BIOSes are known to corrupt that memory range
	  during events such as suspend/resume or monitor cable
	  insertion, so it must not be used by the kernel.

	  You can set this to 4 if you are absolutely sure that you
	  trust the BIOS to get all its memory reservations and usages
	  right.  If you know your BIOS have problems beyond the
	  default 64K area, you can set this to 640 to avoid using the
	  entire low memory range.

	  If you have doubts about the BIOS (e.g. suspend/resume does
	  not work or there's kernel crashes after certain hardware
	  hotplug events) then you might want to enable
	  X86_CHECK_BIOS_CORRUPTION=y to allow the kernel to check
	  typical corruption patterns.

	  Leave this to the default value of 64 if you are unsure.

config MATH_EMULATION
	bool
	prompt "Math emulation" if X86_32
	---help---
	  Linux can emulate a math coprocessor (used for floating point
	  operations) if you don't have one. 486DX and Pentium processors have
	  a math coprocessor built in, 486SX and 386 do not, unless you added
	  a 487DX or 387, respectively. (The messages during boot time can
	  give you some hints here ["man dmesg"].) Everyone needs either a
	  coprocessor or this emulation.

	  If you don't have a math coprocessor, you need to say Y here; if you
	  say Y here even though you have a coprocessor, the coprocessor will
	  be used nevertheless. (This behavior can be changed with the kernel
	  command line option "no387", which comes handy if your coprocessor
	  is broken. Try "man bootparam" or see the documentation of your boot
	  loader (lilo or loadlin) about how to pass options to the kernel at
	  boot time.) This means that it is a good idea to say Y here if you
	  intend to use this kernel on different machines.

	  More information about the internals of the Linux math coprocessor
	  emulation can be found in <file:arch/x86/math-emu/README>.

	  If you are not sure, say Y; apart from resulting in a 66 KB bigger
	  kernel, it won't hurt.

config MTRR
	def_bool y
	prompt "MTRR (Memory Type Range Register) support" if EXPERT
	---help---
	  On Intel P6 family processors (Pentium Pro, Pentium II and later)
	  the Memory Type Range Registers (MTRRs) may be used to control
	  processor access to memory ranges. This is most useful if you have
	  a video (VGA) card on a PCI or AGP bus. Enabling write-combining
	  allows bus write transfers to be combined into a larger transfer
	  before bursting over the PCI/AGP bus. This can increase performance
	  of image write operations 2.5 times or more. Saying Y here creates a
	  /proc/mtrr file which may be used to manipulate your processor's
	  MTRRs. Typically the X server should use this.

	  This code has a reasonably generic interface so that similar
	  control registers on other processors can be easily supported
	  as well:

	  The Cyrix 6x86, 6x86MX and M II processors have Address Range
	  Registers (ARRs) which provide a similar functionality to MTRRs. For
	  these, the ARRs are used to emulate the MTRRs.
	  The AMD K6-2 (stepping 8 and above) and K6-3 processors have two
	  MTRRs. The Centaur C6 (WinChip) has 8 MCRs, allowing
	  write-combining. All of these processors are supported by this code
	  and it makes sense to say Y here if you have one of them.

	  Saying Y here also fixes a problem with buggy SMP BIOSes which only
	  set the MTRRs for the boot CPU and not for the secondary CPUs. This
	  can lead to all sorts of problems, so it's good to say Y here.

	  You can safely say Y even if your machine doesn't have MTRRs, you'll
	  just add about 9 KB to your kernel.

	  See <file:Documentation/x86/mtrr.txt> for more information.

config MTRR_SANITIZER
	def_bool y
	prompt "MTRR cleanup support"
	depends on MTRR
	---help---
	  Convert MTRR layout from continuous to discrete, so X drivers can
	  add writeback entries.

	  Can be disabled with disable_mtrr_cleanup on the kernel command line.
	  The largest mtrr entry size for a continuous block can be set with
	  mtrr_chunk_size.

	  If unsure, say Y.

config MTRR_SANITIZER_ENABLE_DEFAULT
	int "MTRR cleanup enable value (0-1)"
	range 0 1
	default "0"
	depends on MTRR_SANITIZER
	---help---
	  Enable mtrr cleanup default value

config MTRR_SANITIZER_SPARE_REG_NR_DEFAULT
	int "MTRR cleanup spare reg num (0-7)"
	range 0 7
	default "1"
	depends on MTRR_SANITIZER
	---help---
	  mtrr cleanup spare entries default, it can be changed via
	  mtrr_spare_reg_nr=N on the kernel command line.

config X86_PAT
	def_bool y
	prompt "x86 PAT support" if EXPERT
	depends on MTRR
	---help---
	  Use PAT attributes to setup page level cache control.

	  PATs are the modern equivalents of MTRRs and are much more
	  flexible than MTRRs.

	  Say N here if you see bootup problems (boot crash, boot hang,
	  spontaneous reboots) or a non-working video driver.

	  If unsure, say Y.

config ARCH_USES_PG_UNCACHED
	def_bool y
	depends on X86_PAT

config ARCH_RANDOM
	def_bool y
	prompt "x86 architectural random number generator" if EXPERT
	---help---
	  Enable the x86 architectural RDRAND instruction
	  (Intel Bull Mountain technology) to generate random numbers.
	  If supported, this is a high bandwidth, cryptographically
	  secure hardware random number generator.

config X86_SMAP
	def_bool y
	prompt "Supervisor Mode Access Prevention" if EXPERT
	---help---
	  Supervisor Mode Access Prevention (SMAP) is a security
	  feature in newer Intel processors.  There is a small
	  performance cost if this enabled and turned on; there is
	  also a small increase in the kernel size if this is enabled.

	  If unsure, say Y.

config EFI
	bool "EFI runtime service support"
	depends on ACPI
	select UCS2_STRING
	select EFI_RUNTIME_WRAPPERS
	---help---
	  This enables the kernel to use EFI runtime services that are
	  available (such as the EFI variable services).

	  This option is only useful on systems that have EFI firmware.
	  In addition, you should use the latest ELILO loader available
	  at <http://elilo.sourceforge.net> in order to take advantage
	  of EFI runtime services. However, even with this option, the
	  resultant kernel should continue to boot on existing non-EFI
	  platforms.

config EFI_STUB
       bool "EFI stub support"
       depends on EFI && !X86_USE_3DNOW
       select RELOCATABLE
       ---help---
          This kernel feature allows a bzImage to be loaded directly
	  by EFI firmware without the use of a bootloader.

	  See Documentation/efi-stub.txt for more information.

config EFI_MIXED
	bool "EFI mixed-mode support"
	depends on EFI_STUB && X86_64
	---help---
	   Enabling this feature allows a 64-bit kernel to be booted
	   on a 32-bit firmware, provided that your CPU supports 64-bit
	   mode.

	   Note that it is not possible to boot a mixed-mode enabled
	   kernel via the EFI boot stub - a bootloader that supports
	   the EFI handover protocol must be used.

	   If unsure, say N.

config SECCOMP
	def_bool y
	prompt "Enable seccomp to safely compute untrusted bytecode"
	---help---
	  This kernel feature is useful for number crunching applications
	  that may need to compute untrusted bytecode during their
	  execution. By using pipes or other transports made available to
	  the process as file descriptors supporting the read/write
	  syscalls, it's possible to isolate those applications in
	  their own address space using seccomp. Once seccomp is
	  enabled via prctl(PR_SET_SECCOMP), it cannot be disabled
	  and the task is only allowed to execute a few safe syscalls
	  defined by each seccomp mode.

	  If unsure, say Y. Only embedded should say N here.

source kernel/Kconfig.hz

config KEXEC
	bool "kexec system call"
	---help---
	  kexec is a system call that implements the ability to shutdown your
	  current kernel, and to start another kernel.  It is like a reboot
	  but it is independent of the system firmware.   And like a reboot
	  you can start any kernel with it, not just Linux.

	  The name comes from the similarity to the exec system call.

	  It is an ongoing process to be certain the hardware in a machine
	  is properly shutdown, so do not be surprised if this code does not
	  initially work for you.  As of this writing the exact hardware
	  interface is strongly in flux, so no good recommendation can be
	  made.

config KEXEC_FILE
	bool "kexec file based system call"
	select BUILD_BIN2C
	depends on KEXEC
	depends on X86_64
	depends on CRYPTO=y
	depends on CRYPTO_SHA256=y
	---help---
	  This is new version of kexec system call. This system call is
	  file based and takes file descriptors as system call argument
	  for kernel and initramfs as opposed to list of segments as
	  accepted by previous system call.

config KEXEC_VERIFY_SIG
	bool "Verify kernel signature during kexec_file_load() syscall"
	depends on KEXEC_FILE
	---help---
	  This option makes kernel signature verification mandatory for
	  kexec_file_load() syscall. If kernel is signature can not be
	  verified, kexec_file_load() will fail.

	  This option enforces signature verification at generic level.
	  One needs to enable signature verification for type of kernel
	  image being loaded to make sure it works. For example, enable
	  bzImage signature verification option to be able to load and
	  verify signatures of bzImage. Otherwise kernel loading will fail.

config KEXEC_BZIMAGE_VERIFY_SIG
	bool "Enable bzImage signature verification support"
	depends on KEXEC_VERIFY_SIG
	depends on SIGNED_PE_FILE_VERIFICATION
	select SYSTEM_TRUSTED_KEYRING
	---help---
	  Enable bzImage signature verification support.

config CRASH_DUMP
	bool "kernel crash dumps"
	depends on X86_64 || (X86_32 && HIGHMEM)
	---help---
	  Generate crash dump after being started by kexec.
	  This should be normally only set in special crash dump kernels
	  which are loaded in the main kernel with kexec-tools into
	  a specially reserved region and then later executed after
	  a crash by kdump/kexec. The crash dump kernel must be compiled
	  to a memory address not used by the main kernel or BIOS using
	  PHYSICAL_START, or it must be built as a relocatable image
	  (CONFIG_RELOCATABLE=y).
	  For more details see Documentation/kdump/kdump.txt

config KEXEC_JUMP
	bool "kexec jump"
	depends on KEXEC && HIBERNATION
	---help---
	  Jump between original kernel and kexeced kernel and invoke
	  code in physical address mode via KEXEC

config PHYSICAL_START
	hex "Physical address where the kernel is loaded" if (EXPERT || CRASH_DUMP)
	default "0x1000000"
	---help---
	  This gives the physical address where the kernel is loaded.

	  If kernel is a not relocatable (CONFIG_RELOCATABLE=n) then
	  bzImage will decompress itself to above physical address and
	  run from there. Otherwise, bzImage will run from the address where
	  it has been loaded by the boot loader and will ignore above physical
	  address.

	  In normal kdump cases one does not have to set/change this option
	  as now bzImage can be compiled as a completely relocatable image
	  (CONFIG_RELOCATABLE=y) and be used to load and run from a different
	  address. This option is mainly useful for the folks who don't want
	  to use a bzImage for capturing the crash dump and want to use a
	  vmlinux instead. vmlinux is not relocatable hence a kernel needs
	  to be specifically compiled to run from a specific memory area
	  (normally a reserved region) and this option comes handy.

	  So if you are using bzImage for capturing the crash dump,
	  leave the value here unchanged to 0x1000000 and set
	  CONFIG_RELOCATABLE=y.  Otherwise if you plan to use vmlinux
	  for capturing the crash dump change this value to start of
	  the reserved region.  In other words, it can be set based on
	  the "X" value as specified in the "crashkernel=YM@XM"
	  command line boot parameter passed to the panic-ed
	  kernel. Please take a look at Documentation/kdump/kdump.txt
	  for more details about crash dumps.

	  Usage of bzImage for capturing the crash dump is recommended as
	  one does not have to build two kernels. Same kernel can be used
	  as production kernel and capture kernel. Above option should have
	  gone away after relocatable bzImage support is introduced. But it
	  is present because there are users out there who continue to use
	  vmlinux for dump capture. This option should go away down the
	  line.

	  Don't change this unless you know what you are doing.

config RELOCATABLE
	bool "Build a relocatable kernel"
	default y
	---help---
	  This builds a kernel image that retains relocation information
	  so it can be loaded someplace besides the default 1MB.
	  The relocations tend to make the kernel binary about 10% larger,
	  but are discarded at runtime.

	  One use is for the kexec on panic case where the recovery kernel
	  must live at a different physical address than the primary
	  kernel.

	  Note: If CONFIG_RELOCATABLE=y, then the kernel runs from the address
	  it has been loaded at and the compile time physical address
	  (CONFIG_PHYSICAL_START) is used as the minimum location.

config RANDOMIZE_BASE
	bool "Randomize the address of the kernel image"
	depends on RELOCATABLE
	default n
	---help---
	   Randomizes the physical and virtual address at which the
	   kernel image is decompressed, as a security feature that
	   deters exploit attempts relying on knowledge of the location
	   of kernel internals.

	   Entropy is generated using the RDRAND instruction if it is
	   supported. If RDTSC is supported, it is used as well. If
	   neither RDRAND nor RDTSC are supported, then randomness is
	   read from the i8254 timer.

	   The kernel will be offset by up to RANDOMIZE_BASE_MAX_OFFSET,
	   and aligned according to PHYSICAL_ALIGN. Since the kernel is
	   built using 2GiB addressing, and PHYSICAL_ALGIN must be at a
	   minimum of 2MiB, only 10 bits of entropy is theoretically
	   possible. At best, due to page table layouts, 64-bit can use
	   9 bits of entropy and 32-bit uses 8 bits.

	   If unsure, say N.

config RANDOMIZE_BASE_MAX_OFFSET
	hex "Maximum kASLR offset allowed" if EXPERT
	depends on RANDOMIZE_BASE
	range 0x0 0x20000000 if X86_32
	default "0x20000000" if X86_32
	range 0x0 0x40000000 if X86_64
	default "0x40000000" if X86_64
	---help---
	  The lesser of RANDOMIZE_BASE_MAX_OFFSET and available physical
	  memory is used to determine the maximal offset in bytes that will
	  be applied to the kernel when kernel Address Space Layout
	  Randomization (kASLR) is active. This must be a multiple of
	  PHYSICAL_ALIGN.

	  On 32-bit this is limited to 512MiB by page table layouts. The
	  default is 512MiB.

	  On 64-bit this is limited by how the kernel fixmap page table is
	  positioned, so this cannot be larger than 1GiB currently. Without
	  RANDOMIZE_BASE, there is a 512MiB to 1.5GiB split between kernel
	  and modules. When RANDOMIZE_BASE_MAX_OFFSET is above 512MiB, the
	  modules area will shrink to compensate, up to the current maximum
	  1GiB to 1GiB split. The default is 1GiB.

	  If unsure, leave at the default value.

# Relocation on x86 needs some additional build support
config X86_NEED_RELOCS
	def_bool y
	depends on RANDOMIZE_BASE || (X86_32 && RELOCATABLE)

config PHYSICAL_ALIGN
	hex "Alignment value to which kernel should be aligned"
	default "0x200000"
	range 0x2000 0x1000000 if X86_32
	range 0x200000 0x1000000 if X86_64
	---help---
	  This value puts the alignment restrictions on physical address
	  where kernel is loaded and run from. Kernel is compiled for an
	  address which meets above alignment restriction.

	  If bootloader loads the kernel at a non-aligned address and
	  CONFIG_RELOCATABLE is set, kernel will move itself to nearest
	  address aligned to above value and run from there.

	  If bootloader loads the kernel at a non-aligned address and
	  CONFIG_RELOCATABLE is not set, kernel will ignore the run time
	  load address and decompress itself to the address it has been
	  compiled for and run from there. The address for which kernel is
	  compiled already meets above alignment restrictions. Hence the
	  end result is that kernel runs from a physical address meeting
	  above alignment restrictions.

	  On 32-bit this value must be a multiple of 0x2000. On 64-bit
	  this value must be a multiple of 0x200000.

	  Don't change this unless you know what you are doing.

config HOTPLUG_CPU
	bool "Support for hot-pluggable CPUs"
	depends on SMP
	---help---
	  Say Y here to allow turning CPUs off and on. CPUs can be
	  controlled through /sys/devices/system/cpu.
	  ( Note: power management support will enable this option
	    automatically on SMP systems. )
	  Say N if you want to disable CPU hotplug.

config BOOTPARAM_HOTPLUG_CPU0
	bool "Set default setting of cpu0_hotpluggable"
	default n
	depends on HOTPLUG_CPU
	---help---
	  Set whether default state of cpu0_hotpluggable is on or off.

	  Say Y here to enable CPU0 hotplug by default. If this switch
	  is turned on, there is no need to give cpu0_hotplug kernel
	  parameter and the CPU0 hotplug feature is enabled by default.

	  Please note: there are two known CPU0 dependencies if you want
	  to enable the CPU0 hotplug feature either by this switch or by
	  cpu0_hotplug kernel parameter.

	  First, resume from hibernate or suspend always starts from CPU0.
	  So hibernate and suspend are prevented if CPU0 is offline.

	  Second dependency is PIC interrupts always go to CPU0. CPU0 can not
	  offline if any interrupt can not migrate out of CPU0. There may
	  be other CPU0 dependencies.

	  Please make sure the dependencies are under your control before
	  you enable this feature.

	  Say N if you don't want to enable CPU0 hotplug feature by default.
	  You still can enable the CPU0 hotplug feature at boot by kernel
	  parameter cpu0_hotplug.

config DEBUG_HOTPLUG_CPU0
	def_bool n
	prompt "Debug CPU0 hotplug"
	depends on HOTPLUG_CPU
	---help---
	  Enabling this option offlines CPU0 (if CPU0 can be offlined) as
	  soon as possible and boots up userspace with CPU0 offlined. User
	  can online CPU0 back after boot time.

	  To debug CPU0 hotplug, you need to enable CPU0 offline/online
	  feature by either turning on CONFIG_BOOTPARAM_HOTPLUG_CPU0 during
	  compilation or giving cpu0_hotplug kernel parameter at boot.

	  If unsure, say N.

config COMPAT_VDSO
	def_bool n
	prompt "Disable the 32-bit vDSO (needed for glibc 2.3.3)"
	depends on X86_32 || IA32_EMULATION
	---help---
	  Certain buggy versions of glibc will crash if they are
	  presented with a 32-bit vDSO that is not mapped at the address
	  indicated in its segment table.

	  The bug was introduced by f866314b89d56845f55e6f365e18b31ec978ec3a
	  and fixed by 3b3ddb4f7db98ec9e912ccdf54d35df4aa30e04a and
	  49ad572a70b8aeb91e57483a11dd1b77e31c4468.  Glibc 2.3.3 is
	  the only released version with the bug, but OpenSUSE 9
	  contains a buggy "glibc 2.3.2".

	  The symptom of the bug is that everything crashes on startup, saying:
	  dl_main: Assertion `(void *) ph->p_vaddr == _rtld_local._dl_sysinfo_dso' failed!

	  Saying Y here changes the default value of the vdso32 boot
	  option from 1 to 0, which turns off the 32-bit vDSO entirely.
	  This works around the glibc bug but hurts performance.

	  If unsure, say N: if you are compiling your own kernel, you
	  are unlikely to be using a buggy version of glibc.

config CMDLINE_BOOL
	bool "Built-in kernel command line"
	---help---
	  Allow for specifying boot arguments to the kernel at
	  build time.  On some systems (e.g. embedded ones), it is
	  necessary or convenient to provide some or all of the
	  kernel boot arguments with the kernel itself (that is,
	  to not rely on the boot loader to provide them.)

	  To compile command line arguments into the kernel,
	  set this option to 'Y', then fill in the
	  the boot arguments in CONFIG_CMDLINE.

	  Systems with fully functional boot loaders (i.e. non-embedded)
	  should leave this option set to 'N'.

config CMDLINE
	string "Built-in kernel command string"
	depends on CMDLINE_BOOL
	default ""
	---help---
	  Enter arguments here that should be compiled into the kernel
	  image and used at boot time.  If the boot loader provides a
	  command line at boot time, it is appended to this string to
	  form the full kernel command line, when the system boots.

	  However, you can use the CONFIG_CMDLINE_OVERRIDE option to
	  change this behavior.

	  In most cases, the command line (whether built-in or provided
	  by the boot loader) should specify the device for the root
	  file system.

config CMDLINE_OVERRIDE
	bool "Built-in command line overrides boot loader arguments"
	depends on CMDLINE_BOOL
	---help---
	  Set this option to 'Y' to have the kernel ignore the boot loader
	  command line, and use ONLY the built-in command line.

	  This is used to work around broken boot loaders.  This should
	  be set to 'N' under normal conditions.

endmenu

config ARCH_ENABLE_MEMORY_HOTPLUG
	def_bool y
	depends on X86_64 || (X86_32 && HIGHMEM)

config ARCH_ENABLE_MEMORY_HOTREMOVE
	def_bool y
	depends on MEMORY_HOTPLUG

config USE_PERCPU_NUMA_NODE_ID
	def_bool y
	depends on NUMA

config ARCH_ENABLE_SPLIT_PMD_PTLOCK
	def_bool y
	depends on X86_64 || X86_PAE

config ARCH_ENABLE_HUGEPAGE_MIGRATION
	def_bool y
	depends on X86_64 && HUGETLB_PAGE && MIGRATION

menu "Power management and ACPI options"

config ARCH_HIBERNATION_HEADER
	def_bool y
	depends on X86_64 && HIBERNATION

source "kernel/power/Kconfig"

source "drivers/acpi/Kconfig"

source "drivers/sfi/Kconfig"

config X86_APM_BOOT
	def_bool y
	depends on APM

menuconfig APM
	tristate "APM (Advanced Power Management) BIOS support"
	depends on X86_32 && PM_SLEEP
	---help---
	  APM is a BIOS specification for saving power using several different
	  techniques. This is mostly useful for battery powered laptops with
	  APM compliant BIOSes. If you say Y here, the system time will be
	  reset after a RESUME operation, the /proc/apm device will provide
	  battery status information, and user-space programs will receive
	  notification of APM "events" (e.g. battery status change).

	  If you select "Y" here, you can disable actual use of the APM
	  BIOS by passing the "apm=off" option to the kernel at boot time.

	  Note that the APM support is almost completely disabled for
	  machines with more than one CPU.

	  In order to use APM, you will need supporting software. For location
	  and more information, read <file:Documentation/power/apm-acpi.txt>
	  and the Battery Powered Linux mini-HOWTO, available from
	  <http://www.tldp.org/docs.html#howto>.

	  This driver does not spin down disk drives (see the hdparm(8)
	  manpage ("man 8 hdparm") for that), and it doesn't turn off
	  VESA-compliant "green" monitors.

	  This driver does not support the TI 4000M TravelMate and the ACER
	  486/DX4/75 because they don't have compliant BIOSes. Many "green"
	  desktop machines also don't have compliant BIOSes, and this driver
	  may cause those machines to panic during the boot phase.

	  Generally, if you don't have a battery in your machine, there isn't
	  much point in using this driver and you should say N. If you get
	  random kernel OOPSes or reboots that don't seem to be related to
	  anything, try disabling/enabling this option (or disabling/enabling
	  APM in your BIOS).

	  Some other things you should try when experiencing seemingly random,
	  "weird" problems:

	  1) make sure that you have enough swap space and that it is
	  enabled.
	  2) pass the "no-hlt" option to the kernel
	  3) switch on floating point emulation in the kernel and pass
	  the "no387" option to the kernel
	  4) pass the "floppy=nodma" option to the kernel
	  5) pass the "mem=4M" option to the kernel (thereby disabling
	  all but the first 4 MB of RAM)
	  6) make sure that the CPU is not over clocked.
	  7) read the sig11 FAQ at <http://www.bitwizard.nl/sig11/>
	  8) disable the cache from your BIOS settings
	  9) install a fan for the video card or exchange video RAM
	  10) install a better fan for the CPU
	  11) exchange RAM chips
	  12) exchange the motherboard.

	  To compile this driver as a module, choose M here: the
	  module will be called apm.

if APM

config APM_IGNORE_USER_SUSPEND
	bool "Ignore USER SUSPEND"
	---help---
	  This option will ignore USER SUSPEND requests. On machines with a
	  compliant APM BIOS, you want to say N. However, on the NEC Versa M
	  series notebooks, it is necessary to say Y because of a BIOS bug.

config APM_DO_ENABLE
	bool "Enable PM at boot time"
	---help---
	  Enable APM features at boot time. From page 36 of the APM BIOS
	  specification: "When disabled, the APM BIOS does not automatically
	  power manage devices, enter the Standby State, enter the Suspend
	  State, or take power saving steps in response to CPU Idle calls."
	  This driver will make CPU Idle calls when Linux is idle (unless this
	  feature is turned off -- see "Do CPU IDLE calls", below). This
	  should always save battery power, but more complicated APM features
	  will be dependent on your BIOS implementation. You may need to turn
	  this option off if your computer hangs at boot time when using APM
	  support, or if it beeps continuously instead of suspending. Turn
	  this off if you have a NEC UltraLite Versa 33/C or a Toshiba
	  T400CDT. This is off by default since most machines do fine without
	  this feature.

config APM_CPU_IDLE
	depends on CPU_IDLE
	bool "Make CPU Idle calls when idle"
	---help---
	  Enable calls to APM CPU Idle/CPU Busy inside the kernel's idle loop.
	  On some machines, this can activate improved power savings, such as
	  a slowed CPU clock rate, when the machine is idle. These idle calls
	  are made after the idle loop has run for some length of time (e.g.,
	  333 mS). On some machines, this will cause a hang at boot time or
	  whenever the CPU becomes idle. (On machines with more than one CPU,
	  this option does nothing.)

config APM_DISPLAY_BLANK
	bool "Enable console blanking using APM"
	---help---
	  Enable console blanking using the APM. Some laptops can use this to
	  turn off the LCD backlight when the screen blanker of the Linux
	  virtual console blanks the screen. Note that this is only used by
	  the virtual console screen blanker, and won't turn off the backlight
	  when using the X Window system. This also doesn't have anything to
	  do with your VESA-compliant power-saving monitor. Further, this
	  option doesn't work for all laptops -- it might not turn off your
	  backlight at all, or it might print a lot of errors to the console,
	  especially if you are using gpm.

config APM_ALLOW_INTS
	bool "Allow interrupts during APM BIOS calls"
	---help---
	  Normally we disable external interrupts while we are making calls to
	  the APM BIOS as a measure to lessen the effects of a badly behaving
	  BIOS implementation.  The BIOS should reenable interrupts if it
	  needs to.  Unfortunately, some BIOSes do not -- especially those in
	  many of the newer IBM Thinkpads.  If you experience hangs when you
	  suspend, try setting this to Y.  Otherwise, say N.

endif # APM

source "drivers/cpufreq/Kconfig"

source "drivers/cpuidle/Kconfig"

source "drivers/idle/Kconfig"

endmenu


menu "Bus options (PCI etc.)"

config PCI
	bool "PCI support"
	default y
	---help---
	  Find out whether you have a PCI motherboard. PCI is the name of a
	  bus system, i.e. the way the CPU talks to the other stuff inside
	  your box. Other bus systems are ISA, EISA, MicroChannel (MCA) or
	  VESA. If you have PCI, say Y, otherwise N.

choice
	prompt "PCI access mode"
	depends on X86_32 && PCI
	default PCI_GOANY
	---help---
	  On PCI systems, the BIOS can be used to detect the PCI devices and
	  determine their configuration. However, some old PCI motherboards
	  have BIOS bugs and may crash if this is done. Also, some embedded
	  PCI-based systems don't have any BIOS at all. Linux can also try to
	  detect the PCI hardware directly without using the BIOS.

	  With this option, you can specify how Linux should detect the
	  PCI devices. If you choose "BIOS", the BIOS will be used,
	  if you choose "Direct", the BIOS won't be used, and if you
	  choose "MMConfig", then PCI Express MMCONFIG will be used.
	  If you choose "Any", the kernel will try MMCONFIG, then the
	  direct access method and falls back to the BIOS if that doesn't
	  work. If unsure, go with the default, which is "Any".

config PCI_GOBIOS
	bool "BIOS"

config PCI_GOMMCONFIG
	bool "MMConfig"

config PCI_GODIRECT
	bool "Direct"

config PCI_GOOLPC
	bool "OLPC XO-1"
	depends on OLPC

config PCI_GOANY
	bool "Any"

endchoice

config PCI_BIOS
	def_bool y
	depends on X86_32 && PCI && (PCI_GOBIOS || PCI_GOANY)

# x86-64 doesn't support PCI BIOS access from long mode so always go direct.
config PCI_DIRECT
	def_bool y
	depends on PCI && (X86_64 || (PCI_GODIRECT || PCI_GOANY || PCI_GOOLPC || PCI_GOMMCONFIG))

config PCI_MMCONFIG
	def_bool y
	depends on X86_32 && PCI && (ACPI || SFI) && (PCI_GOMMCONFIG || PCI_GOANY)

config PCI_OLPC
	def_bool y
	depends on PCI && OLPC && (PCI_GOOLPC || PCI_GOANY)

config PCI_XEN
	def_bool y
	depends on PCI && XEN
	select SWIOTLB_XEN

config PCI_DOMAINS
	def_bool y
	depends on PCI

config PCI_MMCONFIG
	bool "Support mmconfig PCI config space access"
	depends on X86_64 && PCI && ACPI

config PCI_CNB20LE_QUIRK
	bool "Read CNB20LE Host Bridge Windows" if EXPERT
	depends on PCI
	help
	  Read the PCI windows out of the CNB20LE host bridge. This allows
	  PCI hotplug to work on systems with the CNB20LE chipset which do
	  not have ACPI.

	  There's no public spec for this chipset, and this functionality
	  is known to be incomplete.

	  You should say N unless you know you need this.

source "drivers/pci/pcie/Kconfig"

source "drivers/pci/Kconfig"

# x86_64 have no ISA slots, but can have ISA-style DMA.
config ISA_DMA_API
	bool "ISA-style DMA support" if (X86_64 && EXPERT)
	default y
	help
	  Enables ISA-style DMA support for devices requiring such controllers.
	  If unsure, say Y.

if X86_32

config ISA
	bool "ISA support"
	---help---
	  Find out whether you have ISA slots on your motherboard.  ISA is the
	  name of a bus system, i.e. the way the CPU talks to the other stuff
	  inside your box.  Other bus systems are PCI, EISA, MicroChannel
	  (MCA) or VESA.  ISA is an older system, now being displaced by PCI;
	  newer boards don't support it.  If you have ISA, say Y, otherwise N.

config EISA
	bool "EISA support"
	depends on ISA
	---help---
	  The Extended Industry Standard Architecture (EISA) bus was
	  developed as an open alternative to the IBM MicroChannel bus.

	  The EISA bus provided some of the features of the IBM MicroChannel
	  bus while maintaining backward compatibility with cards made for
	  the older ISA bus.  The EISA bus saw limited use between 1988 and
	  1995 when it was made obsolete by the PCI bus.

	  Say Y here if you are building a kernel for an EISA-based machine.

	  Otherwise, say N.

source "drivers/eisa/Kconfig"

config SCx200
	tristate "NatSemi SCx200 support"
	---help---
	  This provides basic support for National Semiconductor's
	  (now AMD's) Geode processors.  The driver probes for the
	  PCI-IDs of several on-chip devices, so its a good dependency
	  for other scx200_* drivers.

	  If compiled as a module, the driver is named scx200.

config SCx200HR_TIMER
	tristate "NatSemi SCx200 27MHz High-Resolution Timer Support"
	depends on SCx200
	default y
	---help---
	  This driver provides a clocksource built upon the on-chip
	  27MHz high-resolution timer.  Its also a workaround for
	  NSC Geode SC-1100's buggy TSC, which loses time when the
	  processor goes idle (as is done by the scheduler).  The
	  other workaround is idle=poll boot option.

config OLPC
	bool "One Laptop Per Child support"
	depends on !X86_PAE
	select GPIOLIB
	select OF
	select OF_PROMTREE
	select IRQ_DOMAIN
	---help---
	  Add support for detecting the unique features of the OLPC
	  XO hardware.

config OLPC_XO1_PM
	bool "OLPC XO-1 Power Management"
	depends on OLPC && MFD_CS5535 && PM_SLEEP
	select MFD_CORE
	---help---
	  Add support for poweroff and suspend of the OLPC XO-1 laptop.

config OLPC_XO1_RTC
	bool "OLPC XO-1 Real Time Clock"
	depends on OLPC_XO1_PM && RTC_DRV_CMOS
	---help---
	  Add support for the XO-1 real time clock, which can be used as a
	  programmable wakeup source.

config OLPC_XO1_SCI
	bool "OLPC XO-1 SCI extras"
	depends on OLPC && OLPC_XO1_PM
	depends on INPUT=y
	select POWER_SUPPLY
	select GPIO_CS5535
	select MFD_CORE
	---help---
	  Add support for SCI-based features of the OLPC XO-1 laptop:
	   - EC-driven system wakeups
	   - Power button
	   - Ebook switch
	   - Lid switch
	   - AC adapter status updates
	   - Battery status updates

config OLPC_XO15_SCI
	bool "OLPC XO-1.5 SCI extras"
	depends on OLPC && ACPI
	select POWER_SUPPLY
	---help---
	  Add support for SCI-based features of the OLPC XO-1.5 laptop:
	   - EC-driven system wakeups
	   - AC adapter status updates
	   - Battery status updates

config ALIX
	bool "PCEngines ALIX System Support (LED setup)"
	select GPIOLIB
	---help---
	  This option enables system support for the PCEngines ALIX.
	  At present this just sets up LEDs for GPIO control on
	  ALIX2/3/6 boards.  However, other system specific setup should
	  get added here.

	  Note: You must still enable the drivers for GPIO and LED support
	  (GPIO_CS5535 & LEDS_GPIO) to actually use the LEDs

	  Note: You have to set alix.force=1 for boards with Award BIOS.

config NET5501
	bool "Soekris Engineering net5501 System Support (LEDS, GPIO, etc)"
	select GPIOLIB
	---help---
	  This option enables system support for the Soekris Engineering net5501.

config GEOS
	bool "Traverse Technologies GEOS System Support (LEDS, GPIO, etc)"
	select GPIOLIB
	depends on DMI
	---help---
	  This option enables system support for the Traverse Technologies GEOS.

config TS5500
	bool "Technologic Systems TS-5500 platform support"
	depends on MELAN
	select CHECK_SIGNATURE
	select NEW_LEDS
	select LEDS_CLASS
	---help---
	  This option enables system support for the Technologic Systems TS-5500.

endif # X86_32

config AMD_NB
	def_bool y
	depends on CPU_SUP_AMD && PCI

source "drivers/pcmcia/Kconfig"

source "drivers/pci/hotplug/Kconfig"

config RAPIDIO
	tristate "RapidIO support"
	depends on PCI
	default n
	help
	  If enabled this option will include drivers and the core
	  infrastructure code to support RapidIO interconnect devices.

source "drivers/rapidio/Kconfig"

config X86_SYSFB
	bool "Mark VGA/VBE/EFI FB as generic system framebuffer"
	help
	  Firmwares often provide initial graphics framebuffers so the BIOS,
	  bootloader or kernel can show basic video-output during boot for
	  user-guidance and debugging. Historically, x86 used the VESA BIOS
	  Extensions and EFI-framebuffers for this, which are mostly limited
	  to x86.
	  This option, if enabled, marks VGA/VBE/EFI framebuffers as generic
	  framebuffers so the new generic system-framebuffer drivers can be
	  used on x86. If the framebuffer is not compatible with the generic
	  modes, it is adverticed as fallback platform framebuffer so legacy
	  drivers like efifb, vesafb and uvesafb can pick it up.
	  If this option is not selected, all system framebuffers are always
	  marked as fallback platform framebuffers as usual.

	  Note: Legacy fbdev drivers, including vesafb, efifb, uvesafb, will
	  not be able to pick up generic system framebuffers if this option
	  is selected. You are highly encouraged to enable simplefb as
	  replacement if you select this option. simplefb can correctly deal
	  with generic system framebuffers. But you should still keep vesafb
	  and others enabled as fallback if a system framebuffer is
	  incompatible with simplefb.

	  If unsure, say Y.

endmenu


menu "Executable file formats / Emulations"

source "fs/Kconfig.binfmt"

config IA32_EMULATION
	bool "IA32 Emulation"
	depends on X86_64
	select BINFMT_ELF
	select COMPAT_BINFMT_ELF
	select HAVE_UID16
	---help---
	  Include code to run legacy 32-bit programs under a
	  64-bit kernel. You should likely turn this on, unless you're
	  100% sure that you don't have any 32-bit programs left.

config IA32_AOUT
	tristate "IA32 a.out support"
	depends on IA32_EMULATION
	---help---
	  Support old a.out binaries in the 32bit emulation.

config X86_X32
	bool "x32 ABI for 64-bit mode"
	depends on X86_64 && IA32_EMULATION
	---help---
	  Include code to run binaries for the x32 native 32-bit ABI
	  for 64-bit processors.  An x32 process gets access to the
	  full 64-bit register file and wide data path while leaving
	  pointers at 32 bits for smaller memory footprint.

	  You will need a recent binutils (2.22 or later) with
	  elf32_x86_64 support enabled to compile a kernel with this
	  option set.

config COMPAT
	def_bool y
	depends on IA32_EMULATION || X86_X32
	select ARCH_WANT_OLD_COMPAT_IPC

if COMPAT
config COMPAT_FOR_U64_ALIGNMENT
	def_bool y

config SYSVIPC_COMPAT
	def_bool y
	depends on SYSVIPC

config KEYS_COMPAT
	def_bool y
	depends on KEYS
endif

endmenu


config HAVE_ATOMIC_IOMAP
	def_bool y
	depends on X86_32

config X86_DEV_DMA_OPS
	bool
	depends on X86_64 || STA2X11

config X86_DMA_REMAP
	bool
	depends on STA2X11

config PMC_ATOM
	def_bool y
        depends on PCI

source "net/Kconfig"

source "drivers/Kconfig"

source "drivers/firmware/Kconfig"

source "fs/Kconfig"

source "arch/x86/Kconfig.debug"

source "security/Kconfig"

source "crypto/Kconfig"

source "arch/x86/kvm/Kconfig"

source "lib/Kconfig"<|MERGE_RESOLUTION|>--- conflicted
+++ resolved
@@ -24,14 +24,11 @@
 	select ARCH_MIGHT_HAVE_ACPI_PDC if ACPI
 	select ARCH_HAS_DEBUG_STRICT_USER_COPY_CHECKS
 	select ARCH_HAS_FAST_MULTIPLIER
-<<<<<<< HEAD
-=======
 	select ARCH_HAS_GCOV_PROFILE_ALL
 	select ARCH_HAS_KCOV			if X86_64
 	select ARCH_HAS_PMEM_API		if X86_64
 	select ARCH_HAS_MMIO_FLUSH
 	select ARCH_HAS_SG_CHAIN
->>>>>>> ba420f35
 	select ARCH_HAS_UBSAN_SANITIZE_ALL
 	select ARCH_MIGHT_HAVE_PC_PARPORT
 	select ARCH_MIGHT_HAVE_PC_SERIO
