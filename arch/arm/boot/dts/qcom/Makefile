ifeq ($(CONFIG_BUILD_ARM64_DT_OVERLAY),y)
dtbo-$(CONFIG_ARCH_MSM8996) += \
	msm8996-mtp-overlay.dtbo \
	msm8996-cdp-overlay.dtbo \
	apq8096pro-v1.1-auto-adp-overlay.dtbo \
	apq8096pro-v1.1-auto-adp-lite-overlay.dtbo \
	msm8996pro-auto-adp-overlay.dtbo \
	msm8996pro-auto-adp-lite-overlay.dtbo \
	apq8096pro-auto-cdp-overlay.dtbo \
	msm8996pro-v1.1-auto-cdp-overlay.dtbo

msm8996-mtp-overlay.dtbo-base :=  msm8996pro-v1.1-pmi8996.dtb \
				msm8996-v3-pmi8996.dtb \
<<<<<<< HEAD
				msm8996pro-v1.1-pmi8994.dtb
=======
				msm8996pro-v1.1-pmi8994.dtb \
				msm8996-v313-pmi8994.dtb \
				msm8996-v30-pm8994-pmi8994-pm8004.dtb
>>>>>>> e764712f

msm8996-cdp-overlay.dtbo-base :=  msm8996-v3-pmi8994.dtb \
				 msm8996pro-pmi8994-pm8004.dtb

apq8096pro-v1.1-auto-adp-overlay.dtbo-base := apq8096pro-v1.1-auto.dtb
apq8096pro-v1.1-auto-adp-lite-overlay.dtbo-base := apq8096pro-v1.1-auto.dtb
msm8996pro-auto-adp-overlay.dtbo-base := msm8996pro-auto.dtb
msm8996pro-auto-adp-lite-overlay.dtbo-base := msm8996pro-auto.dtb
apq8096pro-auto-cdp-overlay.dtbo-base := apq8096pro-auto.dtb
msm8996pro-v1.1-auto-cdp-overlay.dtbo-base := msm8996pro-v1.1-auto.dtb
else
dtb-$(CONFIG_ARCH_MSM8996) += msm8996-v2-pmi8994-cdp.dtb \
	msm8996-v2-pmi8994-mtp.dtb \
	msm8996-v2-pmi8994-pmk8001-cdp.dtb \
	msm8996-v2-pmi8994-pmk8001-mtp.dtb \
	msm8996-v2-pmi8994-pm8004-cdp.dtb \
	msm8996-v2-pmi8994-pm8004-mtp.dtb \
	msm8996-v2-pmi8994-pm8004-pmk8001-cdp.dtb \
	msm8996-v2-pmi8994-pm8004-pmk8001-mtp.dtb \
	msm8996-v2-fluid.dtb \
	msm8996-v2-liquid.dtb \
	msm8996-v2-dtp.dtb \
	msm8996-v3-auto-cdp.dtb \
	msm8996-v3-auto-adp.dtb \
	msm8996-v3-pmi8994-cdp.dtb \
	msm8996-v3-pmi8994-mtp.dtb \
	msm8996-v3-pmi8994-pmk8001-cdp.dtb \
	msm8996-v3-pmi8994-pmk8001-mtp.dtb \
	msm8996-v3-pmi8994-pm8004-cdp.dtb \
	msm8996-v3-pmi8994-pm8004-mtp.dtb \
	msm8996-v3-pmi8994-pm8004-pmk8001-cdp.dtb \
	msm8996-v3-pmi8994-pm8004-pmk8001-mtp.dtb \
	msm8996-v3-pmi8996-cdp.dtb \
	msm8996-v3-pmi8996-mtp.dtb \
	msm8996-v3-pmi8996-pmk8001-cdp.dtb \
	msm8996-v3-pmi8996-pmk8001-mtp.dtb \
	msm8996-v3-fluid.dtb \
	msm8996-v3-liquid.dtb \
	msm8996-v3-dtp.dtb \
	msm8996-v3-pm8004-mmxf-adp.dtb \
	msm8996-v3-pm8004-agave-adp.dtb \
	msm8996-v3-pm8004-agave-adp-lite.dtb \
	msm8996pro-auto-adp.dtb \
	msm8996pro-auto-adp-lite.dtb \
	msm8996pro-auto-cdp.dtb \
	msm8996pro-auto-cv2x.dtb \
	msm8996pro-pmi8994-cdp.dtb \
	msm8996pro-pmi8994-mtp.dtb \
	msm8996pro-pmi8994-pmk8001-cdp.dtb \
	msm8996pro-pmi8994-pmk8001-mtp.dtb \
	msm8996pro-pmi8994-pm8004-cdp.dtb \
	msm8996pro-pmi8994-pm8004-mtp.dtb \
	msm8996pro-pmi8994-pm8004-pmk8001-cdp.dtb \
	msm8996pro-pmi8994-pm8004-pmk8001-mtp.dtb \
	msm8996pro-pmi8996-cdp.dtb \
	msm8996pro-pmi8996-mtp.dtb \
	msm8996pro-pmi8996-pmk8001-cdp.dtb \
	msm8996pro-pmi8996-pmk8001-mtp.dtb \
	msm8996pro-v1.1-auto-cdp.dtb \
	msm8996pro-v1.1-pmi8994-cdp.dtb \
	msm8996pro-v1.1-pmi8994-mtp.dtb \
	msm8996pro-v1.1-pmi8994-pmk8001-cdp.dtb \
	msm8996pro-v1.1-pmi8994-pmk8001-mtp.dtb \
	msm8996pro-v1.1-pmi8994-pm8004-cdp.dtb \
	msm8996pro-v1.1-pmi8994-pm8004-mtp.dtb \
	msm8996pro-v1.1-pmi8994-pm8004-pmk8001-cdp.dtb \
	msm8996pro-v1.1-pmi8994-pm8004-pmk8001-mtp.dtb \
	msm8996pro-v1.1-pmi8996-cdp.dtb \
	msm8996pro-v1.1-pmi8996-mtp.dtb \
	msm8996pro-v1.1-pmi8996-pmk8001-cdp.dtb \
	msm8996pro-v1.1-pmi8996-pmk8001-mtp.dtb \
	apq8096pro-auto-cdp.dtb \
	apq8096pro-v1.1-auto-adp.dtb \
	apq8096pro-v1.1-auto-adp-lite.dtb \
	apq8096pro-liquid.dtb \
	apq8096pro-v1.1-auto-cdp.dtb \
	msm8996-v3.0-pmi8994-cdp.dtb \
	msm8996-v3.0-pmi8994-mtp.dtb \
	msm8996-v3.0-pmi8994-pm8004-cdp.dtb \
	msm8996-v3.0-pmi8994-pm8004-mtp.dtb \
	msm8996-v3.0-pmi8994-pm8004-pmk8001-cdp.dtb \
	msm8996-v3.0-pmi8994-pmk8001-cdp.dtb \
	msm8996-v3.0-pmi8996-cdp.dtb \
	msm8996-v3.0-pmi8996-mtp.dtb \
	msm8996-v3.0-fluid.dtb \
	msm8996-v3.0-liquid.dtb \
	msm8996-v3.0-dtp.dtb \
	apq8096-v2-pmi8994-cdp.dtb \
	apq8096-v2-pmi8994-mtp.dtb \
	apq8096-v2-pmi8994-pmk8001-cdp.dtb \
	apq8096-v2-pmi8994-pm8004-cdp.dtb \
	apq8096-v2-pmi8994-pm8004-pmk8001-cdp.dtb \
	apq8096-v2-liquid.dtb \
	apq8096-v2-dragonboard.dtb \
	apq8096-v2-auto-dragonboard.dtb \
	apq8096-v3-pmi8994-cdp.dtb \
	apq8096-v3-pmi8994-mtp.dtb \
	apq8096-v3-pmi8994-pmk8001-cdp.dtb \
	apq8096-v3-pmi8994-pm8004-cdp.dtb \
	apq8096-v3-pmi8994-pm8004-pmk8001-cdp.dtb \
	apq8096-v3-pmi8996-cdp.dtb \
	apq8096-v3-pmi8996-mtp.dtb \
	apq8096-v3-liquid.dtb \
	apq8096-v3-dragonboard.dtb \
	apq8096-v3-sbc.dtb \
	apq8096-v3-auto-dragonboard.dtb \
	apq8096-v3-auto-adp.dtb \
	apq8096-v3-auto-cdp.dtb \
	apq8096-v3.0-pmi8994-cdp.dtb \
	apq8096-v3.0-pmi8994-mtp.dtb \
	apq8096-v3.0-pmi8994-pm8004-cdp.dtb \
	apq8096-v3.0-pmi8994-pm8004-pmk8001-cdp.dtb \
	apq8096-v3.0-pmi8994-pmk8001-cdp.dtb \
	apq8096-v3.0-pmi8996-cdp.dtb \
	apq8096-v3.0-pmi8996-mtp.dtb \
	apq8096-v3.0-liquid.dtb \
	apq8096-v3.0-dragonboard.dtb \
	apq8096-v3-pmi8994-mdm9x55-i2s-cdp.dtb \
	apq8096-v3-pmi8994-pm8004-mdm9x55-i2s-cdp.dtb \
	apq8096-v3-pmi8994-pm8004-pmk8001-mdm9x55-i2s-cdp.dtb \
	apq8096-v3-pmi8994-pmk8001-mdm9x55-i2s-cdp.dtb \
	apq8096-v3-pmi8996-mdm9x55-i2s-cdp.dtb \
	apq8096-v3-pmi8994-mdm9x55-i2s-mtp.dtb \
	apq8096-v3-pmi8994-mdm9x55-slimbus-mtp.dtb \
	apq8096-v3-pmi8996-mdm9x55-i2s-mtp.dtb \
	apq8096-v3-pmi8996-mdm9x55-slimbus-mtp.dtb \
	apq8096-v3-pmi8996-dragonboard.dtb \
	msm8996-auto-mizar.dtb
endif

dtb-$(CONFIG_MSM_GVM_QUIN) += vplatform-lfv-msm8996-telematics.dtb \
	vplatform-lfv-msm8996-ivi.dtb \
	vplatform-lfv-msm8996-ivi_8GB.dtb \
	vplatform-lfv-msm8996-baseline.dtb \
	vplatform-lfv-msm8996-ivi-la.dtb \
	vplatform-lfv-msm8996-ivi-la-recovery.dtb \
	vplatform-lfv-msm8996-ivi-lv-mt.dtb

ifeq ($(CONFIG_BUILD_ARM64_DT_OVERLAY),y)
dtbo-$(CONFIG_ARCH_MSM8998) += \
	msm8998-cdp-overlay.dtbo \
	msm8998-mtp-overlay.dtbo \
	msm8998-v2-cdp-overlay.dtbo \
	msm8998-v2-mtp-overlay.dtbo \
	msm8998-v2.1-cdp-overlay.dtbo \
	msm8998-v2.1-mtp-overlay.dtbo \
	msm8998-qrd-overlay.dtbo \
	msm8998-qrd-vr1-overlay.dtbo \
	msm8998-qrd-skuk-overlay.dtbo

msm8998-cdp-overlay.dtbo-base :=  msm8998.dtb
msm8998-mtp-overlay.dtbo-base :=  msm8998.dtb
msm8998-v2-cdp-overlay.dtbo-base :=  msm8998-v2.dtb
msm8998-v2-mtp-overlay.dtbo-base :=  msm8998-v2.dtb
msm8998-v2.1-cdp-overlay.dtbo-base :=  msm8998-v2.1.dtb
msm8998-v2.1-mtp-overlay.dtbo-base :=  msm8998-v2.1.dtb
msm8998-qrd-overlay.dtbo-base :=  msm8998-qrd.dtb
msm8998-qrd-vr1-overlay.dtbo-base :=  msm8998-qrd-vr1.dtb
msm8998-qrd-skuk-overlay.dtbo-base :=  msm8998-qrd-skuk.dtb
else
dtb-$(CONFIG_ARCH_MSM8998) += msm8998-sim.dtb \
	msm8998-rumi.dtb \
	msm8998-cdp.dtb \
	msm8998-mtp.dtb \
	msm8998-qrd.dtb \
	msm8998-v2-sim.dtb \
	msm8998-v2-rumi.dtb \
	msm8998-v2-mtp.dtb \
	msm8998-v2-cdp.dtb \
	msm8998-v2-qrd.dtb \
	msm8998-qrd-skuk.dtb \
	msm8998-v2-qrd-skuk.dtb \
	msm8998-qrd-vr1.dtb \
	msm8998-v2-qrd-vr1.dtb \
	msm8998-v2-qrd-skuk-evt3.dtb \
	msm8998-v2-qrd-skuk-hdk.dtb \
	apq8098-mtp.dtb \
	apq8098-cdp.dtb \
	apq8098-v2-mtp.dtb \
	apq8098-v2-cdp.dtb \
	apq8098-v2-qrd.dtb \
	apq8098-v2-qrd-skuk-hdk.dtb \
	msm8998-v2.1-mtp.dtb \
	msm8998-v2.1-mtp-4k-display.dtb \
	msm8998-v2.1-cdp.dtb \
	msm8998-v2.1-qrd.dtb \
	apq8098-v2.1-mtp.dtb \
	apq8098-v2.1-cdp.dtb \
	apq8098-v2.1-qrd.dtb \
	apq8098-v2.1-mediabox.dtb \
	apq8098-v2.1-svr20.dtb \
	msm8998-v2.1-interposer-sdm660-cdp.dtb \
	msm8998-v2.1-interposer-sdm660-mtp.dtb \
	msm8998-v2.1-interposer-sdm660-qrd.dtb
endif

dtb-$(CONFIG_ARCH_MSMHAMSTER) += msmhamster-rumi.dtb

dtb-$(CONFIG_ARCH_SDM660) += sdm660-sim.dtb \
	sdm660-internal-codec-cdp.dtb \
	sdm660-internal-codec-mtp.dtb \
	sdm660-internal-codec-rcm.dtb \
	sdm660-cdp.dtb \
	sdm660-mtp.dtb \
	sdm660-qrd.dtb \
	sdm660-rcm.dtb \
	sdm660-rumi.dtb \
	sdm660-pm660a-cdp.dtb \
	sdm660-pm660a-mtp.dtb \
	sdm660-pm660a-qrd.dtb \
	sdm660-pm660a-rcm.dtb \
	sdm660-pm660a-rumi.dtb \
	sdm660-internal-codec-pm660a-cdp.dtb \
	sdm660-internal-codec-pm660a-mtp.dtb \
	sdm660-internal-codec-pm660a-rcm.dtb \
	sdm660-pm660a-sim.dtb \
	sda660-cdp.dtb \
	sda660-mtp.dtb \
	sda660-rcm.dtb \
	sda660-pm660a-cdp.dtb \
	sda660-pm660a-mtp.dtb \
	sda660-pm660a-rcm.dtb \
	sda660-pm660a-qrd-hdk.dtb \
	sdm660-headset-jacktype-no-cdp.dtb \
	sdm660-headset-jacktype-no-rcm.dtb \
	sdm660-pm660a-headset-jacktype-no-cdp.dtb \
	sdm660-pm660a-headset-jacktype-no-rcm.dtb \
	sdm660-usbc-audio-mtp.dtb \
	sdm660-usbc-audio-rcm.dtb \
	sdm658-mtp.dtb \
	sdm658-cdp.dtb \
	sdm658-rcm.dtb \
	sdm658-qrd.dtb \
	sdm658-pm660a-mtp.dtb \
	sdm658-pm660a-cdp.dtb \
	sdm658-pm660a-rcm.dtb \
	sdm658-pm660a-qrd.dtb \
	sdm658-internal-codec-mtp.dtb \
	sdm658-internal-codec-cdp.dtb \
	sdm658-internal-codec-rcm.dtb \
	sdm658-internal-codec-pm660a-mtp.dtb \
	sdm658-internal-codec-pm660a-cdp.dtb \
	sdm658-internal-codec-pm660a-rcm.dtb \
	sda658-cdp.dtb \
	sda658-mtp.dtb \
	sda658-rcm.dtb \
	sda658-pm660a-mtp.dtb \
	sda658-pm660a-cdp.dtb \
	sda658-pm660a-rcm.dtb \
	sdm636-cdp.dtb \
	sdm636-mtp.dtb \
	sdm636-qrd.dtb \
	sdm636-rcm.dtb \
	sdm636-headset-jacktype-no-cdp.dtb \
	sdm636-headset-jacktype-no-rcm.dtb \
	sdm636-internal-codec-cdp.dtb \
	sdm636-internal-codec-mtp.dtb \
	sdm636-internal-codec-pm660a-cdp.dtb \
	sdm636-internal-codec-pm660a-mtp.dtb \
	sdm636-internal-codec-pm660a-rcm.dtb \
	sdm636-internal-codec-rcm.dtb \
	sdm636-pm660a-headset-jacktype-no-cdp.dtb \
	sdm636-pm660a-headset-jacktype-no-rcm.dtb \
	sdm636-pm660a-cdp.dtb \
	sdm636-pm660a-mtp.dtb \
	sdm636-pm660a-qrd.dtb \
	sdm636-pm660a-rcm.dtb \
	sdm636-usbc-audio-mtp.dtb \
	sdm636-usbc-audio-rcm.dtb \
	sda636-cdp.dtb \
	sda636-mtp.dtb \
	sda636-rcm.dtb \
	sda636-pm660a-cdp.dtb \
	sda636-pm660a-mtp.dtb \
	sda636-pm660a-qrd-hdk.dtb \
	sda636-pm660a-rcm.dtb

dtb-$(CONFIG_ARCH_SDM630) += sdm630-rumi.dtb \
	sdm630-pm660a-rumi.dtb \
	sdm630-mtp.dtb \
	sdm630-usbc-audio-mtp.dtb \
	sdm630-usbc-audio-rcm.dtb \
	sdm630-cdp.dtb \
	sdm630-rcm.dtb \
	sdm630-internal-codec-mtp.dtb \
	sdm630-internal-codec-cdp.dtb \
	sdm630-internal-codec-rcm.dtb \
	sdm630-pm660a-cdp.dtb \
	sdm630-pm660a-mtp.dtb \
	sdm630-pm660a-rcm.dtb \
	sdm630-pm660a-qrd.dtb \
	sdm630-internal-codec-pm660a-cdp.dtb \
	sdm630-internal-codec-pm660a-mtp.dtb \
	sdm630-internal-codec-pm660a-rcm.dtb \
	sda630-mtp.dtb \
	sda630-cdp.dtb \
	sda630-rcm.dtb \
	sda630-pm660a-mtp.dtb \
	sda630-pm660a-cdp.dtb \
	sda630-pm660a-rcm.dtb \
	sda630-pm660a-qrd-hdk.dtb \
	sdm630-headset-jacktype-no-cdp.dtb \
	sdm630-headset-jacktype-no-rcm.dtb \
	sdm630-pm660a-headset-jacktype-no-cdp.dtb \
	sdm630-pm660a-headset-jacktype-no-rcm.dtb \
	sdm455-mtp.dtb \
	sdm455-qrd.dtb \
	sdm455-cdp.dtb \
	sdm455-rcm.dtb \
	sdm455-internal-codec-rcm.dtb

ifeq ($(CONFIG_ARM64),y)
always          := $(dtb-y)
always          += $(dtbo-y)
subdir-y        := $(dts-dirs)
else
targets += dtbs
targets += $(addprefix ../, $(dtb-y))

$(obj)/../%.dtb: $(src)/%.dts FORCE
	$(call if_changed_dep,dtc)

dtbs: $(addprefix $(obj)/../,$(dtb-y))
endif
clean-files := *.dtbo *.dtb<|MERGE_RESOLUTION|>--- conflicted
+++ resolved
@@ -11,13 +11,9 @@
 
 msm8996-mtp-overlay.dtbo-base :=  msm8996pro-v1.1-pmi8996.dtb \
 				msm8996-v3-pmi8996.dtb \
-<<<<<<< HEAD
-				msm8996pro-v1.1-pmi8994.dtb
-=======
 				msm8996pro-v1.1-pmi8994.dtb \
 				msm8996-v313-pmi8994.dtb \
 				msm8996-v30-pm8994-pmi8994-pm8004.dtb
->>>>>>> e764712f
 
 msm8996-cdp-overlay.dtbo-base :=  msm8996-v3-pmi8994.dtb \
 				 msm8996pro-pmi8994-pm8004.dtb
