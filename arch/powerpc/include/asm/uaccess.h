--- conflicted
+++ resolved
@@ -329,10 +329,7 @@
 		const void __user *from, unsigned long n)
 {
 	if (likely(access_ok(VERIFY_READ, from, n))) {
-<<<<<<< HEAD
-=======
 		check_object_size(to, n, false);
->>>>>>> bcf67150
 		barrier_nospec();
 		return __copy_tofrom_user((__force void __user *)to, from, n);
 	}
@@ -343,8 +340,10 @@
 static inline unsigned long copy_to_user(void __user *to,
 		const void *from, unsigned long n)
 {
-	if (access_ok(VERIFY_WRITE, to, n))
+	if (access_ok(VERIFY_WRITE, to, n)) {
+		check_object_size(from, n, true);
 		return __copy_tofrom_user(to, (__force void __user *)from, n);
+	}
 	return n;
 }
 
@@ -390,11 +389,8 @@
 			return 0;
 	}
 
-<<<<<<< HEAD
-=======
 	check_object_size(to, n, false);
 
->>>>>>> bcf67150
 	barrier_nospec();
 	return __copy_tofrom_user((__force void __user *)to, from, n);
 }
@@ -423,6 +419,8 @@
 			return 0;
 	}
 
+	check_object_size(from, n, true);
+
 	return __copy_tofrom_user(to, (__force const void __user *)from, n);
 }
 
