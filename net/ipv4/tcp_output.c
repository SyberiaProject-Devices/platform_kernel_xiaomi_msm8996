--- conflicted
+++ resolved
@@ -2762,15 +2762,6 @@
 			return;
 		}
 	} else {
-<<<<<<< HEAD
-		/* Socket is locked, keep trying until memory is available. */
-		for (;;) {
-			skb = sk_stream_alloc_skb(sk, 0, sk->sk_allocation);
-			if (skb)
-				break;
-			yield();
-		}
-=======
 		skb = alloc_skb_fclone(MAX_TCP_HEADER, sk->sk_allocation);
 		if (unlikely(!skb)) {
 			if (tskb)
@@ -2779,7 +2770,6 @@
 		}
 		skb_reserve(skb, MAX_TCP_HEADER);
 		sk_forced_wmem_schedule(sk, skb->truesize);
->>>>>>> 9a004a75
 		/* FIN eats a sequence byte, write_seq advanced by tcp_queue_skb(). */
 		tcp_init_nondata_skb(skb, tp->write_seq,
 				     TCPHDR_ACK | TCPHDR_FIN);
