/*
 * Copyright (c) 2013 Nicira, Inc.
 *
 * This program is free software; you can redistribute it and/or
 * modify it under the terms of version 2 of the GNU General Public
 * License as published by the Free Software Foundation.
 *
 * This program is distributed in the hope that it will be useful, but
 * WITHOUT ANY WARRANTY; without even the implied warranty of
 * MERCHANTABILITY or FITNESS FOR A PARTICULAR PURPOSE. See the GNU
 * General Public License for more details.
 *
 * You should have received a copy of the GNU General Public License
 * along with this program; if not, write to the Free Software
 * Foundation, Inc., 51 Franklin Street, Fifth Floor, Boston, MA
 * 02110-1301, USA
 */

#define pr_fmt(fmt) KBUILD_MODNAME ": " fmt

#include <linux/capability.h>
#include <linux/module.h>
#include <linux/types.h>
#include <linux/kernel.h>
#include <linux/slab.h>
#include <linux/uaccess.h>
#include <linux/skbuff.h>
#include <linux/netdevice.h>
#include <linux/in.h>
#include <linux/tcp.h>
#include <linux/udp.h>
#include <linux/if_arp.h>
#include <linux/mroute.h>
#include <linux/init.h>
#include <linux/in6.h>
#include <linux/inetdevice.h>
#include <linux/igmp.h>
#include <linux/netfilter_ipv4.h>
#include <linux/etherdevice.h>
#include <linux/if_ether.h>
#include <linux/if_vlan.h>
#include <linux/rculist.h>
#include <linux/err.h>

#include <net/sock.h>
#include <net/ip.h>
#include <net/icmp.h>
#include <net/protocol.h>
#include <net/ip_tunnels.h>
#include <net/arp.h>
#include <net/checksum.h>
#include <net/dsfield.h>
#include <net/inet_ecn.h>
#include <net/xfrm.h>
#include <net/net_namespace.h>
#include <net/netns/generic.h>
#include <net/rtnetlink.h>
#include <net/udp.h>
#include <net/gue.h>

#if IS_ENABLED(CONFIG_IPV6)
#include <net/ipv6.h>
#include <net/ip6_fib.h>
#include <net/ip6_route.h>
#endif

static unsigned int ip_tunnel_hash(__be32 key, __be32 remote)
{
	return hash_32((__force u32)key ^ (__force u32)remote,
			 IP_TNL_HASH_BITS);
}

static void __tunnel_dst_set(struct ip_tunnel_dst *idst,
			     struct dst_entry *dst, __be32 saddr)
{
	struct dst_entry *old_dst;

	dst_clone(dst);
	old_dst = xchg((__force struct dst_entry **)&idst->dst, dst);
	dst_release(old_dst);
	idst->saddr = saddr;
}

static noinline void tunnel_dst_set(struct ip_tunnel *t,
			   struct dst_entry *dst, __be32 saddr)
{
	__tunnel_dst_set(raw_cpu_ptr(t->dst_cache), dst, saddr);
}

static void tunnel_dst_reset(struct ip_tunnel *t)
{
	tunnel_dst_set(t, NULL, 0);
}

void ip_tunnel_dst_reset_all(struct ip_tunnel *t)
{
	int i;

	for_each_possible_cpu(i)
		__tunnel_dst_set(per_cpu_ptr(t->dst_cache, i), NULL, 0);
}
EXPORT_SYMBOL(ip_tunnel_dst_reset_all);

static struct rtable *tunnel_rtable_get(struct ip_tunnel *t,
					u32 cookie, __be32 *saddr)
{
	struct ip_tunnel_dst *idst;
	struct dst_entry *dst;

	rcu_read_lock();
	idst = raw_cpu_ptr(t->dst_cache);
	dst = rcu_dereference(idst->dst);
	if (dst && !atomic_inc_not_zero(&dst->__refcnt))
		dst = NULL;
	if (dst) {
		if (!dst->obsolete || dst->ops->check(dst, cookie)) {
			*saddr = idst->saddr;
		} else {
			tunnel_dst_reset(t);
			dst_release(dst);
			dst = NULL;
		}
	}
	rcu_read_unlock();
	return (struct rtable *)dst;
}

static bool ip_tunnel_key_match(const struct ip_tunnel_parm *p,
				__be16 flags, __be32 key)
{
	if (p->i_flags & TUNNEL_KEY) {
		if (flags & TUNNEL_KEY)
			return key == p->i_key;
		else
			/* key expected, none present */
			return false;
	} else
		return !(flags & TUNNEL_KEY);
}

/* Fallback tunnel: no source, no destination, no key, no options

   Tunnel hash table:
   We require exact key match i.e. if a key is present in packet
   it will match only tunnel with the same key; if it is not present,
   it will match only keyless tunnel.

   All keysless packets, if not matched configured keyless tunnels
   will match fallback tunnel.
   Given src, dst and key, find appropriate for input tunnel.
*/
struct ip_tunnel *ip_tunnel_lookup(struct ip_tunnel_net *itn,
				   int link, __be16 flags,
				   __be32 remote, __be32 local,
				   __be32 key)
{
	unsigned int hash;
	struct ip_tunnel *t, *cand = NULL;
	struct hlist_head *head;

	hash = ip_tunnel_hash(key, remote);
	head = &itn->tunnels[hash];

	hlist_for_each_entry_rcu(t, head, hash_node) {
		if (local != t->parms.iph.saddr ||
		    remote != t->parms.iph.daddr ||
		    !(t->dev->flags & IFF_UP))
			continue;

		if (!ip_tunnel_key_match(&t->parms, flags, key))
			continue;

		if (t->parms.link == link)
			return t;
		else
			cand = t;
	}

	hlist_for_each_entry_rcu(t, head, hash_node) {
		if (remote != t->parms.iph.daddr ||
		    t->parms.iph.saddr != 0 ||
		    !(t->dev->flags & IFF_UP))
			continue;

		if (!ip_tunnel_key_match(&t->parms, flags, key))
			continue;

		if (t->parms.link == link)
			return t;
		else if (!cand)
			cand = t;
	}

	hash = ip_tunnel_hash(key, 0);
	head = &itn->tunnels[hash];

	hlist_for_each_entry_rcu(t, head, hash_node) {
		if ((local != t->parms.iph.saddr || t->parms.iph.daddr != 0) &&
		    (local != t->parms.iph.daddr || !ipv4_is_multicast(local)))
			continue;

		if (!(t->dev->flags & IFF_UP))
			continue;

		if (!ip_tunnel_key_match(&t->parms, flags, key))
			continue;

		if (t->parms.link == link)
			return t;
		else if (!cand)
			cand = t;
	}

	if (flags & TUNNEL_NO_KEY)
		goto skip_key_lookup;

	hlist_for_each_entry_rcu(t, head, hash_node) {
		if (t->parms.i_key != key ||
		    t->parms.iph.saddr != 0 ||
		    t->parms.iph.daddr != 0 ||
		    !(t->dev->flags & IFF_UP))
			continue;

		if (t->parms.link == link)
			return t;
		else if (!cand)
			cand = t;
	}

skip_key_lookup:
	if (cand)
		return cand;

	if (itn->fb_tunnel_dev && itn->fb_tunnel_dev->flags & IFF_UP)
		return netdev_priv(itn->fb_tunnel_dev);


	return NULL;
}
EXPORT_SYMBOL_GPL(ip_tunnel_lookup);

static struct hlist_head *ip_bucket(struct ip_tunnel_net *itn,
				    struct ip_tunnel_parm *parms)
{
	unsigned int h;
	__be32 remote;
	__be32 i_key = parms->i_key;

	if (parms->iph.daddr && !ipv4_is_multicast(parms->iph.daddr))
		remote = parms->iph.daddr;
	else
		remote = 0;

	if (!(parms->i_flags & TUNNEL_KEY) && (parms->i_flags & VTI_ISVTI))
		i_key = 0;

	h = ip_tunnel_hash(i_key, remote);
	return &itn->tunnels[h];
}

static void ip_tunnel_add(struct ip_tunnel_net *itn, struct ip_tunnel *t)
{
	struct hlist_head *head = ip_bucket(itn, &t->parms);

	hlist_add_head_rcu(&t->hash_node, head);
}

static void ip_tunnel_del(struct ip_tunnel *t)
{
	hlist_del_init_rcu(&t->hash_node);
}

static struct ip_tunnel *ip_tunnel_find(struct ip_tunnel_net *itn,
					struct ip_tunnel_parm *parms,
					int type)
{
	__be32 remote = parms->iph.daddr;
	__be32 local = parms->iph.saddr;
	__be32 key = parms->i_key;
	__be16 flags = parms->i_flags;
	int link = parms->link;
	struct ip_tunnel *t = NULL;
	struct hlist_head *head = ip_bucket(itn, parms);

	hlist_for_each_entry_rcu(t, head, hash_node) {
		if (local == t->parms.iph.saddr &&
		    remote == t->parms.iph.daddr &&
		    link == t->parms.link &&
		    type == t->dev->type &&
		    ip_tunnel_key_match(&t->parms, flags, key))
			break;
	}
	return t;
}

static struct net_device *__ip_tunnel_create(struct net *net,
					     const struct rtnl_link_ops *ops,
					     struct ip_tunnel_parm *parms)
{
	int err;
	struct ip_tunnel *tunnel;
	struct net_device *dev;
	char name[IFNAMSIZ];

	err = -E2BIG;
	if (parms->name[0]) {
		if (!dev_valid_name(parms->name))
			goto failed;
		strlcpy(name, parms->name, IFNAMSIZ);
	} else {
		if (strlen(ops->kind) > (IFNAMSIZ - 3))
			goto failed;
<<<<<<< HEAD
		strlcpy(name, ops->kind, IFNAMSIZ);
=======
		strcpy(name, ops->kind);
>>>>>>> 40f34a09
		strcat(name, "%d");
	}

	ASSERT_RTNL();
	dev = alloc_netdev(ops->priv_size, name, NET_NAME_UNKNOWN, ops->setup);
	if (!dev) {
		err = -ENOMEM;
		goto failed;
	}
	dev_net_set(dev, net);

	dev->rtnl_link_ops = ops;

	tunnel = netdev_priv(dev);
	tunnel->parms = *parms;
	tunnel->net = net;

	err = register_netdevice(dev);
	if (err)
		goto failed_free;

	return dev;

failed_free:
	free_netdev(dev);
failed:
	return ERR_PTR(err);
}

static inline void init_tunnel_flow(struct flowi4 *fl4,
				    int proto,
				    __be32 daddr, __be32 saddr,
				    __be32 key, __u8 tos, int oif)
{
	memset(fl4, 0, sizeof(*fl4));
	fl4->flowi4_oif = oif;
	fl4->daddr = daddr;
	fl4->saddr = saddr;
	fl4->flowi4_tos = tos;
	fl4->flowi4_proto = proto;
	fl4->fl4_gre_key = key;
}

static int ip_tunnel_bind_dev(struct net_device *dev)
{
	struct net_device *tdev = NULL;
	struct ip_tunnel *tunnel = netdev_priv(dev);
	const struct iphdr *iph;
	int hlen = LL_MAX_HEADER;
	int mtu = ETH_DATA_LEN;
	int t_hlen = tunnel->hlen + sizeof(struct iphdr);

	iph = &tunnel->parms.iph;

	/* Guess output device to choose reasonable mtu and needed_headroom */
	if (iph->daddr) {
		struct flowi4 fl4;
		struct rtable *rt;

		init_tunnel_flow(&fl4, iph->protocol, iph->daddr,
				 iph->saddr, tunnel->parms.o_key,
				 RT_TOS(iph->tos), tunnel->parms.link);
		rt = ip_route_output_key(tunnel->net, &fl4);

		if (!IS_ERR(rt)) {
			tdev = rt->dst.dev;
			tunnel_dst_set(tunnel, &rt->dst, fl4.saddr);
			ip_rt_put(rt);
		}
		if (dev->type != ARPHRD_ETHER)
			dev->flags |= IFF_POINTOPOINT;
	}

	if (!tdev && tunnel->parms.link)
		tdev = __dev_get_by_index(tunnel->net, tunnel->parms.link);

	if (tdev) {
		hlen = tdev->hard_header_len + tdev->needed_headroom;
		mtu = tdev->mtu;
	}
	dev->iflink = tunnel->parms.link;

	dev->needed_headroom = t_hlen + hlen;
	mtu -= (dev->hard_header_len + t_hlen);

	if (mtu < IPV4_MIN_MTU)
		mtu = IPV4_MIN_MTU;

	return mtu;
}

static struct ip_tunnel *ip_tunnel_create(struct net *net,
					  struct ip_tunnel_net *itn,
					  struct ip_tunnel_parm *parms)
{
	struct ip_tunnel *nt;
	struct net_device *dev;

	BUG_ON(!itn->fb_tunnel_dev);
	dev = __ip_tunnel_create(net, itn->fb_tunnel_dev->rtnl_link_ops, parms);
	if (IS_ERR(dev))
		return ERR_CAST(dev);

	dev->mtu = ip_tunnel_bind_dev(dev);

	nt = netdev_priv(dev);
	ip_tunnel_add(itn, nt);
	return nt;
}

int ip_tunnel_rcv(struct ip_tunnel *tunnel, struct sk_buff *skb,
		  const struct tnl_ptk_info *tpi, bool log_ecn_error)
{
	struct pcpu_sw_netstats *tstats;
	const struct iphdr *iph = ip_hdr(skb);
	int err;

#ifdef CONFIG_NET_IPGRE_BROADCAST
	if (ipv4_is_multicast(iph->daddr)) {
		tunnel->dev->stats.multicast++;
		skb->pkt_type = PACKET_BROADCAST;
	}
#endif

	if ((!(tpi->flags&TUNNEL_CSUM) &&  (tunnel->parms.i_flags&TUNNEL_CSUM)) ||
	     ((tpi->flags&TUNNEL_CSUM) && !(tunnel->parms.i_flags&TUNNEL_CSUM))) {
		tunnel->dev->stats.rx_crc_errors++;
		tunnel->dev->stats.rx_errors++;
		goto drop;
	}

	if (tunnel->parms.i_flags&TUNNEL_SEQ) {
		if (!(tpi->flags&TUNNEL_SEQ) ||
		    (tunnel->i_seqno && (s32)(ntohl(tpi->seq) - tunnel->i_seqno) < 0)) {
			tunnel->dev->stats.rx_fifo_errors++;
			tunnel->dev->stats.rx_errors++;
			goto drop;
		}
		tunnel->i_seqno = ntohl(tpi->seq) + 1;
	}

	skb_reset_network_header(skb);

	err = IP_ECN_decapsulate(iph, skb);
	if (unlikely(err)) {
		if (log_ecn_error)
			net_info_ratelimited("non-ECT from %pI4 with TOS=%#x\n",
					&iph->saddr, iph->tos);
		if (err > 1) {
			++tunnel->dev->stats.rx_frame_errors;
			++tunnel->dev->stats.rx_errors;
			goto drop;
		}
	}

	tstats = this_cpu_ptr(tunnel->dev->tstats);
	u64_stats_update_begin(&tstats->syncp);
	tstats->rx_packets++;
	tstats->rx_bytes += skb->len;
	u64_stats_update_end(&tstats->syncp);

	skb_scrub_packet(skb, !net_eq(tunnel->net, dev_net(tunnel->dev)));

	if (tunnel->dev->type == ARPHRD_ETHER) {
		skb->protocol = eth_type_trans(skb, tunnel->dev);
		skb_postpull_rcsum(skb, eth_hdr(skb), ETH_HLEN);
	} else {
		skb->dev = tunnel->dev;
	}

	gro_cells_receive(&tunnel->gro_cells, skb);
	return 0;

drop:
	kfree_skb(skb);
	return 0;
}
EXPORT_SYMBOL_GPL(ip_tunnel_rcv);

static int ip_encap_hlen(struct ip_tunnel_encap *e)
{
	switch (e->type) {
	case TUNNEL_ENCAP_NONE:
		return 0;
	case TUNNEL_ENCAP_FOU:
		return sizeof(struct udphdr);
	case TUNNEL_ENCAP_GUE:
		return sizeof(struct udphdr) + sizeof(struct guehdr);
	default:
		return -EINVAL;
	}
}

int ip_tunnel_encap_setup(struct ip_tunnel *t,
			  struct ip_tunnel_encap *ipencap)
{
	int hlen;

	memset(&t->encap, 0, sizeof(t->encap));

	hlen = ip_encap_hlen(ipencap);
	if (hlen < 0)
		return hlen;

	t->encap.type = ipencap->type;
	t->encap.sport = ipencap->sport;
	t->encap.dport = ipencap->dport;
	t->encap.flags = ipencap->flags;

	t->encap_hlen = hlen;
	t->hlen = t->encap_hlen + t->tun_hlen;

	return 0;
}
EXPORT_SYMBOL_GPL(ip_tunnel_encap_setup);

static int fou_build_header(struct sk_buff *skb, struct ip_tunnel_encap *e,
			    size_t hdr_len, u8 *protocol, struct flowi4 *fl4)
{
	struct udphdr *uh;
	__be16 sport;
	bool csum = !!(e->flags & TUNNEL_ENCAP_FLAG_CSUM);
	int type = csum ? SKB_GSO_UDP_TUNNEL_CSUM : SKB_GSO_UDP_TUNNEL;

	skb = iptunnel_handle_offloads(skb, csum, type);

	if (IS_ERR(skb))
		return PTR_ERR(skb);

	/* Get length and hash before making space in skb */

	sport = e->sport ? : udp_flow_src_port(dev_net(skb->dev),
					       skb, 0, 0, false);

	skb_push(skb, hdr_len);

	skb_reset_transport_header(skb);
	uh = udp_hdr(skb);

	if (e->type == TUNNEL_ENCAP_GUE) {
		struct guehdr *guehdr = (struct guehdr *)&uh[1];

		guehdr->version = 0;
		guehdr->hlen = 0;
		guehdr->flags = 0;
		guehdr->next_hdr = *protocol;
	}

	uh->dest = e->dport;
	uh->source = sport;
	uh->len = htons(skb->len);
	uh->check = 0;
	udp_set_csum(!(e->flags & TUNNEL_ENCAP_FLAG_CSUM), skb,
		     fl4->saddr, fl4->daddr, skb->len);

	*protocol = IPPROTO_UDP;

	return 0;
}

int ip_tunnel_encap(struct sk_buff *skb, struct ip_tunnel *t,
		    u8 *protocol, struct flowi4 *fl4)
{
	switch (t->encap.type) {
	case TUNNEL_ENCAP_NONE:
		return 0;
	case TUNNEL_ENCAP_FOU:
	case TUNNEL_ENCAP_GUE:
		return fou_build_header(skb, &t->encap, t->encap_hlen,
					protocol, fl4);
	default:
		return -EINVAL;
	}
}
EXPORT_SYMBOL(ip_tunnel_encap);

static int tnl_update_pmtu(struct net_device *dev, struct sk_buff *skb,
			    struct rtable *rt, __be16 df,
			    const struct iphdr *inner_iph)
{
	struct ip_tunnel *tunnel = netdev_priv(dev);
	int pkt_size = skb->len - tunnel->hlen - dev->hard_header_len;
	int mtu;

	if (df)
		mtu = dst_mtu(&rt->dst) - dev->hard_header_len
					- sizeof(struct iphdr) - tunnel->hlen;
	else
		mtu = skb_dst(skb) ? dst_mtu(skb_dst(skb)) : dev->mtu;

	if (skb_dst(skb))
		skb_dst(skb)->ops->update_pmtu(skb_dst(skb), NULL, skb, mtu);

	if (skb->protocol == htons(ETH_P_IP)) {
		if (!skb_is_gso(skb) &&
		    (inner_iph->frag_off & htons(IP_DF)) &&
		    mtu < pkt_size) {
			memset(IPCB(skb), 0, sizeof(*IPCB(skb)));
			icmp_send(skb, ICMP_DEST_UNREACH, ICMP_FRAG_NEEDED, htonl(mtu));
			return -E2BIG;
		}
	}
#if IS_ENABLED(CONFIG_IPV6)
	else if (skb->protocol == htons(ETH_P_IPV6)) {
		struct rt6_info *rt6 = (struct rt6_info *)skb_dst(skb);

		if (rt6 && mtu < dst_mtu(skb_dst(skb)) &&
			   mtu >= IPV6_MIN_MTU) {
			if ((tunnel->parms.iph.daddr &&
			    !ipv4_is_multicast(tunnel->parms.iph.daddr)) ||
			    rt6->rt6i_dst.plen == 128) {
				rt6->rt6i_flags |= RTF_MODIFIED;
				dst_metric_set(skb_dst(skb), RTAX_MTU, mtu);
			}
		}

		if (!skb_is_gso(skb) && mtu >= IPV6_MIN_MTU &&
					mtu < pkt_size) {
			icmpv6_send(skb, ICMPV6_PKT_TOOBIG, 0, mtu);
			return -E2BIG;
		}
	}
#endif
	return 0;
}

void ip_tunnel_xmit(struct sk_buff *skb, struct net_device *dev,
		    const struct iphdr *tnl_params, u8 protocol)
{
	struct ip_tunnel *tunnel = netdev_priv(dev);
	unsigned int inner_nhdr_len = 0;
	const struct iphdr *inner_iph;
	struct flowi4 fl4;
	u8     tos, ttl;
	__be16 df;
	struct rtable *rt;		/* Route to the other host */
	unsigned int max_headroom;	/* The extra header space needed */
	__be32 dst;
	int err;
	bool connected;

	/* ensure we can access the inner net header, for several users below */
	if (skb->protocol == htons(ETH_P_IP))
		inner_nhdr_len = sizeof(struct iphdr);
	else if (skb->protocol == htons(ETH_P_IPV6))
		inner_nhdr_len = sizeof(struct ipv6hdr);
	if (unlikely(!pskb_may_pull(skb, inner_nhdr_len)))
		goto tx_error;

	inner_iph = (const struct iphdr *)skb_inner_network_header(skb);
	connected = (tunnel->parms.iph.daddr != 0);

	dst = tnl_params->daddr;
	if (dst == 0) {
		/* NBMA tunnel */

		if (skb_dst(skb) == NULL) {
			dev->stats.tx_fifo_errors++;
			goto tx_error;
		}

		if (skb->protocol == htons(ETH_P_IP)) {
			rt = skb_rtable(skb);
			dst = rt_nexthop(rt, inner_iph->daddr);
		}
#if IS_ENABLED(CONFIG_IPV6)
		else if (skb->protocol == htons(ETH_P_IPV6)) {
			const struct in6_addr *addr6;
			struct neighbour *neigh;
			bool do_tx_error_icmp;
			int addr_type;

			neigh = dst_neigh_lookup(skb_dst(skb),
						 &ipv6_hdr(skb)->daddr);
			if (neigh == NULL)
				goto tx_error;

			addr6 = (const struct in6_addr *)&neigh->primary_key;
			addr_type = ipv6_addr_type(addr6);

			if (addr_type == IPV6_ADDR_ANY) {
				addr6 = &ipv6_hdr(skb)->daddr;
				addr_type = ipv6_addr_type(addr6);
			}

			if ((addr_type & IPV6_ADDR_COMPATv4) == 0)
				do_tx_error_icmp = true;
			else {
				do_tx_error_icmp = false;
				dst = addr6->s6_addr32[3];
			}
			neigh_release(neigh);
			if (do_tx_error_icmp)
				goto tx_error_icmp;
		}
#endif
		else
			goto tx_error;

		connected = false;
	}

	tos = tnl_params->tos;
	if (tos & 0x1) {
		tos &= ~0x1;
		if (skb->protocol == htons(ETH_P_IP)) {
			tos = inner_iph->tos;
			connected = false;
		} else if (skb->protocol == htons(ETH_P_IPV6)) {
			tos = ipv6_get_dsfield((const struct ipv6hdr *)inner_iph);
			connected = false;
		}
	}

	init_tunnel_flow(&fl4, protocol, dst, tnl_params->saddr,
			 tunnel->parms.o_key, RT_TOS(tos), tunnel->parms.link);

	if (ip_tunnel_encap(skb, tunnel, &protocol, &fl4) < 0)
		goto tx_error;

	rt = connected ? tunnel_rtable_get(tunnel, 0, &fl4.saddr) : NULL;

	if (!rt) {
		rt = ip_route_output_key(tunnel->net, &fl4);

		if (IS_ERR(rt)) {
			dev->stats.tx_carrier_errors++;
			goto tx_error;
		}
		if (connected)
			tunnel_dst_set(tunnel, &rt->dst, fl4.saddr);
	}

	if (rt->dst.dev == dev) {
		ip_rt_put(rt);
		dev->stats.collisions++;
		goto tx_error;
	}

	if (tnl_update_pmtu(dev, skb, rt, tnl_params->frag_off, inner_iph)) {
		ip_rt_put(rt);
		goto tx_error;
	}

	if (tunnel->err_count > 0) {
		if (time_before(jiffies,
				tunnel->err_time + IPTUNNEL_ERR_TIMEO)) {
			tunnel->err_count--;

			memset(IPCB(skb), 0, sizeof(*IPCB(skb)));
			dst_link_failure(skb);
		} else
			tunnel->err_count = 0;
	}

	tos = ip_tunnel_ecn_encap(tos, inner_iph, skb);
	ttl = tnl_params->ttl;
	if (ttl == 0) {
		if (skb->protocol == htons(ETH_P_IP))
			ttl = inner_iph->ttl;
#if IS_ENABLED(CONFIG_IPV6)
		else if (skb->protocol == htons(ETH_P_IPV6))
			ttl = ((const struct ipv6hdr *)inner_iph)->hop_limit;
#endif
		else
			ttl = ip4_dst_hoplimit(&rt->dst);
	}

	df = tnl_params->frag_off;
	if (skb->protocol == htons(ETH_P_IP))
		df |= (inner_iph->frag_off&htons(IP_DF));

	max_headroom = LL_RESERVED_SPACE(rt->dst.dev) + sizeof(struct iphdr)
			+ rt->dst.header_len + ip_encap_hlen(&tunnel->encap);
	if (max_headroom > dev->needed_headroom)
		dev->needed_headroom = max_headroom;

	if (skb_cow_head(skb, dev->needed_headroom)) {
		ip_rt_put(rt);
		dev->stats.tx_dropped++;
		kfree_skb(skb);
		return;
	}

	err = iptunnel_xmit(skb->sk, rt, skb, fl4.saddr, fl4.daddr, protocol,
			    tos, ttl, df, !net_eq(tunnel->net, dev_net(dev)));
	iptunnel_xmit_stats(err, &dev->stats, dev->tstats);

	return;

#if IS_ENABLED(CONFIG_IPV6)
tx_error_icmp:
	dst_link_failure(skb);
#endif
tx_error:
	dev->stats.tx_errors++;
	kfree_skb(skb);
}
EXPORT_SYMBOL_GPL(ip_tunnel_xmit);

static void ip_tunnel_update(struct ip_tunnel_net *itn,
			     struct ip_tunnel *t,
			     struct net_device *dev,
			     struct ip_tunnel_parm *p,
			     bool set_mtu)
{
	ip_tunnel_del(t);
	t->parms.iph.saddr = p->iph.saddr;
	t->parms.iph.daddr = p->iph.daddr;
	t->parms.i_key = p->i_key;
	t->parms.o_key = p->o_key;
	if (dev->type != ARPHRD_ETHER) {
		memcpy(dev->dev_addr, &p->iph.saddr, 4);
		memcpy(dev->broadcast, &p->iph.daddr, 4);
	}
	ip_tunnel_add(itn, t);

	t->parms.iph.ttl = p->iph.ttl;
	t->parms.iph.tos = p->iph.tos;
	t->parms.iph.frag_off = p->iph.frag_off;

	if (t->parms.link != p->link) {
		int mtu;

		t->parms.link = p->link;
		mtu = ip_tunnel_bind_dev(dev);
		if (set_mtu)
			dev->mtu = mtu;
	}
	ip_tunnel_dst_reset_all(t);
	netdev_state_change(dev);
}

int ip_tunnel_ioctl(struct net_device *dev, struct ip_tunnel_parm *p, int cmd)
{
	int err = 0;
	struct ip_tunnel *t = netdev_priv(dev);
	struct net *net = t->net;
	struct ip_tunnel_net *itn = net_generic(net, t->ip_tnl_net_id);

	BUG_ON(!itn->fb_tunnel_dev);
	switch (cmd) {
	case SIOCGETTUNNEL:
		if (dev == itn->fb_tunnel_dev) {
			t = ip_tunnel_find(itn, p, itn->fb_tunnel_dev->type);
			if (t == NULL)
				t = netdev_priv(dev);
		}
		memcpy(p, &t->parms, sizeof(*p));
		break;

	case SIOCADDTUNNEL:
	case SIOCCHGTUNNEL:
		err = -EPERM;
		if (!ns_capable(net->user_ns, CAP_NET_ADMIN))
			goto done;
		if (p->iph.ttl)
			p->iph.frag_off |= htons(IP_DF);
		if (!(p->i_flags & VTI_ISVTI)) {
			if (!(p->i_flags & TUNNEL_KEY))
				p->i_key = 0;
			if (!(p->o_flags & TUNNEL_KEY))
				p->o_key = 0;
		}

		t = ip_tunnel_find(itn, p, itn->fb_tunnel_dev->type);

		if (cmd == SIOCADDTUNNEL) {
			if (!t) {
				t = ip_tunnel_create(net, itn, p);
				err = PTR_ERR_OR_ZERO(t);
				break;
			}

			err = -EEXIST;
			break;
		}
		if (dev != itn->fb_tunnel_dev && cmd == SIOCCHGTUNNEL) {
			if (t != NULL) {
				if (t->dev != dev) {
					err = -EEXIST;
					break;
				}
			} else {
				unsigned int nflags = 0;

				if (ipv4_is_multicast(p->iph.daddr))
					nflags = IFF_BROADCAST;
				else if (p->iph.daddr)
					nflags = IFF_POINTOPOINT;

				if ((dev->flags^nflags)&(IFF_POINTOPOINT|IFF_BROADCAST)) {
					err = -EINVAL;
					break;
				}

				t = netdev_priv(dev);
			}
		}

		if (t) {
			err = 0;
			ip_tunnel_update(itn, t, dev, p, true);
		} else {
			err = -ENOENT;
		}
		break;

	case SIOCDELTUNNEL:
		err = -EPERM;
		if (!ns_capable(net->user_ns, CAP_NET_ADMIN))
			goto done;

		if (dev == itn->fb_tunnel_dev) {
			err = -ENOENT;
			t = ip_tunnel_find(itn, p, itn->fb_tunnel_dev->type);
			if (t == NULL)
				goto done;
			err = -EPERM;
			if (t == netdev_priv(itn->fb_tunnel_dev))
				goto done;
			dev = t->dev;
		}
		unregister_netdevice(dev);
		err = 0;
		break;

	default:
		err = -EINVAL;
	}

done:
	return err;
}
EXPORT_SYMBOL_GPL(ip_tunnel_ioctl);

int ip_tunnel_change_mtu(struct net_device *dev, int new_mtu)
{
	struct ip_tunnel *tunnel = netdev_priv(dev);
	int t_hlen = tunnel->hlen + sizeof(struct iphdr);

	if (new_mtu < 68 ||
	    new_mtu > 0xFFF8 - dev->hard_header_len - t_hlen)
		return -EINVAL;
	dev->mtu = new_mtu;
	return 0;
}
EXPORT_SYMBOL_GPL(ip_tunnel_change_mtu);

static void ip_tunnel_dev_free(struct net_device *dev)
{
	struct ip_tunnel *tunnel = netdev_priv(dev);

	gro_cells_destroy(&tunnel->gro_cells);
	free_percpu(tunnel->dst_cache);
	free_percpu(dev->tstats);
	free_netdev(dev);
}

void ip_tunnel_dellink(struct net_device *dev, struct list_head *head)
{
	struct ip_tunnel *tunnel = netdev_priv(dev);
	struct ip_tunnel_net *itn;

	itn = net_generic(tunnel->net, tunnel->ip_tnl_net_id);

	if (itn->fb_tunnel_dev != dev) {
		ip_tunnel_del(netdev_priv(dev));
		unregister_netdevice_queue(dev, head);
	}
}
EXPORT_SYMBOL_GPL(ip_tunnel_dellink);

int ip_tunnel_init_net(struct net *net, int ip_tnl_net_id,
				  struct rtnl_link_ops *ops, char *devname)
{
	struct ip_tunnel_net *itn = net_generic(net, ip_tnl_net_id);
	struct ip_tunnel_parm parms;
	unsigned int i;

	for (i = 0; i < IP_TNL_HASH_SIZE; i++)
		INIT_HLIST_HEAD(&itn->tunnels[i]);

	if (!ops) {
		itn->fb_tunnel_dev = NULL;
		return 0;
	}

	memset(&parms, 0, sizeof(parms));
	if (devname)
		strlcpy(parms.name, devname, IFNAMSIZ);

	rtnl_lock();
	itn->fb_tunnel_dev = __ip_tunnel_create(net, ops, &parms);
	/* FB netdevice is special: we have one, and only one per netns.
	 * Allowing to move it to another netns is clearly unsafe.
	 */
	if (!IS_ERR(itn->fb_tunnel_dev)) {
		itn->fb_tunnel_dev->features |= NETIF_F_NETNS_LOCAL;
		itn->fb_tunnel_dev->mtu = ip_tunnel_bind_dev(itn->fb_tunnel_dev);
		ip_tunnel_add(itn, netdev_priv(itn->fb_tunnel_dev));
	}
	rtnl_unlock();

	return PTR_ERR_OR_ZERO(itn->fb_tunnel_dev);
}
EXPORT_SYMBOL_GPL(ip_tunnel_init_net);

static void ip_tunnel_destroy(struct ip_tunnel_net *itn, struct list_head *head,
			      struct rtnl_link_ops *ops)
{
	struct net *net = dev_net(itn->fb_tunnel_dev);
	struct net_device *dev, *aux;
	int h;

	for_each_netdev_safe(net, dev, aux)
		if (dev->rtnl_link_ops == ops)
			unregister_netdevice_queue(dev, head);

	for (h = 0; h < IP_TNL_HASH_SIZE; h++) {
		struct ip_tunnel *t;
		struct hlist_node *n;
		struct hlist_head *thead = &itn->tunnels[h];

		hlist_for_each_entry_safe(t, n, thead, hash_node)
			/* If dev is in the same netns, it has already
			 * been added to the list by the previous loop.
			 */
			if (!net_eq(dev_net(t->dev), net))
				unregister_netdevice_queue(t->dev, head);
	}
}

void ip_tunnel_delete_net(struct ip_tunnel_net *itn, struct rtnl_link_ops *ops)
{
	LIST_HEAD(list);

	rtnl_lock();
	ip_tunnel_destroy(itn, &list, ops);
	unregister_netdevice_many(&list);
	rtnl_unlock();
}
EXPORT_SYMBOL_GPL(ip_tunnel_delete_net);

int ip_tunnel_newlink(struct net_device *dev, struct nlattr *tb[],
		      struct ip_tunnel_parm *p)
{
	struct ip_tunnel *nt;
	struct net *net = dev_net(dev);
	struct ip_tunnel_net *itn;
	int mtu;
	int err;

	nt = netdev_priv(dev);
	itn = net_generic(net, nt->ip_tnl_net_id);

	if (ip_tunnel_find(itn, p, dev->type))
		return -EEXIST;

	nt->net = net;
	nt->parms = *p;
	err = register_netdevice(dev);
	if (err)
		goto out;

	if (dev->type == ARPHRD_ETHER && !tb[IFLA_ADDRESS])
		eth_hw_addr_random(dev);

	mtu = ip_tunnel_bind_dev(dev);
	if (!tb[IFLA_MTU])
		dev->mtu = mtu;

	ip_tunnel_add(itn, nt);

out:
	return err;
}
EXPORT_SYMBOL_GPL(ip_tunnel_newlink);

int ip_tunnel_changelink(struct net_device *dev, struct nlattr *tb[],
			 struct ip_tunnel_parm *p)
{
	struct ip_tunnel *t;
	struct ip_tunnel *tunnel = netdev_priv(dev);
	struct net *net = tunnel->net;
	struct ip_tunnel_net *itn = net_generic(net, tunnel->ip_tnl_net_id);

	if (dev == itn->fb_tunnel_dev)
		return -EINVAL;

	t = ip_tunnel_find(itn, p, dev->type);

	if (t) {
		if (t->dev != dev)
			return -EEXIST;
	} else {
		t = tunnel;

		if (dev->type != ARPHRD_ETHER) {
			unsigned int nflags = 0;

			if (ipv4_is_multicast(p->iph.daddr))
				nflags = IFF_BROADCAST;
			else if (p->iph.daddr)
				nflags = IFF_POINTOPOINT;

			if ((dev->flags ^ nflags) &
			    (IFF_POINTOPOINT | IFF_BROADCAST))
				return -EINVAL;
		}
	}

	ip_tunnel_update(itn, t, dev, p, !tb[IFLA_MTU]);
	return 0;
}
EXPORT_SYMBOL_GPL(ip_tunnel_changelink);

int ip_tunnel_init(struct net_device *dev)
{
	struct ip_tunnel *tunnel = netdev_priv(dev);
	struct iphdr *iph = &tunnel->parms.iph;
	int err;

	dev->destructor	= ip_tunnel_dev_free;
	dev->tstats = netdev_alloc_pcpu_stats(struct pcpu_sw_netstats);
	if (!dev->tstats)
		return -ENOMEM;

	tunnel->dst_cache = alloc_percpu(struct ip_tunnel_dst);
	if (!tunnel->dst_cache) {
		free_percpu(dev->tstats);
		return -ENOMEM;
	}

	err = gro_cells_init(&tunnel->gro_cells, dev);
	if (err) {
		free_percpu(tunnel->dst_cache);
		free_percpu(dev->tstats);
		return err;
	}

	tunnel->dev = dev;
	tunnel->net = dev_net(dev);
	strcpy(tunnel->parms.name, dev->name);
	iph->version		= 4;
	iph->ihl		= 5;

	return 0;
}
EXPORT_SYMBOL_GPL(ip_tunnel_init);

void ip_tunnel_uninit(struct net_device *dev)
{
	struct ip_tunnel *tunnel = netdev_priv(dev);
	struct net *net = tunnel->net;
	struct ip_tunnel_net *itn;

	itn = net_generic(net, tunnel->ip_tnl_net_id);
	/* fb_tunnel_dev will be unregisted in net-exit call. */
	if (itn->fb_tunnel_dev != dev)
		ip_tunnel_del(netdev_priv(dev));

	ip_tunnel_dst_reset_all(tunnel);
}
EXPORT_SYMBOL_GPL(ip_tunnel_uninit);

/* Do least required initialization, rest of init is done in tunnel_init call */
void ip_tunnel_setup(struct net_device *dev, int net_id)
{
	struct ip_tunnel *tunnel = netdev_priv(dev);
	tunnel->ip_tnl_net_id = net_id;
}
EXPORT_SYMBOL_GPL(ip_tunnel_setup);

MODULE_LICENSE("GPL");<|MERGE_RESOLUTION|>--- conflicted
+++ resolved
@@ -310,11 +310,8 @@
 	} else {
 		if (strlen(ops->kind) > (IFNAMSIZ - 3))
 			goto failed;
-<<<<<<< HEAD
-		strlcpy(name, ops->kind, IFNAMSIZ);
-=======
+
 		strcpy(name, ops->kind);
->>>>>>> 40f34a09
 		strcat(name, "%d");
 	}
 
