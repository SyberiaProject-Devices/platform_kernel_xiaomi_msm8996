--- conflicted
+++ resolved
@@ -365,8 +365,6 @@
 
 	return e->target_offset == sizeof(struct arpt_entry) &&
 	       memcmp(&e->arp, &uncond, sizeof(uncond)) == 0;
-<<<<<<< HEAD
-=======
 }
 
 static bool find_jump_target(const struct xt_table_info *t,
@@ -379,7 +377,6 @@
 			return true;
 	}
 	return false;
->>>>>>> b05965f2
 }
 
 /* Figures out from what hook each rule can be called: returns 0 if
@@ -497,26 +494,6 @@
 	return 1;
 }
 
-<<<<<<< HEAD
-static inline int check_entry(const struct arpt_entry *e)
-{
-	const struct xt_entry_target *t;
-
-	if (!arp_checkentry(&e->arp))
-		return -EINVAL;
-
-	if (e->target_offset + sizeof(struct xt_entry_target) > e->next_offset)
-		return -EINVAL;
-
-	t = arpt_get_target_c(e);
-	if (e->target_offset + t->u.target_size > e->next_offset)
-		return -EINVAL;
-
-	return 0;
-}
-
-=======
->>>>>>> b05965f2
 static inline int check_target(struct arpt_entry *e, const char *name)
 {
 	struct xt_entry_target *t = arpt_get_target(e);
@@ -612,15 +589,11 @@
 		return -EINVAL;
 	}
 
-<<<<<<< HEAD
-	err = check_entry(e);
-=======
 	if (!arp_checkentry(&e->arp))
 		return -EINVAL;
 
 	err = xt_check_entry_offsets(e, e->elems, e->target_offset,
 				     e->next_offset);
->>>>>>> b05965f2
 	if (err)
 		return err;
 
@@ -1249,16 +1222,11 @@
 		return -EINVAL;
 	}
 
-<<<<<<< HEAD
-	/* For purposes of check_entry casting the compat entry is fine */
-	ret = check_entry((struct arpt_entry *)e);
-=======
 	if (!arp_checkentry(&e->arp))
 		return -EINVAL;
 
 	ret = xt_compat_check_entry_offsets(e, e->elems, e->target_offset,
 					    e->next_offset);
->>>>>>> b05965f2
 	if (ret)
 		return ret;
 
