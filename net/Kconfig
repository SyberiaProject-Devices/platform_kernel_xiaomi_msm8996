--- conflicted
+++ resolved
@@ -85,11 +85,7 @@
 
 config ANDROID_PARANOID_NETWORK
 	bool "Only allow certain groups to create sockets"
-<<<<<<< HEAD
-	default y
-=======
 	default ANDROID
->>>>>>> c2d771db
 	help
 		none
 
