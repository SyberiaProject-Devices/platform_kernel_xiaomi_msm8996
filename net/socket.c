--- conflicted
+++ resolved
@@ -591,10 +591,7 @@
 		if (inode)
 			inode_lock(inode);
 		sock->ops->release(sock);
-<<<<<<< HEAD
-=======
 		sock->sk = NULL;
->>>>>>> d4f47e6c
 		if (inode)
 			inode_unlock(inode);
 		sock->ops = NULL;
