--- conflicted
+++ resolved
@@ -183,20 +183,12 @@
 
 		dev_dbg(be->dev, "ASoC: BE %s event %d dir %d\n",
 				be->dai_link->name, event, dir);
-<<<<<<< HEAD
-		if (event == SND_SOC_DAPM_STREAM_STOP && be->dpcm[dir].users >= 1) {
-			pr_debug("%s Don't close BE \n", __func__);
-			continue;
-		}
-			snd_soc_dapm_stream_event(be, dir, event);
-=======
 
 		if ((event == SND_SOC_DAPM_STREAM_STOP) &&
 		    (be->dpcm[dir].users >= 1))
 			continue;
 
 		snd_soc_dapm_stream_event(be, dir, event);
->>>>>>> 42fb7aaa
 	}
 
 	snd_soc_dapm_stream_event(fe, dir, event);
