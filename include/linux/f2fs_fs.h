--- conflicted
+++ resolved
@@ -116,10 +116,7 @@
 /*
  * For checkpoint
  */
-<<<<<<< HEAD
-=======
 #define CP_DISABLED_QUICK_FLAG		0x00002000
->>>>>>> d4f47e6c
 #define CP_DISABLED_FLAG		0x00001000
 #define CP_QUOTA_NEED_FSCK_FLAG		0x00000800
 #define CP_LARGE_NAT_BITMAP_FLAG	0x00000400
@@ -493,21 +490,12 @@
 
 /*
  * space utilization of regular dentry and inline dentry (w/o extra reservation)
-<<<<<<< HEAD
- *		regular dentry			inline dentry
- * bitmap	1 * 27 = 27			1 * 23 = 23
- * reserved	1 * 3 = 3			1 * 7 = 7
- * dentry	11 * 214 = 2354			11 * 182 = 2002
- * filename	8 * 214 = 1712			8 * 182 = 1456
- * total	4096				3488
-=======
  *		regular dentry		inline dentry (def)	inline dentry (min)
  * bitmap	1 * 27 = 27		1 * 23 = 23		1 * 1 = 1
  * reserved	1 * 3 = 3		1 * 7 = 7		1 * 1 = 1
  * dentry	11 * 214 = 2354		11 * 182 = 2002		11 * 2 = 22
  * filename	8 * 214 = 1712		8 * 182 = 1456		8 * 2 = 16
  * total	4096			3488			40
->>>>>>> d4f47e6c
  *
  * Note: there are more reserved space in inline dentry than in regular
  * dentry, when converting inline dentry we should handle this carefully.
