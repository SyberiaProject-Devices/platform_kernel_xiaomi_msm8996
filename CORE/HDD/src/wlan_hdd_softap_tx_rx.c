--- conflicted
+++ resolved
@@ -378,12 +378,6 @@
        ac = hdd_QdiscAcToTlAC[skb->queue_mapping];
        ++pAdapter->hdd_stats.hddTxRxStats.txXmitClassifiedAC[ac];
 
-<<<<<<< HEAD
-       adf_dp_trace_log_pkt(pAdapter->sessionId, skb,
-                          WIFI_EVENT_DRIVER_EAPOL_FRAME_TRANSMIT_REQUESTED);
-
-=======
->>>>>>> f9b3052d
 #ifdef QCA_PKT_PROTO_TRACE
        if ((hddCtxt->cfg_ini->gEnableDebugLog & VOS_PKT_TRAC_TYPE_EAPOL) ||
            (hddCtxt->cfg_ini->gEnableDebugLog & VOS_PKT_TRAC_TYPE_DHCP))
@@ -423,12 +417,8 @@
            list_tail->next = skb;
            list_tail = list_tail->next;
        }
-<<<<<<< HEAD
-       vos_mem_zero(skb->cb, sizeof(skb->cb));
-=======
 
        adf_dp_trace_log_pkt(pAdapter->sessionId, skb, ADF_TX);
->>>>>>> f9b3052d
        NBUF_SET_PACKET_TRACK(skb, NBUF_TX_PKT_DATA_TRACK);
        NBUF_UPDATE_TX_PKT_COUNT(skb, NBUF_TX_PKT_HDD);
 
