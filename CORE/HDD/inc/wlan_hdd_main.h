--- conflicted
+++ resolved
@@ -756,11 +756,8 @@
 #ifdef WLAN_FEATURE_NAN_DATAPATH
    struct nan_datapath_ctx ndp_ctx;
 #endif
-<<<<<<< HEAD
-=======
 
    uint8_t broadcast_staid;
->>>>>>> f9b3052d
 };
 
 #define BSS_STOP    0
@@ -1480,8 +1477,6 @@
 	uint8_t acs_channel;
 };
 
-<<<<<<< HEAD
-=======
 /**
  * struct hdd_scan_chan_info - channel info
  * @freq: radio frequence
@@ -1508,7 +1503,6 @@
 	uint32_t clock_freq;
 };
 
->>>>>>> f9b3052d
 /** Adapter stucture definition */
 
 struct hdd_context_s
@@ -1878,15 +1872,12 @@
     uint8_t max_mc_addr_list;
     struct acs_dfs_policy acs_policy;
     uint8_t max_peers;
-<<<<<<< HEAD
-=======
     /* bit map to set/reset TDLS by different sources */
     unsigned long tdls_source_bitmap;
     /* tdls source timer to enable/disable TDLS on p2p listen */
     vos_timer_t tdls_source_timer;
     struct hdd_scan_chan_info *chan_info;
     struct mutex chan_info_lock;
->>>>>>> f9b3052d
 };
 
 /*---------------------------------------------------------------------------
@@ -2298,10 +2289,7 @@
 void hdd_set_rps_cpu_mask(hdd_context_t *hdd_ctx);
 void hdd_initialize_adapter_common(hdd_adapter_t *adapter);
 void hdd_svc_fw_shutdown_ind(struct device *dev);
-<<<<<<< HEAD
-=======
 void wlan_hdd_stop_enter_lowpower(hdd_context_t *hdd_ctx);
 void wlan_hdd_init_chan_info(hdd_context_t *hdd_ctx);
 void wlan_hdd_deinit_chan_info(hdd_context_t *hdd_ctx);
->>>>>>> f9b3052d
 #endif    // end #if !defined( WLAN_HDD_MAIN_H )