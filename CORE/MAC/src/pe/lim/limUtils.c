--- conflicted
+++ resolved
@@ -8819,51 +8819,6 @@
 }
 
 /**
-<<<<<<< HEAD
- * lim_is_robust_mgmt_action_frame() - Check if action catagory is
- * robust action frame
- * @action_catagory: Action frame catagory.
- *
- * This function is used to check if given action catagory is robust
- * action frame.
- *
- * Return: bool
- */
-bool lim_is_robust_mgmt_action_frame(uint8_t action_catagory)
-{
-	switch (action_catagory) {
-		/*
-		 * NOTE: This function doesn't take care of the DMG
-		 * (Directional Multi-Gigatbit) BSS case as 8011ad
-		 * support is not yet added. In future, if the support
-		 * is required then this function need few more arguments
-		 * and little change in logic.
-		 */
-		case SIR_MAC_ACTION_SPECTRUM_MGMT:
-		case SIR_MAC_ACTION_QOS_MGMT:
-		case SIR_MAC_ACTION_DLP:
-		case SIR_MAC_ACTION_BLKACK:
-		case SIR_MAC_ACTION_RRM:
-		case SIR_MAC_ACTION_FAST_BSS_TRNST:
-		case SIR_MAC_ACTION_SA_QUERY:
-		case SIR_MAC_ACTION_PROT_DUAL_PUB:
-		case SIR_MAC_ACTION_WNM:
-		case SIR_MAC_ACITON_MESH:
-		case SIR_MAC_ACTION_MHF:
-		case SIR_MAC_ACTION_FST:
-			return true;
-		default:
-			VOS_TRACE(VOS_MODULE_ID_PE, VOS_TRACE_LEVEL_INFO,
-				FL("non-PMF action category[%d] "),
-				action_catagory);
-		break;
-	}
-	return false;
-}
-
-/**
-=======
->>>>>>> f9b3052d
  * lim_update_caps_info_for_bss - Update capability info for this BSS
  *
  * @mac_ctx: mac context
