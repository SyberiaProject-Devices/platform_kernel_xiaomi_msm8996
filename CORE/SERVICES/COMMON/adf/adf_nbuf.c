--- conflicted
+++ resolved
@@ -708,12 +708,9 @@
 	subtype = (uint8_t)(*(uint8_t *)
 			(data + ICMP_SUBTYPE_OFFSET));
 
-<<<<<<< HEAD
-=======
 	VOS_TRACE(VOS_MODULE_ID_ADF, VOS_TRACE_LEVEL_DEBUG,
 		"ICMP proto type: 0x%02x", subtype);
 
->>>>>>> f9b3052d
 	switch (subtype) {
 	case ICMP_REQUEST:
 		proto_subtype = ADF_PROTO_ICMP_REQ;
@@ -746,12 +743,9 @@
 	subtype = (uint8_t)(*(uint8_t *)
 			(data + ICMPV6_SUBTYPE_OFFSET));
 
-<<<<<<< HEAD
-=======
 	VOS_TRACE(VOS_MODULE_ID_ADF, VOS_TRACE_LEVEL_DEBUG,
 		"ICMPv6 proto type: 0x%02x", subtype);
 
->>>>>>> f9b3052d
 	switch (subtype) {
 	case ICMPV6_REQUEST:
 		proto_subtype = ADF_PROTO_ICMPV6_REQ;
@@ -1167,29 +1161,6 @@
    switch (adf_nbuf_trace_get_proto_type(buf)) {
    case NBUF_PKT_TRAC_TYPE_EAPOL:
       adf_os_mem_copy(string_buf + adf_os_str_len(event_string),
-<<<<<<< HEAD
-                      "EPL", NBUF_PKT_TRAC_PROTO_STRING);
-      break;
-   case NBUF_PKT_TRAC_TYPE_DHCP:
-      adf_os_mem_copy(string_buf + adf_os_str_len(event_string),
-                      "DHC", NBUF_PKT_TRAC_PROTO_STRING);
-      break;
-   case NBUF_PKT_TRAC_TYPE_MGMT_ACTION:
-      adf_os_mem_copy(string_buf + adf_os_str_len(event_string),
-                      "MACT", NBUF_PKT_TRAC_PROTO_STRING);
-      break;
-   case NBUF_PKT_TRAC_TYPE_ARP:
-      adf_os_mem_copy(string_buf + adf_os_str_len(event_string),
-                      "ARP", NBUF_PKT_TRAC_PROTO_STRING);
-      break;
-   case NBUF_PKT_TRAC_TYPE_NS:
-      adf_os_mem_copy(string_buf + adf_os_str_len(event_string),
-                      "NS", NBUF_PKT_TRAC_PROTO_STRING);
-      break;
-   case NBUF_PKT_TRAC_TYPE_NA:
-      adf_os_mem_copy(string_buf + adf_os_str_len(event_string),
-                      "NA", NBUF_PKT_TRAC_PROTO_STRING);
-=======
                       "EPL", adf_os_str_len("EPL"));
       break;
    case NBUF_PKT_TRAC_TYPE_DHCP:
@@ -1211,7 +1182,6 @@
    case NBUF_PKT_TRAC_TYPE_NA:
       adf_os_mem_copy(string_buf + adf_os_str_len(event_string),
                       "NA", adf_os_str_len("NA"));
->>>>>>> f9b3052d
       break;
    default:
       break;
