--- conflicted
+++ resolved
@@ -1930,17 +1930,12 @@
 	if (!fc)
 		return -EPERM;
 
-<<<<<<< HEAD
+	pipe_lock(pipe);
+	
 	bufs = kmalloc_array(pipe->buffers, sizeof(struct pipe_buffer),
 			     GFP_KERNEL);
-	if (!bufs)
-=======
-	pipe_lock(pipe);
-
-	bufs = kmalloc(pipe->buffers * sizeof(struct pipe_buffer), GFP_KERNEL);
 	if (!bufs) {
 		pipe_unlock(pipe);
->>>>>>> 8167c01f
 		return -ENOMEM;
 	}
 
