// SPDX-License-Identifier: GPL-2.0
/*
 * fs/f2fs/checkpoint.c
 *
 * Copyright (c) 2012 Samsung Electronics Co., Ltd.
 *             http://www.samsung.com/
 */
#include <linux/fs.h>
#include <linux/bio.h>
#include <linux/mpage.h>
#include <linux/writeback.h>
#include <linux/blkdev.h>
#include <linux/f2fs_fs.h>
#include <linux/pagevec.h>
#include <linux/swap.h>

#include "f2fs.h"
#include "node.h"
#include "segment.h"
#include "trace.h"
#include <trace/events/f2fs.h>

static struct kmem_cache *ino_entry_slab;
struct kmem_cache *f2fs_inode_entry_slab;

void f2fs_stop_checkpoint(struct f2fs_sb_info *sbi, bool end_io)
{
	f2fs_build_fault_attr(sbi, 0, 0);
	set_ckpt_flags(sbi, CP_ERROR_FLAG);
	if (!end_io)
		f2fs_flush_merged_writes(sbi);
}

/*
 * We guarantee no failure on the returned page.
 */
struct page *f2fs_grab_meta_page(struct f2fs_sb_info *sbi, pgoff_t index)
{
	struct address_space *mapping = META_MAPPING(sbi);
	struct page *page = NULL;
repeat:
	page = f2fs_grab_cache_page(mapping, index, false);
	if (!page) {
		cond_resched();
		goto repeat;
	}
	f2fs_wait_on_page_writeback(page, META, true, true);
	if (!PageUptodate(page))
		SetPageUptodate(page);
	return page;
}

/*
 * We guarantee no failure on the returned page.
 */
static struct page *__get_meta_page(struct f2fs_sb_info *sbi, pgoff_t index,
							bool is_meta)
{
	struct address_space *mapping = META_MAPPING(sbi);
	struct page *page;
	struct f2fs_io_info fio = {
		.sbi = sbi,
		.type = META,
		.op = REQ_OP_READ,
		.op_flags = REQ_SYNC | REQ_META | REQ_PRIO,
		.old_blkaddr = index,
		.new_blkaddr = index,
		.encrypted_page = NULL,
		.is_por = !is_meta,
	};
	int err;

	if (unlikely(!is_meta))
		fio.op_flags &= ~REQ_META;
repeat:
	page = f2fs_grab_cache_page(mapping, index, false);
	if (!page) {
		cond_resched();
		goto repeat;
	}
	if (PageUptodate(page))
		goto out;

	fio.page = page;

	err = f2fs_submit_page_bio(&fio);
	if (err) {
		f2fs_put_page(page, 1);
		return ERR_PTR(err);
	}

	lock_page(page);
	if (unlikely(page->mapping != mapping)) {
		f2fs_put_page(page, 1);
		goto repeat;
	}

	if (unlikely(!PageUptodate(page))) {
		f2fs_put_page(page, 1);
		return ERR_PTR(-EIO);
	}
out:
	return page;
}

struct page *f2fs_get_meta_page(struct f2fs_sb_info *sbi, pgoff_t index)
{
	return __get_meta_page(sbi, index, true);
}

struct page *f2fs_get_meta_page_nofail(struct f2fs_sb_info *sbi, pgoff_t index)
{
	struct page *page;
	int count = 0;

retry:
	page = __get_meta_page(sbi, index, true);
	if (IS_ERR(page)) {
		if (PTR_ERR(page) == -EIO &&
				++count <= DEFAULT_RETRY_IO_COUNT)
			goto retry;
		f2fs_stop_checkpoint(sbi, false);
	}
	return page;
}

/* for POR only */
struct page *f2fs_get_tmp_page(struct f2fs_sb_info *sbi, pgoff_t index)
{
	return __get_meta_page(sbi, index, false);
}

static bool __is_bitmap_valid(struct f2fs_sb_info *sbi, block_t blkaddr,
							int type)
{
	struct seg_entry *se;
	unsigned int segno, offset;
	bool exist;

	if (type != DATA_GENERIC_ENHANCE && type != DATA_GENERIC_ENHANCE_READ)
		return true;

	segno = GET_SEGNO(sbi, blkaddr);
	offset = GET_BLKOFF_FROM_SEG0(sbi, blkaddr);
	se = get_seg_entry(sbi, segno);

	exist = f2fs_test_bit(offset, se->cur_valid_map);
	if (!exist && type == DATA_GENERIC_ENHANCE) {
<<<<<<< HEAD
		f2fs_msg(sbi->sb, KERN_ERR, "Inconsistent error "
			"blkaddr:%u, sit bitmap:%d", blkaddr, exist);
=======
		f2fs_err(sbi, "Inconsistent error blkaddr:%u, sit bitmap:%d",
			 blkaddr, exist);
>>>>>>> a2898004
		set_sbi_flag(sbi, SBI_NEED_FSCK);
		WARN_ON(1);
	}
	return exist;
}

bool f2fs_is_valid_blkaddr(struct f2fs_sb_info *sbi,
					block_t blkaddr, int type)
{
	switch (type) {
	case META_NAT:
		break;
	case META_SIT:
		if (unlikely(blkaddr >= SIT_BLK_CNT(sbi)))
			return false;
		break;
	case META_SSA:
		if (unlikely(blkaddr >= MAIN_BLKADDR(sbi) ||
			blkaddr < SM_I(sbi)->ssa_blkaddr))
			return false;
		break;
	case META_CP:
		if (unlikely(blkaddr >= SIT_I(sbi)->sit_base_addr ||
			blkaddr < __start_cp_addr(sbi)))
			return false;
		break;
	case META_POR:
		if (unlikely(blkaddr >= MAX_BLKADDR(sbi) ||
			blkaddr < MAIN_BLKADDR(sbi)))
			return false;
		break;
	case DATA_GENERIC:
	case DATA_GENERIC_ENHANCE:
	case DATA_GENERIC_ENHANCE_READ:
		if (unlikely(blkaddr >= MAX_BLKADDR(sbi) ||
				blkaddr < MAIN_BLKADDR(sbi))) {
<<<<<<< HEAD
			f2fs_msg(sbi->sb, KERN_WARNING,
				"access invalid blkaddr:%u", blkaddr);
=======
			f2fs_warn(sbi, "access invalid blkaddr:%u",
				  blkaddr);
>>>>>>> a2898004
			set_sbi_flag(sbi, SBI_NEED_FSCK);
			WARN_ON(1);
			return false;
		} else {
			return __is_bitmap_valid(sbi, blkaddr, type);
		}
		break;
	case META_GENERIC:
		if (unlikely(blkaddr < SEG0_BLKADDR(sbi) ||
			blkaddr >= MAIN_BLKADDR(sbi)))
			return false;
		break;
	default:
		BUG();
	}

	return true;
}

/*
 * Readahead CP/NAT/SIT/SSA pages
 */
int f2fs_ra_meta_pages(struct f2fs_sb_info *sbi, block_t start, int nrpages,
							int type, bool sync)
{
	struct page *page;
	block_t blkno = start;
	struct f2fs_io_info fio = {
		.sbi = sbi,
		.type = META,
		.op = REQ_OP_READ,
		.op_flags = sync ? (REQ_SYNC | REQ_META | REQ_PRIO) :
						REQ_RAHEAD,
		.encrypted_page = NULL,
		.in_list = false,
		.is_por = (type == META_POR),
	};
	struct blk_plug plug;

	if (unlikely(type == META_POR))
		fio.op_flags &= ~REQ_META;

	blk_start_plug(&plug);
	for (; nrpages-- > 0; blkno++) {

		if (!f2fs_is_valid_blkaddr(sbi, blkno, type))
			goto out;

		switch (type) {
		case META_NAT:
			if (unlikely(blkno >=
					NAT_BLOCK_OFFSET(NM_I(sbi)->max_nid)))
				blkno = 0;
			/* get nat block addr */
			fio.new_blkaddr = current_nat_addr(sbi,
					blkno * NAT_ENTRY_PER_BLOCK);
			break;
		case META_SIT:
			/* get sit block addr */
			fio.new_blkaddr = current_sit_addr(sbi,
					blkno * SIT_ENTRY_PER_BLOCK);
			break;
		case META_SSA:
		case META_CP:
		case META_POR:
			fio.new_blkaddr = blkno;
			break;
		default:
			BUG();
		}

		page = f2fs_grab_cache_page(META_MAPPING(sbi),
						fio.new_blkaddr, false);
		if (!page)
			continue;
		if (PageUptodate(page)) {
			f2fs_put_page(page, 1);
			continue;
		}

		fio.page = page;
		f2fs_submit_page_bio(&fio);
		f2fs_put_page(page, 0);
	}
out:
	blk_finish_plug(&plug);
	return blkno - start;
}

void f2fs_ra_meta_pages_cond(struct f2fs_sb_info *sbi, pgoff_t index)
{
	struct page *page;
	bool readahead = false;

	page = find_get_page(META_MAPPING(sbi), index);
	if (!page || !PageUptodate(page))
		readahead = true;
	f2fs_put_page(page, 0);

	if (readahead)
		f2fs_ra_meta_pages(sbi, index, BIO_MAX_PAGES, META_POR, true);
}

static int __f2fs_write_meta_page(struct page *page,
				struct writeback_control *wbc,
				enum iostat_type io_type)
{
	struct f2fs_sb_info *sbi = F2FS_P_SB(page);

	trace_f2fs_writepage(page, META);

	if (unlikely(f2fs_cp_error(sbi)))
		goto redirty_out;
	if (unlikely(is_sbi_flag_set(sbi, SBI_POR_DOING)))
		goto redirty_out;
	if (wbc->for_reclaim && page->index < GET_SUM_BLOCK(sbi, 0))
		goto redirty_out;

	f2fs_do_write_meta_page(sbi, page, io_type);
	dec_page_count(sbi, F2FS_DIRTY_META);

	if (wbc->for_reclaim)
		f2fs_submit_merged_write_cond(sbi, NULL, page, 0, META);

	unlock_page(page);

	if (unlikely(f2fs_cp_error(sbi)))
		f2fs_submit_merged_write(sbi, META);

	return 0;

redirty_out:
	redirty_page_for_writepage(wbc, page);
	return AOP_WRITEPAGE_ACTIVATE;
}

static int f2fs_write_meta_page(struct page *page,
				struct writeback_control *wbc)
{
	return __f2fs_write_meta_page(page, wbc, FS_META_IO);
}

static int f2fs_write_meta_pages(struct address_space *mapping,
				struct writeback_control *wbc)
{
	struct f2fs_sb_info *sbi = F2FS_M_SB(mapping);
	long diff, written;

	if (unlikely(is_sbi_flag_set(sbi, SBI_POR_DOING)))
		goto skip_write;

	/* collect a number of dirty meta pages and write together */
	if (wbc->sync_mode != WB_SYNC_ALL &&
			get_pages(sbi, F2FS_DIRTY_META) <
					nr_pages_to_skip(sbi, META))
		goto skip_write;

	/* if locked failed, cp will flush dirty pages instead */
	if (!mutex_trylock(&sbi->cp_mutex))
		goto skip_write;

	trace_f2fs_writepages(mapping->host, wbc, META);
	diff = nr_pages_to_write(sbi, META, wbc);
	written = f2fs_sync_meta_pages(sbi, META, wbc->nr_to_write, FS_META_IO);
	mutex_unlock(&sbi->cp_mutex);
	wbc->nr_to_write = max((long)0, wbc->nr_to_write - written - diff);
	return 0;

skip_write:
	wbc->pages_skipped += get_pages(sbi, F2FS_DIRTY_META);
	trace_f2fs_writepages(mapping->host, wbc, META);
	return 0;
}

long f2fs_sync_meta_pages(struct f2fs_sb_info *sbi, enum page_type type,
				long nr_to_write, enum iostat_type io_type)
{
	struct address_space *mapping = META_MAPPING(sbi);
	pgoff_t index = 0, prev = ULONG_MAX;
	struct pagevec pvec;
	long nwritten = 0;
	int nr_pages;
	struct writeback_control wbc = {
		.for_reclaim = 0,
	};
	struct blk_plug plug;

	pagevec_init(&pvec, 0);

	blk_start_plug(&plug);

	while ((nr_pages = pagevec_lookup_tag(&pvec, mapping, &index,
				PAGECACHE_TAG_DIRTY))) {
		int i;

		for (i = 0; i < nr_pages; i++) {
			struct page *page = pvec.pages[i];

			if (prev == ULONG_MAX)
				prev = page->index - 1;
			if (nr_to_write != LONG_MAX && page->index != prev + 1) {
				pagevec_release(&pvec);
				goto stop;
			}

			lock_page(page);

			if (unlikely(page->mapping != mapping)) {
continue_unlock:
				unlock_page(page);
				continue;
			}
			if (!PageDirty(page)) {
				/* someone wrote it for us */
				goto continue_unlock;
			}

			f2fs_wait_on_page_writeback(page, META, true, true);

			if (!clear_page_dirty_for_io(page))
				goto continue_unlock;

			if (__f2fs_write_meta_page(page, &wbc, io_type)) {
				unlock_page(page);
				break;
			}
			nwritten++;
			prev = page->index;
			if (unlikely(nwritten >= nr_to_write))
				break;
		}
		pagevec_release(&pvec);
		cond_resched();
	}
stop:
	if (nwritten)
		f2fs_submit_merged_write(sbi, type);

	blk_finish_plug(&plug);

	return nwritten;
}

static int f2fs_set_meta_page_dirty(struct page *page)
{
	trace_f2fs_set_page_dirty(page, META);

	if (!PageUptodate(page))
		SetPageUptodate(page);
	if (!PageDirty(page)) {
		__set_page_dirty_nobuffers(page);
		inc_page_count(F2FS_P_SB(page), F2FS_DIRTY_META);
		f2fs_set_page_private(page, 0);
		f2fs_trace_pid(page);
		return 1;
	}
	return 0;
}

const struct address_space_operations f2fs_meta_aops = {
	.writepage	= f2fs_write_meta_page,
	.writepages	= f2fs_write_meta_pages,
	.set_page_dirty	= f2fs_set_meta_page_dirty,
	.invalidatepage = f2fs_invalidate_page,
	.releasepage	= f2fs_release_page,
#ifdef CONFIG_MIGRATION
	.migratepage    = f2fs_migrate_page,
#endif
};

static void __add_ino_entry(struct f2fs_sb_info *sbi, nid_t ino,
						unsigned int devidx, int type)
{
	struct inode_management *im = &sbi->im[type];
	struct ino_entry *e, *tmp;

	tmp = f2fs_kmem_cache_alloc(ino_entry_slab, GFP_NOFS);

	radix_tree_preload(GFP_NOFS | __GFP_NOFAIL);

	spin_lock(&im->ino_lock);
	e = radix_tree_lookup(&im->ino_root, ino);
	if (!e) {
		e = tmp;
		if (unlikely(radix_tree_insert(&im->ino_root, ino, e)))
			f2fs_bug_on(sbi, 1);

		memset(e, 0, sizeof(struct ino_entry));
		e->ino = ino;

		list_add_tail(&e->list, &im->ino_list);
		if (type != ORPHAN_INO)
			im->ino_num++;
	}

	if (type == FLUSH_INO)
		f2fs_set_bit(devidx, (char *)&e->dirty_device);

	spin_unlock(&im->ino_lock);
	radix_tree_preload_end();

	if (e != tmp)
		kmem_cache_free(ino_entry_slab, tmp);
}

static void __remove_ino_entry(struct f2fs_sb_info *sbi, nid_t ino, int type)
{
	struct inode_management *im = &sbi->im[type];
	struct ino_entry *e;

	spin_lock(&im->ino_lock);
	e = radix_tree_lookup(&im->ino_root, ino);
	if (e) {
		list_del(&e->list);
		radix_tree_delete(&im->ino_root, ino);
		im->ino_num--;
		spin_unlock(&im->ino_lock);
		kmem_cache_free(ino_entry_slab, e);
		return;
	}
	spin_unlock(&im->ino_lock);
}

void f2fs_add_ino_entry(struct f2fs_sb_info *sbi, nid_t ino, int type)
{
	/* add new dirty ino entry into list */
	__add_ino_entry(sbi, ino, 0, type);
}

void f2fs_remove_ino_entry(struct f2fs_sb_info *sbi, nid_t ino, int type)
{
	/* remove dirty ino entry from list */
	__remove_ino_entry(sbi, ino, type);
}

/* mode should be APPEND_INO or UPDATE_INO */
bool f2fs_exist_written_data(struct f2fs_sb_info *sbi, nid_t ino, int mode)
{
	struct inode_management *im = &sbi->im[mode];
	struct ino_entry *e;

	spin_lock(&im->ino_lock);
	e = radix_tree_lookup(&im->ino_root, ino);
	spin_unlock(&im->ino_lock);
	return e ? true : false;
}

void f2fs_release_ino_entry(struct f2fs_sb_info *sbi, bool all)
{
	struct ino_entry *e, *tmp;
	int i;

	for (i = all ? ORPHAN_INO : APPEND_INO; i < MAX_INO_ENTRY; i++) {
		struct inode_management *im = &sbi->im[i];

		spin_lock(&im->ino_lock);
		list_for_each_entry_safe(e, tmp, &im->ino_list, list) {
			list_del(&e->list);
			radix_tree_delete(&im->ino_root, e->ino);
			kmem_cache_free(ino_entry_slab, e);
			im->ino_num--;
		}
		spin_unlock(&im->ino_lock);
	}
}

void f2fs_set_dirty_device(struct f2fs_sb_info *sbi, nid_t ino,
					unsigned int devidx, int type)
{
	__add_ino_entry(sbi, ino, devidx, type);
}

bool f2fs_is_dirty_device(struct f2fs_sb_info *sbi, nid_t ino,
					unsigned int devidx, int type)
{
	struct inode_management *im = &sbi->im[type];
	struct ino_entry *e;
	bool is_dirty = false;

	spin_lock(&im->ino_lock);
	e = radix_tree_lookup(&im->ino_root, ino);
	if (e && f2fs_test_bit(devidx, (char *)&e->dirty_device))
		is_dirty = true;
	spin_unlock(&im->ino_lock);
	return is_dirty;
}

int f2fs_acquire_orphan_inode(struct f2fs_sb_info *sbi)
{
	struct inode_management *im = &sbi->im[ORPHAN_INO];
	int err = 0;

	spin_lock(&im->ino_lock);

	if (time_to_inject(sbi, FAULT_ORPHAN)) {
		spin_unlock(&im->ino_lock);
		f2fs_show_injection_info(FAULT_ORPHAN);
		return -ENOSPC;
	}

	if (unlikely(im->ino_num >= sbi->max_orphans))
		err = -ENOSPC;
	else
		im->ino_num++;
	spin_unlock(&im->ino_lock);

	return err;
}

void f2fs_release_orphan_inode(struct f2fs_sb_info *sbi)
{
	struct inode_management *im = &sbi->im[ORPHAN_INO];

	spin_lock(&im->ino_lock);
	f2fs_bug_on(sbi, im->ino_num == 0);
	im->ino_num--;
	spin_unlock(&im->ino_lock);
}

void f2fs_add_orphan_inode(struct inode *inode)
{
	/* add new orphan ino entry into list */
	__add_ino_entry(F2FS_I_SB(inode), inode->i_ino, 0, ORPHAN_INO);
	f2fs_update_inode_page(inode);
}

void f2fs_remove_orphan_inode(struct f2fs_sb_info *sbi, nid_t ino)
{
	/* remove orphan entry from orphan list */
	__remove_ino_entry(sbi, ino, ORPHAN_INO);
}

static int recover_orphan_inode(struct f2fs_sb_info *sbi, nid_t ino)
{
	struct inode *inode;
	struct node_info ni;
	int err;

	inode = f2fs_iget_retry(sbi->sb, ino);
	if (IS_ERR(inode)) {
		/*
		 * there should be a bug that we can't find the entry
		 * to orphan inode.
		 */
		f2fs_bug_on(sbi, PTR_ERR(inode) == -ENOENT);
		return PTR_ERR(inode);
	}

	err = dquot_initialize(inode);
	if (err) {
		iput(inode);
		goto err_out;
	}

	clear_nlink(inode);

	/* truncate all the data during iput */
	iput(inode);

	err = f2fs_get_node_info(sbi, ino, &ni);
	if (err)
		goto err_out;

	/* ENOMEM was fully retried in f2fs_evict_inode. */
	if (ni.blk_addr != NULL_ADDR) {
		err = -EIO;
		goto err_out;
	}
	return 0;

err_out:
	set_sbi_flag(sbi, SBI_NEED_FSCK);
<<<<<<< HEAD
	f2fs_msg(sbi->sb, KERN_WARNING,
			"%s: orphan failed (ino=%x), run fsck to fix.",
			__func__, ino);
=======
	f2fs_warn(sbi, "%s: orphan failed (ino=%x), run fsck to fix.",
		  __func__, ino);
>>>>>>> a2898004
	return err;
}

int f2fs_recover_orphan_inodes(struct f2fs_sb_info *sbi)
{
	block_t start_blk, orphan_blocks, i, j;
	unsigned int s_flags = sbi->sb->s_flags;
	int err = 0;
#ifdef CONFIG_QUOTA
	int quota_enabled;
#endif

	if (!is_set_ckpt_flags(sbi, CP_ORPHAN_PRESENT_FLAG))
		return 0;

	if (bdev_read_only(sbi->sb->s_bdev)) {
<<<<<<< HEAD
		f2fs_msg(sbi->sb, KERN_INFO, "write access "
			"unavailable, skipping orphan cleanup");
=======
		f2fs_info(sbi, "write access unavailable, skipping orphan cleanup");
>>>>>>> a2898004
		return 0;
	}

	if (s_flags & MS_RDONLY) {
<<<<<<< HEAD
		f2fs_msg(sbi->sb, KERN_INFO, "orphan cleanup on readonly fs");
=======
		f2fs_info(sbi, "orphan cleanup on readonly fs");
>>>>>>> a2898004
		sbi->sb->s_flags &= ~MS_RDONLY;
	}

#ifdef CONFIG_QUOTA
	/* Needed for iput() to work correctly and not trash data */
	sbi->sb->s_flags |= MS_ACTIVE;

	/*
	 * Turn on quotas which were not enabled for read-only mounts if
	 * filesystem has quota feature, so that they are updated correctly.
	 */
	quota_enabled = f2fs_enable_quota_files(sbi, s_flags & MS_RDONLY);
#endif

	start_blk = __start_cp_addr(sbi) + 1 + __cp_payload(sbi);
	orphan_blocks = __start_sum_addr(sbi) - 1 - __cp_payload(sbi);

	f2fs_ra_meta_pages(sbi, start_blk, orphan_blocks, META_CP, true);

	for (i = 0; i < orphan_blocks; i++) {
		struct page *page;
		struct f2fs_orphan_block *orphan_blk;

		page = f2fs_get_meta_page(sbi, start_blk + i);
		if (IS_ERR(page)) {
			err = PTR_ERR(page);
			goto out;
		}

		orphan_blk = (struct f2fs_orphan_block *)page_address(page);
		for (j = 0; j < le32_to_cpu(orphan_blk->entry_count); j++) {
			nid_t ino = le32_to_cpu(orphan_blk->ino[j]);
			err = recover_orphan_inode(sbi, ino);
			if (err) {
				f2fs_put_page(page, 1);
				goto out;
			}
		}
		f2fs_put_page(page, 1);
	}
	/* clear Orphan Flag */
	clear_ckpt_flags(sbi, CP_ORPHAN_PRESENT_FLAG);
out:
	set_sbi_flag(sbi, SBI_IS_RECOVERED);

#ifdef CONFIG_QUOTA
	/* Turn quotas off */
	if (quota_enabled)
		f2fs_quota_off_umount(sbi->sb);
#endif
	sbi->sb->s_flags = s_flags; /* Restore MS_RDONLY status */

	return err;
}

static void write_orphan_inodes(struct f2fs_sb_info *sbi, block_t start_blk)
{
	struct list_head *head;
	struct f2fs_orphan_block *orphan_blk = NULL;
	unsigned int nentries = 0;
	unsigned short index = 1;
	unsigned short orphan_blocks;
	struct page *page = NULL;
	struct ino_entry *orphan = NULL;
	struct inode_management *im = &sbi->im[ORPHAN_INO];

	orphan_blocks = GET_ORPHAN_BLOCKS(im->ino_num);

	/*
	 * we don't need to do spin_lock(&im->ino_lock) here, since all the
	 * orphan inode operations are covered under f2fs_lock_op().
	 * And, spin_lock should be avoided due to page operations below.
	 */
	head = &im->ino_list;

	/* loop for each orphan inode entry and write them in Jornal block */
	list_for_each_entry(orphan, head, list) {
		if (!page) {
			page = f2fs_grab_meta_page(sbi, start_blk++);
			orphan_blk =
				(struct f2fs_orphan_block *)page_address(page);
			memset(orphan_blk, 0, sizeof(*orphan_blk));
		}

		orphan_blk->ino[nentries++] = cpu_to_le32(orphan->ino);

		if (nentries == F2FS_ORPHANS_PER_BLOCK) {
			/*
			 * an orphan block is full of 1020 entries,
			 * then we need to flush current orphan blocks
			 * and bring another one in memory
			 */
			orphan_blk->blk_addr = cpu_to_le16(index);
			orphan_blk->blk_count = cpu_to_le16(orphan_blocks);
			orphan_blk->entry_count = cpu_to_le32(nentries);
			set_page_dirty(page);
			f2fs_put_page(page, 1);
			index++;
			nentries = 0;
			page = NULL;
		}
	}

	if (page) {
		orphan_blk->blk_addr = cpu_to_le16(index);
		orphan_blk->blk_count = cpu_to_le16(orphan_blocks);
		orphan_blk->entry_count = cpu_to_le32(nentries);
		set_page_dirty(page);
		f2fs_put_page(page, 1);
	}
}

static __u32 f2fs_checkpoint_chksum(struct f2fs_sb_info *sbi,
						struct f2fs_checkpoint *ckpt)
{
	unsigned int chksum_ofs = le32_to_cpu(ckpt->checksum_offset);
	__u32 chksum;

	chksum = f2fs_crc32(sbi, ckpt, chksum_ofs);
	if (chksum_ofs < CP_CHKSUM_OFFSET) {
		chksum_ofs += sizeof(chksum);
		chksum = f2fs_chksum(sbi, chksum, (__u8 *)ckpt + chksum_ofs,
						F2FS_BLKSIZE - chksum_ofs);
	}
	return chksum;
}

static int get_checkpoint_version(struct f2fs_sb_info *sbi, block_t cp_addr,
		struct f2fs_checkpoint **cp_block, struct page **cp_page,
		unsigned long long *version)
{
	size_t crc_offset = 0;
	__u32 crc;

	*cp_page = f2fs_get_meta_page(sbi, cp_addr);
	if (IS_ERR(*cp_page))
		return PTR_ERR(*cp_page);

	*cp_block = (struct f2fs_checkpoint *)page_address(*cp_page);

	crc_offset = le32_to_cpu((*cp_block)->checksum_offset);
	if (crc_offset < CP_MIN_CHKSUM_OFFSET ||
			crc_offset > CP_CHKSUM_OFFSET) {
		f2fs_put_page(*cp_page, 1);
		f2fs_warn(sbi, "invalid crc_offset: %zu", crc_offset);
		return -EINVAL;
	}

<<<<<<< HEAD
	if (__is_set_ckpt_flags(*cp_block, CP_LARGE_NAT_BITMAP_FLAG)) {
		if (crc_offset != CP_MIN_CHKSUM_OFFSET) {
			f2fs_put_page(*cp_page, 1);
			f2fs_msg(sbi->sb, KERN_WARNING,
				"layout of large_nat_bitmap is deprecated, "
				"run fsck to repair, chksum_offset: %zu",
				crc_offset);
			return -EINVAL;
		}
	}

=======
>>>>>>> a2898004
	crc = f2fs_checkpoint_chksum(sbi, *cp_block);
	if (crc != cur_cp_crc(*cp_block)) {
		f2fs_put_page(*cp_page, 1);
		f2fs_warn(sbi, "invalid crc value");
		return -EINVAL;
	}

	*version = cur_cp_version(*cp_block);
	return 0;
}

static struct page *validate_checkpoint(struct f2fs_sb_info *sbi,
				block_t cp_addr, unsigned long long *version)
{
	struct page *cp_page_1 = NULL, *cp_page_2 = NULL;
	struct f2fs_checkpoint *cp_block = NULL;
	unsigned long long cur_version = 0, pre_version = 0;
	int err;

	err = get_checkpoint_version(sbi, cp_addr, &cp_block,
					&cp_page_1, version);
	if (err)
		return NULL;

	if (le32_to_cpu(cp_block->cp_pack_total_block_count) >
					sbi->blocks_per_seg) {
		f2fs_warn(sbi, "invalid cp_pack_total_block_count:%u",
			  le32_to_cpu(cp_block->cp_pack_total_block_count));
		goto invalid_cp;
	}
	pre_version = *version;

	cp_addr += le32_to_cpu(cp_block->cp_pack_total_block_count) - 1;
	err = get_checkpoint_version(sbi, cp_addr, &cp_block,
					&cp_page_2, version);
	if (err)
		goto invalid_cp;
	cur_version = *version;

	if (cur_version == pre_version) {
		*version = cur_version;
		f2fs_put_page(cp_page_2, 1);
		return cp_page_1;
	}
	f2fs_put_page(cp_page_2, 1);
invalid_cp:
	f2fs_put_page(cp_page_1, 1);
	return NULL;
}

int f2fs_get_valid_checkpoint(struct f2fs_sb_info *sbi)
{
	struct f2fs_checkpoint *cp_block;
	struct f2fs_super_block *fsb = sbi->raw_super;
	struct page *cp1, *cp2, *cur_page;
	unsigned long blk_size = sbi->blocksize;
	unsigned long long cp1_version = 0, cp2_version = 0;
	unsigned long long cp_start_blk_no;
	unsigned int cp_blks = 1 + __cp_payload(sbi);
	block_t cp_blk_no;
	int i;
	int err;

	sbi->ckpt = f2fs_kzalloc(sbi, array_size(blk_size, cp_blks),
				 GFP_KERNEL);
	if (!sbi->ckpt)
		return -ENOMEM;
	/*
	 * Finding out valid cp block involves read both
	 * sets( cp pack1 and cp pack 2)
	 */
	cp_start_blk_no = le32_to_cpu(fsb->cp_blkaddr);
	cp1 = validate_checkpoint(sbi, cp_start_blk_no, &cp1_version);

	/* The second checkpoint pack should start at the next segment */
	cp_start_blk_no += ((unsigned long long)1) <<
				le32_to_cpu(fsb->log_blocks_per_seg);
	cp2 = validate_checkpoint(sbi, cp_start_blk_no, &cp2_version);

	if (cp1 && cp2) {
		if (ver_after(cp2_version, cp1_version))
			cur_page = cp2;
		else
			cur_page = cp1;
	} else if (cp1) {
		cur_page = cp1;
	} else if (cp2) {
		cur_page = cp2;
	} else {
		err = -EFSCORRUPTED;
		goto fail_no_cp;
	}

	cp_block = (struct f2fs_checkpoint *)page_address(cur_page);
	memcpy(sbi->ckpt, cp_block, blk_size);

	if (cur_page == cp1)
		sbi->cur_cp_pack = 1;
	else
		sbi->cur_cp_pack = 2;

	/* Sanity checking of checkpoint */
<<<<<<< HEAD
	if (f2fs_sanity_check_ckpt(sbi))
=======
	if (f2fs_sanity_check_ckpt(sbi)) {
		err = -EFSCORRUPTED;
>>>>>>> a2898004
		goto free_fail_no_cp;
	}

	if (cp_blks <= 1)
		goto done;

	cp_blk_no = le32_to_cpu(fsb->cp_blkaddr);
	if (cur_page == cp2)
		cp_blk_no += 1 << le32_to_cpu(fsb->log_blocks_per_seg);

	for (i = 1; i < cp_blks; i++) {
		void *sit_bitmap_ptr;
		unsigned char *ckpt = (unsigned char *)sbi->ckpt;

		cur_page = f2fs_get_meta_page(sbi, cp_blk_no + i);
<<<<<<< HEAD
		if (IS_ERR(cur_page))
			goto free_fail_no_cp;
=======
		if (IS_ERR(cur_page)) {
			err = PTR_ERR(cur_page);
			goto free_fail_no_cp;
		}
>>>>>>> a2898004
		sit_bitmap_ptr = page_address(cur_page);
		memcpy(ckpt + i * blk_size, sit_bitmap_ptr, blk_size);
		f2fs_put_page(cur_page, 1);
	}
done:
	f2fs_put_page(cp1, 1);
	f2fs_put_page(cp2, 1);
	return 0;

free_fail_no_cp:
	f2fs_put_page(cp1, 1);
	f2fs_put_page(cp2, 1);
fail_no_cp:
	kvfree(sbi->ckpt);
<<<<<<< HEAD
	return -EINVAL;
=======
	return err;
>>>>>>> a2898004
}

static void __add_dirty_inode(struct inode *inode, enum inode_type type)
{
	struct f2fs_sb_info *sbi = F2FS_I_SB(inode);
	int flag = (type == DIR_INODE) ? FI_DIRTY_DIR : FI_DIRTY_FILE;
<<<<<<< HEAD

	if (is_inode_flag_set(inode, flag))
		return;

	set_inode_flag(inode, flag);
	if (!f2fs_is_volatile_file(inode))
		list_add_tail(&F2FS_I(inode)->dirty_list,
						&sbi->inode_list[type]);
	stat_inc_dirty_inode(sbi, type);
}

static void __remove_dirty_inode(struct inode *inode, enum inode_type type)
{
	int flag = (type == DIR_INODE) ? FI_DIRTY_DIR : FI_DIRTY_FILE;

	if (get_dirty_pages(inode) || !is_inode_flag_set(inode, flag))
		return;

	list_del_init(&F2FS_I(inode)->dirty_list);
	clear_inode_flag(inode, flag);
	stat_dec_dirty_inode(F2FS_I_SB(inode), type);
}

=======

	if (is_inode_flag_set(inode, flag))
		return;

	set_inode_flag(inode, flag);
	if (!f2fs_is_volatile_file(inode))
		list_add_tail(&F2FS_I(inode)->dirty_list,
						&sbi->inode_list[type]);
	stat_inc_dirty_inode(sbi, type);
}

static void __remove_dirty_inode(struct inode *inode, enum inode_type type)
{
	int flag = (type == DIR_INODE) ? FI_DIRTY_DIR : FI_DIRTY_FILE;

	if (get_dirty_pages(inode) || !is_inode_flag_set(inode, flag))
		return;

	list_del_init(&F2FS_I(inode)->dirty_list);
	clear_inode_flag(inode, flag);
	stat_dec_dirty_inode(F2FS_I_SB(inode), type);
}

>>>>>>> a2898004
void f2fs_update_dirty_page(struct inode *inode, struct page *page)
{
	struct f2fs_sb_info *sbi = F2FS_I_SB(inode);
	enum inode_type type = S_ISDIR(inode->i_mode) ? DIR_INODE : FILE_INODE;

	if (!S_ISDIR(inode->i_mode) && !S_ISREG(inode->i_mode) &&
			!S_ISLNK(inode->i_mode))
		return;

	spin_lock(&sbi->inode_lock[type]);
	if (type != FILE_INODE || test_opt(sbi, DATA_FLUSH))
		__add_dirty_inode(inode, type);
	inode_inc_dirty_pages(inode);
	spin_unlock(&sbi->inode_lock[type]);

	f2fs_set_page_private(page, 0);
	f2fs_trace_pid(page);
}

void f2fs_remove_dirty_inode(struct inode *inode)
{
	struct f2fs_sb_info *sbi = F2FS_I_SB(inode);
	enum inode_type type = S_ISDIR(inode->i_mode) ? DIR_INODE : FILE_INODE;

	if (!S_ISDIR(inode->i_mode) && !S_ISREG(inode->i_mode) &&
			!S_ISLNK(inode->i_mode))
		return;

	if (type == FILE_INODE && !test_opt(sbi, DATA_FLUSH))
		return;

	spin_lock(&sbi->inode_lock[type]);
	__remove_dirty_inode(inode, type);
	spin_unlock(&sbi->inode_lock[type]);
}

int f2fs_sync_dirty_inodes(struct f2fs_sb_info *sbi, enum inode_type type)
{
	struct list_head *head;
	struct inode *inode;
	struct f2fs_inode_info *fi;
	bool is_dir = (type == DIR_INODE);
	unsigned long ino = 0;

	trace_f2fs_sync_dirty_inodes_enter(sbi->sb, is_dir,
				get_pages(sbi, is_dir ?
				F2FS_DIRTY_DENTS : F2FS_DIRTY_DATA));
retry:
	if (unlikely(f2fs_cp_error(sbi)))
		return -EIO;

	spin_lock(&sbi->inode_lock[type]);

	head = &sbi->inode_list[type];
	if (list_empty(head)) {
		spin_unlock(&sbi->inode_lock[type]);
		trace_f2fs_sync_dirty_inodes_exit(sbi->sb, is_dir,
				get_pages(sbi, is_dir ?
				F2FS_DIRTY_DENTS : F2FS_DIRTY_DATA));
		return 0;
	}
	fi = list_first_entry(head, struct f2fs_inode_info, dirty_list);
	inode = igrab(&fi->vfs_inode);
	spin_unlock(&sbi->inode_lock[type]);
	if (inode) {
		unsigned long cur_ino = inode->i_ino;

		F2FS_I(inode)->cp_task = current;

		filemap_fdatawrite(inode->i_mapping);

		F2FS_I(inode)->cp_task = NULL;

		iput(inode);
		/* We need to give cpu to another writers. */
		if (ino == cur_ino)
			cond_resched();
		else
			ino = cur_ino;
	} else {
		/*
		 * We should submit bio, since it exists several
		 * wribacking dentry pages in the freeing inode.
		 */
		f2fs_submit_merged_write(sbi, DATA);
		cond_resched();
	}
	goto retry;
}

int f2fs_sync_inode_meta(struct f2fs_sb_info *sbi)
{
	struct list_head *head = &sbi->inode_list[DIRTY_META];
	struct inode *inode;
	struct f2fs_inode_info *fi;
	s64 total = get_pages(sbi, F2FS_DIRTY_IMETA);

	while (total--) {
		if (unlikely(f2fs_cp_error(sbi)))
			return -EIO;

		spin_lock(&sbi->inode_lock[DIRTY_META]);
		if (list_empty(head)) {
			spin_unlock(&sbi->inode_lock[DIRTY_META]);
			return 0;
		}
		fi = list_first_entry(head, struct f2fs_inode_info,
							gdirty_list);
		inode = igrab(&fi->vfs_inode);
		spin_unlock(&sbi->inode_lock[DIRTY_META]);
		if (inode) {
			sync_inode_metadata(inode, 0);

			/* it's on eviction */
			if (is_inode_flag_set(inode, FI_DIRTY_INODE))
				f2fs_update_inode_page(inode);
			iput(inode);
		}
	}
	return 0;
}

static void __prepare_cp_block(struct f2fs_sb_info *sbi)
{
	struct f2fs_checkpoint *ckpt = F2FS_CKPT(sbi);
	struct f2fs_nm_info *nm_i = NM_I(sbi);
	nid_t last_nid = nm_i->next_scan_nid;

	next_free_nid(sbi, &last_nid);
	ckpt->valid_block_count = cpu_to_le64(valid_user_blocks(sbi));
	ckpt->valid_node_count = cpu_to_le32(valid_node_count(sbi));
	ckpt->valid_inode_count = cpu_to_le32(valid_inode_count(sbi));
	ckpt->next_free_nid = cpu_to_le32(last_nid);
}

static bool __need_flush_quota(struct f2fs_sb_info *sbi)
{
<<<<<<< HEAD
	if (!is_journalled_quota(sbi))
		return false;
	if (is_sbi_flag_set(sbi, SBI_QUOTA_SKIP_FLUSH))
		return false;
	if (is_sbi_flag_set(sbi, SBI_QUOTA_NEED_REPAIR))
		return false;
	if (is_sbi_flag_set(sbi, SBI_QUOTA_NEED_FLUSH))
		return true;
	if (get_pages(sbi, F2FS_DIRTY_QDATA))
		return true;
	return false;
=======
	bool ret = false;

	if (!is_journalled_quota(sbi))
		return false;

	down_write(&sbi->quota_sem);
	if (is_sbi_flag_set(sbi, SBI_QUOTA_SKIP_FLUSH)) {
		ret = false;
	} else if (is_sbi_flag_set(sbi, SBI_QUOTA_NEED_REPAIR)) {
		ret = false;
	} else if (is_sbi_flag_set(sbi, SBI_QUOTA_NEED_FLUSH)) {
		clear_sbi_flag(sbi, SBI_QUOTA_NEED_FLUSH);
		ret = true;
	} else if (get_pages(sbi, F2FS_DIRTY_QDATA)) {
		ret = true;
	}
	up_write(&sbi->quota_sem);
	return ret;
>>>>>>> a2898004
}

/*
 * Freeze all the FS-operations for checkpoint.
 */
static int block_operations(struct f2fs_sb_info *sbi)
{
	struct writeback_control wbc = {
		.sync_mode = WB_SYNC_ALL,
		.nr_to_write = LONG_MAX,
		.for_reclaim = 0,
	};
	struct blk_plug plug;
	int err = 0, cnt = 0;

	blk_start_plug(&plug);

retry_flush_quotas:
<<<<<<< HEAD
	if (__need_flush_quota(sbi)) {
		int locked;

		if (++cnt > DEFAULT_RETRY_QUOTA_FLUSH_COUNT) {
			set_sbi_flag(sbi, SBI_QUOTA_SKIP_FLUSH);
			f2fs_lock_all(sbi);
			goto retry_flush_dents;
		}
		clear_sbi_flag(sbi, SBI_QUOTA_NEED_FLUSH);

		/* only failed during mount/umount/freeze/quotactl */
		locked = down_read_trylock(&sbi->sb->s_umount);
		f2fs_quota_sync(sbi->sb, -1);
		if (locked)
			up_read(&sbi->sb->s_umount);
	}

	f2fs_lock_all(sbi);
	if (__need_flush_quota(sbi)) {
		f2fs_unlock_all(sbi);
=======
	f2fs_lock_all(sbi);
	if (__need_flush_quota(sbi)) {
		int locked;

		if (++cnt > DEFAULT_RETRY_QUOTA_FLUSH_COUNT) {
			set_sbi_flag(sbi, SBI_QUOTA_SKIP_FLUSH);
			set_sbi_flag(sbi, SBI_QUOTA_NEED_FLUSH);
			goto retry_flush_dents;
		}
		f2fs_unlock_all(sbi);

		/* only failed during mount/umount/freeze/quotactl */
		locked = down_read_trylock(&sbi->sb->s_umount);
		f2fs_quota_sync(sbi->sb, -1);
		if (locked)
			up_read(&sbi->sb->s_umount);
>>>>>>> a2898004
		cond_resched();
		goto retry_flush_quotas;
	}

retry_flush_dents:
	/* write all the dirty dentry pages */
	if (get_pages(sbi, F2FS_DIRTY_DENTS)) {
		f2fs_unlock_all(sbi);
		err = f2fs_sync_dirty_inodes(sbi, DIR_INODE);
		if (err)
			goto out;
		cond_resched();
		goto retry_flush_quotas;
	}

	/*
	 * POR: we should ensure that there are no dirty node pages
	 * until finishing nat/sit flush. inode->i_blocks can be updated.
	 */
	down_write(&sbi->node_change);

<<<<<<< HEAD
	if (__need_flush_quota(sbi)) {
		up_write(&sbi->node_change);
		f2fs_unlock_all(sbi);
		goto retry_flush_quotas;
	}

=======
>>>>>>> a2898004
	if (get_pages(sbi, F2FS_DIRTY_IMETA)) {
		up_write(&sbi->node_change);
		f2fs_unlock_all(sbi);
		err = f2fs_sync_inode_meta(sbi);
		if (err)
			goto out;
		cond_resched();
		goto retry_flush_quotas;
	}

retry_flush_nodes:
	down_write(&sbi->node_write);

	if (get_pages(sbi, F2FS_DIRTY_NODES)) {
		up_write(&sbi->node_write);
		atomic_inc(&sbi->wb_sync_req[NODE]);
		err = f2fs_sync_node_pages(sbi, &wbc, false, FS_CP_NODE_IO);
		atomic_dec(&sbi->wb_sync_req[NODE]);
		if (err) {
			up_write(&sbi->node_change);
			f2fs_unlock_all(sbi);
			goto out;
		}
		cond_resched();
		goto retry_flush_nodes;
	}

	/*
	 * sbi->node_change is used only for AIO write_begin path which produces
	 * dirty node blocks and some checkpoint values by block allocation.
	 */
	__prepare_cp_block(sbi);
	up_write(&sbi->node_change);
out:
	blk_finish_plug(&plug);
	return err;
}

static void unblock_operations(struct f2fs_sb_info *sbi)
{
	up_write(&sbi->node_write);
	f2fs_unlock_all(sbi);
}

void f2fs_wait_on_all_pages_writeback(struct f2fs_sb_info *sbi)
{
	DEFINE_WAIT(wait);

	for (;;) {
		prepare_to_wait(&sbi->cp_wait, &wait, TASK_UNINTERRUPTIBLE);

		if (!get_pages(sbi, F2FS_WB_CP_DATA))
<<<<<<< HEAD
			break;

		if (unlikely(f2fs_cp_error(sbi)))
			break;

=======
			break;

		if (unlikely(f2fs_cp_error(sbi)))
			break;

>>>>>>> a2898004
		io_schedule_timeout(5*HZ);
	}
	finish_wait(&sbi->cp_wait, &wait);
}

static void update_ckpt_flags(struct f2fs_sb_info *sbi, struct cp_control *cpc)
{
	unsigned long orphan_num = sbi->im[ORPHAN_INO].ino_num;
	struct f2fs_checkpoint *ckpt = F2FS_CKPT(sbi);
	unsigned long flags;

	spin_lock_irqsave(&sbi->cp_lock, flags);

	if ((cpc->reason & CP_UMOUNT) &&
			le32_to_cpu(ckpt->cp_pack_total_block_count) >
			sbi->blocks_per_seg - NM_I(sbi)->nat_bits_blocks)
		disable_nat_bits(sbi, false);

	if (cpc->reason & CP_TRIMMED)
		__set_ckpt_flags(ckpt, CP_TRIMMED_FLAG);
	else
		__clear_ckpt_flags(ckpt, CP_TRIMMED_FLAG);

	if (cpc->reason & CP_UMOUNT)
		__set_ckpt_flags(ckpt, CP_UMOUNT_FLAG);
	else
		__clear_ckpt_flags(ckpt, CP_UMOUNT_FLAG);

	if (cpc->reason & CP_FASTBOOT)
		__set_ckpt_flags(ckpt, CP_FASTBOOT_FLAG);
	else
		__clear_ckpt_flags(ckpt, CP_FASTBOOT_FLAG);

	if (orphan_num)
		__set_ckpt_flags(ckpt, CP_ORPHAN_PRESENT_FLAG);
	else
		__clear_ckpt_flags(ckpt, CP_ORPHAN_PRESENT_FLAG);

<<<<<<< HEAD
	if (is_sbi_flag_set(sbi, SBI_NEED_FSCK))
=======
	if (is_sbi_flag_set(sbi, SBI_NEED_FSCK) ||
		is_sbi_flag_set(sbi, SBI_IS_RESIZEFS))
>>>>>>> a2898004
		__set_ckpt_flags(ckpt, CP_FSCK_FLAG);

	if (is_sbi_flag_set(sbi, SBI_CP_DISABLED))
		__set_ckpt_flags(ckpt, CP_DISABLED_FLAG);
	else
		__clear_ckpt_flags(ckpt, CP_DISABLED_FLAG);

	if (is_sbi_flag_set(sbi, SBI_CP_DISABLED_QUICK))
		__set_ckpt_flags(ckpt, CP_DISABLED_QUICK_FLAG);
	else
		__clear_ckpt_flags(ckpt, CP_DISABLED_QUICK_FLAG);

	if (is_sbi_flag_set(sbi, SBI_QUOTA_SKIP_FLUSH))
		__set_ckpt_flags(ckpt, CP_QUOTA_NEED_FSCK_FLAG);
	else
		__clear_ckpt_flags(ckpt, CP_QUOTA_NEED_FSCK_FLAG);

	if (is_sbi_flag_set(sbi, SBI_QUOTA_NEED_REPAIR))
		__set_ckpt_flags(ckpt, CP_QUOTA_NEED_FSCK_FLAG);

	/* set this flag to activate crc|cp_ver for recovery */
	__set_ckpt_flags(ckpt, CP_CRC_RECOVERY_FLAG);
	__clear_ckpt_flags(ckpt, CP_NOCRC_RECOVERY_FLAG);

	spin_unlock_irqrestore(&sbi->cp_lock, flags);
}

static void commit_checkpoint(struct f2fs_sb_info *sbi,
	void *src, block_t blk_addr)
{
	struct writeback_control wbc = {
		.for_reclaim = 0,
	};

	/*
	 * pagevec_lookup_tag and lock_page again will take
	 * some extra time. Therefore, f2fs_update_meta_pages and
	 * f2fs_sync_meta_pages are combined in this function.
	 */
	struct page *page = f2fs_grab_meta_page(sbi, blk_addr);
	int err;

	f2fs_wait_on_page_writeback(page, META, true, true);

	memcpy(page_address(page), src, PAGE_SIZE);

	set_page_dirty(page);
	if (unlikely(!clear_page_dirty_for_io(page)))
		f2fs_bug_on(sbi, 1);

	/* writeout cp pack 2 page */
	err = __f2fs_write_meta_page(page, &wbc, FS_CP_META_IO);
	if (unlikely(err && f2fs_cp_error(sbi))) {
		f2fs_put_page(page, 1);
		return;
	}

	f2fs_bug_on(sbi, err);
	f2fs_put_page(page, 0);

	/* submit checkpoint (with barrier if NOBARRIER is not set) */
	f2fs_submit_merged_write(sbi, META_FLUSH);
}

static int do_checkpoint(struct f2fs_sb_info *sbi, struct cp_control *cpc)
{
	struct f2fs_checkpoint *ckpt = F2FS_CKPT(sbi);
	struct f2fs_nm_info *nm_i = NM_I(sbi);
	unsigned long orphan_num = sbi->im[ORPHAN_INO].ino_num, flags;
	block_t start_blk;
	unsigned int data_sum_blocks, orphan_blocks;
	__u32 crc32 = 0;
	int i;
	int cp_payload_blks = __cp_payload(sbi);
	struct super_block *sb = sbi->sb;
	struct curseg_info *seg_i = CURSEG_I(sbi, CURSEG_HOT_NODE);
	u64 kbytes_written;
	int err;

	/* Flush all the NAT/SIT pages */
	f2fs_sync_meta_pages(sbi, META, LONG_MAX, FS_CP_META_IO);
	f2fs_bug_on(sbi, get_pages(sbi, F2FS_DIRTY_META) &&
					!f2fs_cp_error(sbi));

	/*
	 * modify checkpoint
	 * version number is already updated
	 */
	ckpt->elapsed_time = cpu_to_le64(get_mtime(sbi, true));
	ckpt->free_segment_count = cpu_to_le32(free_segments(sbi));
	for (i = 0; i < NR_CURSEG_NODE_TYPE; i++) {
		ckpt->cur_node_segno[i] =
			cpu_to_le32(curseg_segno(sbi, i + CURSEG_HOT_NODE));
		ckpt->cur_node_blkoff[i] =
			cpu_to_le16(curseg_blkoff(sbi, i + CURSEG_HOT_NODE));
		ckpt->alloc_type[i + CURSEG_HOT_NODE] =
				curseg_alloc_type(sbi, i + CURSEG_HOT_NODE);
	}
	for (i = 0; i < NR_CURSEG_DATA_TYPE; i++) {
		ckpt->cur_data_segno[i] =
			cpu_to_le32(curseg_segno(sbi, i + CURSEG_HOT_DATA));
		ckpt->cur_data_blkoff[i] =
			cpu_to_le16(curseg_blkoff(sbi, i + CURSEG_HOT_DATA));
		ckpt->alloc_type[i + CURSEG_HOT_DATA] =
				curseg_alloc_type(sbi, i + CURSEG_HOT_DATA);
	}

	/* 2 cp  + n data seg summary + orphan inode blocks */
	data_sum_blocks = f2fs_npages_for_summary_flush(sbi, false);
	spin_lock_irqsave(&sbi->cp_lock, flags);
	if (data_sum_blocks < NR_CURSEG_DATA_TYPE)
		__set_ckpt_flags(ckpt, CP_COMPACT_SUM_FLAG);
	else
		__clear_ckpt_flags(ckpt, CP_COMPACT_SUM_FLAG);
	spin_unlock_irqrestore(&sbi->cp_lock, flags);

	orphan_blocks = GET_ORPHAN_BLOCKS(orphan_num);
	ckpt->cp_pack_start_sum = cpu_to_le32(1 + cp_payload_blks +
			orphan_blocks);

	if (__remain_node_summaries(cpc->reason))
		ckpt->cp_pack_total_block_count = cpu_to_le32(F2FS_CP_PACKS+
				cp_payload_blks + data_sum_blocks +
				orphan_blocks + NR_CURSEG_NODE_TYPE);
	else
		ckpt->cp_pack_total_block_count = cpu_to_le32(F2FS_CP_PACKS +
				cp_payload_blks + data_sum_blocks +
				orphan_blocks);

	/* update ckpt flag for checkpoint */
	update_ckpt_flags(sbi, cpc);

	/* update SIT/NAT bitmap */
	get_sit_bitmap(sbi, __bitmap_ptr(sbi, SIT_BITMAP));
	get_nat_bitmap(sbi, __bitmap_ptr(sbi, NAT_BITMAP));

	crc32 = f2fs_checkpoint_chksum(sbi, ckpt);
	*((__le32 *)((unsigned char *)ckpt +
				le32_to_cpu(ckpt->checksum_offset)))
				= cpu_to_le32(crc32);

	start_blk = __start_cp_next_addr(sbi);

	/* write nat bits */
	if (enabled_nat_bits(sbi, cpc)) {
		__u64 cp_ver = cur_cp_version(ckpt);
		block_t blk;

		cp_ver |= ((__u64)crc32 << 32);
		*(__le64 *)nm_i->nat_bits = cpu_to_le64(cp_ver);

		blk = start_blk + sbi->blocks_per_seg - nm_i->nat_bits_blocks;
		for (i = 0; i < nm_i->nat_bits_blocks; i++)
			f2fs_update_meta_page(sbi, nm_i->nat_bits +
					(i << F2FS_BLKSIZE_BITS), blk + i);
	}

	/* write out checkpoint buffer at block 0 */
	f2fs_update_meta_page(sbi, ckpt, start_blk++);

	for (i = 1; i < 1 + cp_payload_blks; i++)
		f2fs_update_meta_page(sbi, (char *)ckpt + i * F2FS_BLKSIZE,
							start_blk++);

	if (orphan_num) {
		write_orphan_inodes(sbi, start_blk);
		start_blk += orphan_blocks;
	}

	f2fs_write_data_summaries(sbi, start_blk);
	start_blk += data_sum_blocks;

	/* Record write statistics in the hot node summary */
	kbytes_written = sbi->kbytes_written;
	if (sb->s_bdev->bd_part)
		kbytes_written += BD_PART_WRITTEN(sbi);

	seg_i->journal->info.kbytes_written = cpu_to_le64(kbytes_written);

	if (__remain_node_summaries(cpc->reason)) {
		f2fs_write_node_summaries(sbi, start_blk);
		start_blk += NR_CURSEG_NODE_TYPE;
	}

	/* update user_block_counts */
	sbi->last_valid_block_count = sbi->total_valid_block_count;
	percpu_counter_set(&sbi->alloc_valid_block_count, 0);

	/* Here, we have one bio having CP pack except cp pack 2 page */
	f2fs_sync_meta_pages(sbi, META, LONG_MAX, FS_CP_META_IO);
	f2fs_bug_on(sbi, get_pages(sbi, F2FS_DIRTY_META) &&
					!f2fs_cp_error(sbi));

	/* wait for previous submitted meta pages writeback */
	f2fs_wait_on_all_pages_writeback(sbi);

	/* flush all device cache */
	err = f2fs_flush_device_cache(sbi);
	if (err)
		return err;

	/* barrier and flush checkpoint cp pack 2 page if it can */
	commit_checkpoint(sbi, ckpt, start_blk);
	f2fs_wait_on_all_pages_writeback(sbi);

	/*
	 * invalidate intermediate page cache borrowed from meta inode
	 * which are used for migration of encrypted inode's blocks.
	 */
	if (f2fs_sb_has_encrypt(sbi))
		invalidate_mapping_pages(META_MAPPING(sbi),
				MAIN_BLKADDR(sbi), MAX_BLKADDR(sbi) - 1);

	f2fs_release_ino_entry(sbi, false);

	f2fs_reset_fsync_node_info(sbi);

	clear_sbi_flag(sbi, SBI_IS_DIRTY);
	clear_sbi_flag(sbi, SBI_NEED_CP);
	clear_sbi_flag(sbi, SBI_QUOTA_SKIP_FLUSH);

	spin_lock(&sbi->stat_lock);
	sbi->unusable_block_count = 0;
	spin_unlock(&sbi->stat_lock);

	__set_cp_next_pack(sbi);

	/*
	 * redirty superblock if metadata like node page or inode cache is
	 * updated during writing checkpoint.
	 */
	if (get_pages(sbi, F2FS_DIRTY_NODES) ||
			get_pages(sbi, F2FS_DIRTY_IMETA))
		set_sbi_flag(sbi, SBI_IS_DIRTY);

	f2fs_bug_on(sbi, get_pages(sbi, F2FS_DIRTY_DENTS));

	return unlikely(f2fs_cp_error(sbi)) ? -EIO : 0;
}

/*
 * We guarantee that this checkpoint procedure will not fail.
 */
int f2fs_write_checkpoint(struct f2fs_sb_info *sbi, struct cp_control *cpc)
{
	struct f2fs_checkpoint *ckpt = F2FS_CKPT(sbi);
	unsigned long long ckpt_ver;
	int err = 0;
<<<<<<< HEAD

	if (f2fs_readonly(sbi->sb) || f2fs_hw_is_readonly(sbi))
		return -EROFS;

	if (unlikely(is_sbi_flag_set(sbi, SBI_CP_DISABLED))) {
		if (cpc->reason != CP_PAUSE)
			return 0;
		f2fs_msg(sbi->sb, KERN_WARNING,
				"Start checkpoint disabled!");
=======

	if (f2fs_readonly(sbi->sb) || f2fs_hw_is_readonly(sbi))
		return -EROFS;

	if (unlikely(is_sbi_flag_set(sbi, SBI_CP_DISABLED))) {
		if (cpc->reason != CP_PAUSE)
			return 0;
		f2fs_warn(sbi, "Start checkpoint disabled!");
>>>>>>> a2898004
	}
	mutex_lock(&sbi->cp_mutex);

	if (!is_sbi_flag_set(sbi, SBI_IS_DIRTY) &&
		((cpc->reason & CP_FASTBOOT) || (cpc->reason & CP_SYNC) ||
		((cpc->reason & CP_DISCARD) && !sbi->discard_blks)))
		goto out;
	if (unlikely(f2fs_cp_error(sbi))) {
		err = -EIO;
		goto out;
	}

	trace_f2fs_write_checkpoint(sbi->sb, cpc->reason, "start block_ops");

	err = block_operations(sbi);
	if (err)
		goto out;

	trace_f2fs_write_checkpoint(sbi->sb, cpc->reason, "finish block_ops");

	f2fs_flush_merged_writes(sbi);

	/* this is the case of multiple fstrims without any changes */
	if (cpc->reason & CP_DISCARD) {
		if (!f2fs_exist_trim_candidates(sbi, cpc)) {
			unblock_operations(sbi);
			goto out;
		}

		if (NM_I(sbi)->dirty_nat_cnt == 0 &&
				SIT_I(sbi)->dirty_sentries == 0 &&
				prefree_segments(sbi) == 0) {
			f2fs_flush_sit_entries(sbi, cpc);
			f2fs_clear_prefree_segments(sbi, cpc);
			unblock_operations(sbi);
			goto out;
		}
	}

	/*
	 * update checkpoint pack index
	 * Increase the version number so that
	 * SIT entries and seg summaries are written at correct place
	 */
	ckpt_ver = cur_cp_version(ckpt);
	ckpt->checkpoint_ver = cpu_to_le64(++ckpt_ver);

	/* write cached NAT/SIT entries to NAT/SIT area */
	err = f2fs_flush_nat_entries(sbi, cpc);
	if (err)
		goto stop;

	f2fs_flush_sit_entries(sbi, cpc);

	/* unlock all the fs_lock[] in do_checkpoint() */
	err = do_checkpoint(sbi, cpc);
	if (err)
		f2fs_release_discard_addrs(sbi);
	else
		f2fs_clear_prefree_segments(sbi, cpc);
stop:
	unblock_operations(sbi);
	stat_inc_cp_count(sbi->stat_info);

	if (cpc->reason & CP_RECOVERY)
<<<<<<< HEAD
		f2fs_msg(sbi->sb, KERN_NOTICE,
			"checkpoint: version = %llx", ckpt_ver);
=======
		f2fs_notice(sbi, "checkpoint: version = %llx", ckpt_ver);
>>>>>>> a2898004

	/* do checkpoint periodically */
	f2fs_update_time(sbi, CP_TIME);
	trace_f2fs_write_checkpoint(sbi->sb, cpc->reason, "finish checkpoint");
out:
	mutex_unlock(&sbi->cp_mutex);
	return err;
}

void f2fs_init_ino_entry_info(struct f2fs_sb_info *sbi)
{
	int i;

	for (i = 0; i < MAX_INO_ENTRY; i++) {
		struct inode_management *im = &sbi->im[i];

		INIT_RADIX_TREE(&im->ino_root, GFP_ATOMIC);
		spin_lock_init(&im->ino_lock);
		INIT_LIST_HEAD(&im->ino_list);
		im->ino_num = 0;
	}

	sbi->max_orphans = (sbi->blocks_per_seg - F2FS_CP_PACKS -
			NR_CURSEG_TYPE - __cp_payload(sbi)) *
				F2FS_ORPHANS_PER_BLOCK;
}

int __init f2fs_create_checkpoint_caches(void)
{
	ino_entry_slab = f2fs_kmem_cache_create("f2fs_ino_entry",
			sizeof(struct ino_entry));
	if (!ino_entry_slab)
		return -ENOMEM;
	f2fs_inode_entry_slab = f2fs_kmem_cache_create("f2fs_inode_entry",
			sizeof(struct inode_entry));
	if (!f2fs_inode_entry_slab) {
		kmem_cache_destroy(ino_entry_slab);
		return -ENOMEM;
	}
	return 0;
}

void f2fs_destroy_checkpoint_caches(void)
{
	kmem_cache_destroy(ino_entry_slab);
	kmem_cache_destroy(f2fs_inode_entry_slab);
}<|MERGE_RESOLUTION|>--- conflicted
+++ resolved
@@ -146,13 +146,8 @@
 
 	exist = f2fs_test_bit(offset, se->cur_valid_map);
 	if (!exist && type == DATA_GENERIC_ENHANCE) {
-<<<<<<< HEAD
-		f2fs_msg(sbi->sb, KERN_ERR, "Inconsistent error "
-			"blkaddr:%u, sit bitmap:%d", blkaddr, exist);
-=======
 		f2fs_err(sbi, "Inconsistent error blkaddr:%u, sit bitmap:%d",
 			 blkaddr, exist);
->>>>>>> a2898004
 		set_sbi_flag(sbi, SBI_NEED_FSCK);
 		WARN_ON(1);
 	}
@@ -189,13 +184,8 @@
 	case DATA_GENERIC_ENHANCE_READ:
 		if (unlikely(blkaddr >= MAX_BLKADDR(sbi) ||
 				blkaddr < MAIN_BLKADDR(sbi))) {
-<<<<<<< HEAD
-			f2fs_msg(sbi->sb, KERN_WARNING,
-				"access invalid blkaddr:%u", blkaddr);
-=======
 			f2fs_warn(sbi, "access invalid blkaddr:%u",
 				  blkaddr);
->>>>>>> a2898004
 			set_sbi_flag(sbi, SBI_NEED_FSCK);
 			WARN_ON(1);
 			return false;
@@ -668,14 +658,8 @@
 
 err_out:
 	set_sbi_flag(sbi, SBI_NEED_FSCK);
-<<<<<<< HEAD
-	f2fs_msg(sbi->sb, KERN_WARNING,
-			"%s: orphan failed (ino=%x), run fsck to fix.",
-			__func__, ino);
-=======
 	f2fs_warn(sbi, "%s: orphan failed (ino=%x), run fsck to fix.",
 		  __func__, ino);
->>>>>>> a2898004
 	return err;
 }
 
@@ -692,21 +676,12 @@
 		return 0;
 
 	if (bdev_read_only(sbi->sb->s_bdev)) {
-<<<<<<< HEAD
-		f2fs_msg(sbi->sb, KERN_INFO, "write access "
-			"unavailable, skipping orphan cleanup");
-=======
 		f2fs_info(sbi, "write access unavailable, skipping orphan cleanup");
->>>>>>> a2898004
 		return 0;
 	}
 
 	if (s_flags & MS_RDONLY) {
-<<<<<<< HEAD
-		f2fs_msg(sbi->sb, KERN_INFO, "orphan cleanup on readonly fs");
-=======
 		f2fs_info(sbi, "orphan cleanup on readonly fs");
->>>>>>> a2898004
 		sbi->sb->s_flags &= ~MS_RDONLY;
 	}
 
@@ -855,20 +830,6 @@
 		return -EINVAL;
 	}
 
-<<<<<<< HEAD
-	if (__is_set_ckpt_flags(*cp_block, CP_LARGE_NAT_BITMAP_FLAG)) {
-		if (crc_offset != CP_MIN_CHKSUM_OFFSET) {
-			f2fs_put_page(*cp_page, 1);
-			f2fs_msg(sbi->sb, KERN_WARNING,
-				"layout of large_nat_bitmap is deprecated, "
-				"run fsck to repair, chksum_offset: %zu",
-				crc_offset);
-			return -EINVAL;
-		}
-	}
-
-=======
->>>>>>> a2898004
 	crc = f2fs_checkpoint_chksum(sbi, *cp_block);
 	if (crc != cur_cp_crc(*cp_block)) {
 		f2fs_put_page(*cp_page, 1);
@@ -971,12 +932,8 @@
 		sbi->cur_cp_pack = 2;
 
 	/* Sanity checking of checkpoint */
-<<<<<<< HEAD
-	if (f2fs_sanity_check_ckpt(sbi))
-=======
 	if (f2fs_sanity_check_ckpt(sbi)) {
 		err = -EFSCORRUPTED;
->>>>>>> a2898004
 		goto free_fail_no_cp;
 	}
 
@@ -992,15 +949,10 @@
 		unsigned char *ckpt = (unsigned char *)sbi->ckpt;
 
 		cur_page = f2fs_get_meta_page(sbi, cp_blk_no + i);
-<<<<<<< HEAD
-		if (IS_ERR(cur_page))
-			goto free_fail_no_cp;
-=======
 		if (IS_ERR(cur_page)) {
 			err = PTR_ERR(cur_page);
 			goto free_fail_no_cp;
 		}
->>>>>>> a2898004
 		sit_bitmap_ptr = page_address(cur_page);
 		memcpy(ckpt + i * blk_size, sit_bitmap_ptr, blk_size);
 		f2fs_put_page(cur_page, 1);
@@ -1015,18 +967,13 @@
 	f2fs_put_page(cp2, 1);
 fail_no_cp:
 	kvfree(sbi->ckpt);
-<<<<<<< HEAD
-	return -EINVAL;
-=======
 	return err;
->>>>>>> a2898004
 }
 
 static void __add_dirty_inode(struct inode *inode, enum inode_type type)
 {
 	struct f2fs_sb_info *sbi = F2FS_I_SB(inode);
 	int flag = (type == DIR_INODE) ? FI_DIRTY_DIR : FI_DIRTY_FILE;
-<<<<<<< HEAD
 
 	if (is_inode_flag_set(inode, flag))
 		return;
@@ -1050,31 +997,6 @@
 	stat_dec_dirty_inode(F2FS_I_SB(inode), type);
 }
 
-=======
-
-	if (is_inode_flag_set(inode, flag))
-		return;
-
-	set_inode_flag(inode, flag);
-	if (!f2fs_is_volatile_file(inode))
-		list_add_tail(&F2FS_I(inode)->dirty_list,
-						&sbi->inode_list[type]);
-	stat_inc_dirty_inode(sbi, type);
-}
-
-static void __remove_dirty_inode(struct inode *inode, enum inode_type type)
-{
-	int flag = (type == DIR_INODE) ? FI_DIRTY_DIR : FI_DIRTY_FILE;
-
-	if (get_dirty_pages(inode) || !is_inode_flag_set(inode, flag))
-		return;
-
-	list_del_init(&F2FS_I(inode)->dirty_list);
-	clear_inode_flag(inode, flag);
-	stat_dec_dirty_inode(F2FS_I_SB(inode), type);
-}
-
->>>>>>> a2898004
 void f2fs_update_dirty_page(struct inode *inode, struct page *page)
 {
 	struct f2fs_sb_info *sbi = F2FS_I_SB(inode);
@@ -1212,19 +1134,6 @@
 
 static bool __need_flush_quota(struct f2fs_sb_info *sbi)
 {
-<<<<<<< HEAD
-	if (!is_journalled_quota(sbi))
-		return false;
-	if (is_sbi_flag_set(sbi, SBI_QUOTA_SKIP_FLUSH))
-		return false;
-	if (is_sbi_flag_set(sbi, SBI_QUOTA_NEED_REPAIR))
-		return false;
-	if (is_sbi_flag_set(sbi, SBI_QUOTA_NEED_FLUSH))
-		return true;
-	if (get_pages(sbi, F2FS_DIRTY_QDATA))
-		return true;
-	return false;
-=======
 	bool ret = false;
 
 	if (!is_journalled_quota(sbi))
@@ -1243,7 +1152,6 @@
 	}
 	up_write(&sbi->quota_sem);
 	return ret;
->>>>>>> a2898004
 }
 
 /*
@@ -1262,28 +1170,6 @@
 	blk_start_plug(&plug);
 
 retry_flush_quotas:
-<<<<<<< HEAD
-	if (__need_flush_quota(sbi)) {
-		int locked;
-
-		if (++cnt > DEFAULT_RETRY_QUOTA_FLUSH_COUNT) {
-			set_sbi_flag(sbi, SBI_QUOTA_SKIP_FLUSH);
-			f2fs_lock_all(sbi);
-			goto retry_flush_dents;
-		}
-		clear_sbi_flag(sbi, SBI_QUOTA_NEED_FLUSH);
-
-		/* only failed during mount/umount/freeze/quotactl */
-		locked = down_read_trylock(&sbi->sb->s_umount);
-		f2fs_quota_sync(sbi->sb, -1);
-		if (locked)
-			up_read(&sbi->sb->s_umount);
-	}
-
-	f2fs_lock_all(sbi);
-	if (__need_flush_quota(sbi)) {
-		f2fs_unlock_all(sbi);
-=======
 	f2fs_lock_all(sbi);
 	if (__need_flush_quota(sbi)) {
 		int locked;
@@ -1300,7 +1186,6 @@
 		f2fs_quota_sync(sbi->sb, -1);
 		if (locked)
 			up_read(&sbi->sb->s_umount);
->>>>>>> a2898004
 		cond_resched();
 		goto retry_flush_quotas;
 	}
@@ -1322,15 +1207,6 @@
 	 */
 	down_write(&sbi->node_change);
 
-<<<<<<< HEAD
-	if (__need_flush_quota(sbi)) {
-		up_write(&sbi->node_change);
-		f2fs_unlock_all(sbi);
-		goto retry_flush_quotas;
-	}
-
-=======
->>>>>>> a2898004
 	if (get_pages(sbi, F2FS_DIRTY_IMETA)) {
 		up_write(&sbi->node_change);
 		f2fs_unlock_all(sbi);
@@ -1383,19 +1259,11 @@
 		prepare_to_wait(&sbi->cp_wait, &wait, TASK_UNINTERRUPTIBLE);
 
 		if (!get_pages(sbi, F2FS_WB_CP_DATA))
-<<<<<<< HEAD
 			break;
 
 		if (unlikely(f2fs_cp_error(sbi)))
 			break;
 
-=======
-			break;
-
-		if (unlikely(f2fs_cp_error(sbi)))
-			break;
-
->>>>>>> a2898004
 		io_schedule_timeout(5*HZ);
 	}
 	finish_wait(&sbi->cp_wait, &wait);
@@ -1434,12 +1302,8 @@
 	else
 		__clear_ckpt_flags(ckpt, CP_ORPHAN_PRESENT_FLAG);
 
-<<<<<<< HEAD
-	if (is_sbi_flag_set(sbi, SBI_NEED_FSCK))
-=======
 	if (is_sbi_flag_set(sbi, SBI_NEED_FSCK) ||
 		is_sbi_flag_set(sbi, SBI_IS_RESIZEFS))
->>>>>>> a2898004
 		__set_ckpt_flags(ckpt, CP_FSCK_FLAG);
 
 	if (is_sbi_flag_set(sbi, SBI_CP_DISABLED))
@@ -1688,17 +1552,6 @@
 	struct f2fs_checkpoint *ckpt = F2FS_CKPT(sbi);
 	unsigned long long ckpt_ver;
 	int err = 0;
-<<<<<<< HEAD
-
-	if (f2fs_readonly(sbi->sb) || f2fs_hw_is_readonly(sbi))
-		return -EROFS;
-
-	if (unlikely(is_sbi_flag_set(sbi, SBI_CP_DISABLED))) {
-		if (cpc->reason != CP_PAUSE)
-			return 0;
-		f2fs_msg(sbi->sb, KERN_WARNING,
-				"Start checkpoint disabled!");
-=======
 
 	if (f2fs_readonly(sbi->sb) || f2fs_hw_is_readonly(sbi))
 		return -EROFS;
@@ -1707,7 +1560,6 @@
 		if (cpc->reason != CP_PAUSE)
 			return 0;
 		f2fs_warn(sbi, "Start checkpoint disabled!");
->>>>>>> a2898004
 	}
 	mutex_lock(&sbi->cp_mutex);
 
@@ -1773,12 +1625,7 @@
 	stat_inc_cp_count(sbi->stat_info);
 
 	if (cpc->reason & CP_RECOVERY)
-<<<<<<< HEAD
-		f2fs_msg(sbi->sb, KERN_NOTICE,
-			"checkpoint: version = %llx", ckpt_ver);
-=======
 		f2fs_notice(sbi, "checkpoint: version = %llx", ckpt_ver);
->>>>>>> a2898004
 
 	/* do checkpoint periodically */
 	f2fs_update_time(sbi, CP_TIME);
