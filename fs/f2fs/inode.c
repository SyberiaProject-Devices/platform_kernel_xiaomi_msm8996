// SPDX-License-Identifier: GPL-2.0
/*
 * fs/f2fs/inode.c
 *
 * Copyright (c) 2012 Samsung Electronics Co., Ltd.
 *             http://www.samsung.com/
 */
#include <linux/fs.h>
#include <linux/f2fs_fs.h>
#include <linux/buffer_head.h>
#include <linux/backing-dev.h>
#include <linux/writeback.h>

#include "f2fs.h"
#include "node.h"
#include "segment.h"
<<<<<<< HEAD
=======
#include "xattr.h"
>>>>>>> d4f47e6c

#include <trace/events/f2fs.h>

void f2fs_mark_inode_dirty_sync(struct inode *inode, bool sync)
{
	if (is_inode_flag_set(inode, FI_NEW_INODE))
		return;

	if (f2fs_inode_dirtied(inode, sync))
		return;

	mark_inode_dirty_sync(inode);
}

void f2fs_set_inode_flags(struct inode *inode)
{
	unsigned int flags = F2FS_I(inode)->i_flags;
	unsigned int new_fl = 0;

	if (flags & F2FS_SYNC_FL)
		new_fl |= S_SYNC;
	if (flags & F2FS_APPEND_FL)
		new_fl |= S_APPEND;
	if (flags & F2FS_IMMUTABLE_FL)
		new_fl |= S_IMMUTABLE;
	if (flags & F2FS_NOATIME_FL)
		new_fl |= S_NOATIME;
	if (flags & F2FS_DIRSYNC_FL)
		new_fl |= S_DIRSYNC;
	if (f2fs_encrypted_inode(inode))
		new_fl |= S_ENCRYPTED;
	inode_set_flags(inode, new_fl,
			S_SYNC|S_APPEND|S_IMMUTABLE|S_NOATIME|S_DIRSYNC|
			S_ENCRYPTED);
}

static void __get_inode_rdev(struct inode *inode, struct f2fs_inode *ri)
{
	int extra_size = get_extra_isize(inode);

	if (S_ISCHR(inode->i_mode) || S_ISBLK(inode->i_mode) ||
			S_ISFIFO(inode->i_mode) || S_ISSOCK(inode->i_mode)) {
		if (ri->i_addr[extra_size])
			inode->i_rdev = old_decode_dev(
				le32_to_cpu(ri->i_addr[extra_size]));
		else
			inode->i_rdev = new_decode_dev(
				le32_to_cpu(ri->i_addr[extra_size + 1]));
	}
}

static int __written_first_block(struct f2fs_sb_info *sbi,
					struct f2fs_inode *ri)
{
	block_t addr = le32_to_cpu(ri->i_addr[offset_in_addr(ri)]);

	if (!__is_valid_data_blkaddr(addr))
		return 1;
	if (!f2fs_is_valid_blkaddr(sbi, addr, DATA_GENERIC))
		return -EFAULT;
	return 0;
}

static void __set_inode_rdev(struct inode *inode, struct f2fs_inode *ri)
{
	int extra_size = get_extra_isize(inode);

	if (S_ISCHR(inode->i_mode) || S_ISBLK(inode->i_mode)) {
		if (old_valid_dev(inode->i_rdev)) {
			ri->i_addr[extra_size] =
				cpu_to_le32(old_encode_dev(inode->i_rdev));
			ri->i_addr[extra_size + 1] = 0;
		} else {
			ri->i_addr[extra_size] = 0;
			ri->i_addr[extra_size + 1] =
				cpu_to_le32(new_encode_dev(inode->i_rdev));
			ri->i_addr[extra_size + 2] = 0;
		}
	}
}

static void __recover_inline_status(struct inode *inode, struct page *ipage)
{
	void *inline_data = inline_data_addr(inode, ipage);
	__le32 *start = inline_data;
	__le32 *end = start + MAX_INLINE_DATA(inode) / sizeof(__le32);

	while (start < end) {
		if (*start++) {
			f2fs_wait_on_page_writeback(ipage, NODE, true, true);

			set_inode_flag(inode, FI_DATA_EXIST);
			set_raw_inline(inode, F2FS_INODE(ipage));
			set_page_dirty(ipage);
			return;
		}
	}
	return;
}

static bool f2fs_enable_inode_chksum(struct f2fs_sb_info *sbi, struct page *page)
{
	struct f2fs_inode *ri = &F2FS_NODE(page)->i;

	if (!f2fs_sb_has_inode_chksum(sbi))
		return false;

	if (!IS_INODE(page) || !(ri->i_inline & F2FS_EXTRA_ATTR))
		return false;

	if (!F2FS_FITS_IN_INODE(ri, le16_to_cpu(ri->i_extra_isize),
				i_inode_checksum))
		return false;

	return true;
}

static __u32 f2fs_inode_chksum(struct f2fs_sb_info *sbi, struct page *page)
{
	struct f2fs_node *node = F2FS_NODE(page);
	struct f2fs_inode *ri = &node->i;
	__le32 ino = node->footer.ino;
	__le32 gen = ri->i_generation;
	__u32 chksum, chksum_seed;
	__u32 dummy_cs = 0;
	unsigned int offset = offsetof(struct f2fs_inode, i_inode_checksum);
	unsigned int cs_size = sizeof(dummy_cs);

	chksum = f2fs_chksum(sbi, sbi->s_chksum_seed, (__u8 *)&ino,
							sizeof(ino));
	chksum_seed = f2fs_chksum(sbi, chksum, (__u8 *)&gen, sizeof(gen));

	chksum = f2fs_chksum(sbi, chksum_seed, (__u8 *)ri, offset);
	chksum = f2fs_chksum(sbi, chksum, (__u8 *)&dummy_cs, cs_size);
	offset += cs_size;
	chksum = f2fs_chksum(sbi, chksum, (__u8 *)ri + offset,
						F2FS_BLKSIZE - offset);
	return chksum;
}

bool f2fs_inode_chksum_verify(struct f2fs_sb_info *sbi, struct page *page)
{
	struct f2fs_inode *ri;
	__u32 provided, calculated;

	if (unlikely(is_sbi_flag_set(sbi, SBI_IS_SHUTDOWN)))
		return true;

#ifdef CONFIG_F2FS_CHECK_FS
	if (!f2fs_enable_inode_chksum(sbi, page))
#else
	if (!f2fs_enable_inode_chksum(sbi, page) ||
			PageDirty(page) || PageWriteback(page))
#endif
		return true;

	ri = &F2FS_NODE(page)->i;
	provided = le32_to_cpu(ri->i_inode_checksum);
	calculated = f2fs_inode_chksum(sbi, page);

	if (provided != calculated)
		f2fs_msg(sbi->sb, KERN_WARNING,
			"checksum invalid, ino = %x, %x vs. %x",
			ino_of_node(page), provided, calculated);

	return provided == calculated;
}

void f2fs_inode_chksum_set(struct f2fs_sb_info *sbi, struct page *page)
{
	struct f2fs_inode *ri = &F2FS_NODE(page)->i;

	if (!f2fs_enable_inode_chksum(sbi, page))
		return;

	ri->i_inode_checksum = cpu_to_le32(f2fs_inode_chksum(sbi, page));
}

static bool sanity_check_inode(struct inode *inode, struct page *node_page)
{
	struct f2fs_sb_info *sbi = F2FS_I_SB(inode);
	struct f2fs_inode_info *fi = F2FS_I(inode);
	unsigned long long iblocks;

	iblocks = le64_to_cpu(F2FS_INODE(node_page)->i_blocks);
	if (!iblocks) {
		set_sbi_flag(sbi, SBI_NEED_FSCK);
		f2fs_msg(sbi->sb, KERN_WARNING,
			"%s: corrupted inode i_blocks i_ino=%lx iblocks=%llu, "
			"run fsck to fix.",
			__func__, inode->i_ino, iblocks);
		return false;
	}

	if (ino_of_node(node_page) != nid_of_node(node_page)) {
		set_sbi_flag(sbi, SBI_NEED_FSCK);
		f2fs_msg(sbi->sb, KERN_WARNING,
			"%s: corrupted inode footer i_ino=%lx, ino,nid: "
			"[%u, %u] run fsck to fix.",
			__func__, inode->i_ino,
			ino_of_node(node_page), nid_of_node(node_page));
		return false;
	}

	if (f2fs_sb_has_flexible_inline_xattr(sbi)
			&& !f2fs_has_extra_attr(inode)) {
		set_sbi_flag(sbi, SBI_NEED_FSCK);
		f2fs_msg(sbi->sb, KERN_WARNING,
			"%s: corrupted inode ino=%lx, run fsck to fix.",
			__func__, inode->i_ino);
		return false;
	}

	if (f2fs_has_extra_attr(inode) &&
			!f2fs_sb_has_extra_attr(sbi)) {
		set_sbi_flag(sbi, SBI_NEED_FSCK);
		f2fs_msg(sbi->sb, KERN_WARNING,
			"%s: inode (ino=%lx) is with extra_attr, "
			"but extra_attr feature is off",
			__func__, inode->i_ino);
		return false;
	}

	if (fi->i_extra_isize > F2FS_TOTAL_EXTRA_ATTR_SIZE ||
			fi->i_extra_isize % sizeof(__le32)) {
		set_sbi_flag(sbi, SBI_NEED_FSCK);
		f2fs_msg(sbi->sb, KERN_WARNING,
			"%s: inode (ino=%lx) has corrupted i_extra_isize: %d, "
			"max: %zu",
			__func__, inode->i_ino, fi->i_extra_isize,
			F2FS_TOTAL_EXTRA_ATTR_SIZE);
		return false;
	}

<<<<<<< HEAD
=======
	if (f2fs_has_extra_attr(inode) &&
		f2fs_sb_has_flexible_inline_xattr(sbi) &&
		f2fs_has_inline_xattr(inode) &&
		(!fi->i_inline_xattr_size ||
		fi->i_inline_xattr_size > MAX_INLINE_XATTR_SIZE)) {
		set_sbi_flag(sbi, SBI_NEED_FSCK);
		f2fs_msg(sbi->sb, KERN_WARNING,
			"%s: inode (ino=%lx) has corrupted "
			"i_inline_xattr_size: %d, max: %zu",
			__func__, inode->i_ino, fi->i_inline_xattr_size,
			MAX_INLINE_XATTR_SIZE);
		return false;
	}

>>>>>>> d4f47e6c
	if (F2FS_I(inode)->extent_tree) {
		struct extent_info *ei = &F2FS_I(inode)->extent_tree->largest;

		if (ei->len &&
			(!f2fs_is_valid_blkaddr(sbi, ei->blk, DATA_GENERIC) ||
			!f2fs_is_valid_blkaddr(sbi, ei->blk + ei->len - 1,
							DATA_GENERIC))) {
			set_sbi_flag(sbi, SBI_NEED_FSCK);
			f2fs_msg(sbi->sb, KERN_WARNING,
				"%s: inode (ino=%lx) extent info [%u, %u, %u] "
				"is incorrect, run fsck to fix",
				__func__, inode->i_ino,
				ei->blk, ei->fofs, ei->len);
			return false;
		}
	}

	if (f2fs_has_inline_data(inode) &&
			(!S_ISREG(inode->i_mode) && !S_ISLNK(inode->i_mode))) {
		set_sbi_flag(sbi, SBI_NEED_FSCK);
		f2fs_msg(sbi->sb, KERN_WARNING,
			"%s: inode (ino=%lx, mode=%u) should not have "
			"inline_data, run fsck to fix",
			__func__, inode->i_ino, inode->i_mode);
		return false;
	}

	if (f2fs_has_inline_dentry(inode) && !S_ISDIR(inode->i_mode)) {
		set_sbi_flag(sbi, SBI_NEED_FSCK);
		f2fs_msg(sbi->sb, KERN_WARNING,
			"%s: inode (ino=%lx, mode=%u) should not have "
			"inline_dentry, run fsck to fix",
			__func__, inode->i_ino, inode->i_mode);
		return false;
	}

	return true;
}

static int do_read_inode(struct inode *inode)
{
	struct f2fs_sb_info *sbi = F2FS_I_SB(inode);
	struct f2fs_inode_info *fi = F2FS_I(inode);
	struct page *node_page;
	struct f2fs_inode *ri;
	projid_t i_projid;
	int err;

	/* Check if ino is within scope */
	if (f2fs_check_nid_range(sbi, inode->i_ino))
		return -EINVAL;

	node_page = f2fs_get_node_page(sbi, inode->i_ino);
	if (IS_ERR(node_page))
		return PTR_ERR(node_page);

	ri = F2FS_INODE(node_page);

	inode->i_mode = le16_to_cpu(ri->i_mode);
	i_uid_write(inode, le32_to_cpu(ri->i_uid));
	i_gid_write(inode, le32_to_cpu(ri->i_gid));
	set_nlink(inode, le32_to_cpu(ri->i_links));
	inode->i_size = le64_to_cpu(ri->i_size);
	inode->i_blocks = SECTOR_FROM_BLOCK(le64_to_cpu(ri->i_blocks) - 1);

	inode->i_atime.tv_sec = le64_to_cpu(ri->i_atime);
	inode->i_ctime.tv_sec = le64_to_cpu(ri->i_ctime);
	inode->i_mtime.tv_sec = le64_to_cpu(ri->i_mtime);
	inode->i_atime.tv_nsec = le32_to_cpu(ri->i_atime_nsec);
	inode->i_ctime.tv_nsec = le32_to_cpu(ri->i_ctime_nsec);
	inode->i_mtime.tv_nsec = le32_to_cpu(ri->i_mtime_nsec);
	inode->i_generation = le32_to_cpu(ri->i_generation);
	if (S_ISDIR(inode->i_mode))
		fi->i_current_depth = le32_to_cpu(ri->i_current_depth);
	else if (S_ISREG(inode->i_mode))
		fi->i_gc_failures[GC_FAILURE_PIN] =
					le16_to_cpu(ri->i_gc_failures);
	fi->i_xattr_nid = le32_to_cpu(ri->i_xattr_nid);
	fi->i_flags = le32_to_cpu(ri->i_flags);
	fi->flags = 0;
	fi->i_advise = ri->i_advise;
	fi->i_pino = le32_to_cpu(ri->i_pino);
	fi->i_dir_level = ri->i_dir_level;

	if (f2fs_init_extent_tree(inode, &ri->i_ext))
		set_page_dirty(node_page);

	get_inline_info(inode, ri);

	fi->i_extra_isize = f2fs_has_extra_attr(inode) ?
					le16_to_cpu(ri->i_extra_isize) : 0;

	if (f2fs_sb_has_flexible_inline_xattr(sbi)) {
		fi->i_inline_xattr_size = le16_to_cpu(ri->i_inline_xattr_size);
	} else if (f2fs_has_inline_xattr(inode) ||
				f2fs_has_inline_dentry(inode)) {
		fi->i_inline_xattr_size = DEFAULT_INLINE_XATTR_ADDRS;
	} else {

		/*
		 * Previous inline data or directory always reserved 200 bytes
		 * in inode layout, even if inline_xattr is disabled. In order
		 * to keep inline_dentry's structure for backward compatibility,
		 * we get the space back only from inline_data.
		 */
		fi->i_inline_xattr_size = 0;
	}

	if (!sanity_check_inode(inode, node_page)) {
		f2fs_put_page(node_page, 1);
		return -EINVAL;
	}

	/* check data exist */
	if (f2fs_has_inline_data(inode) && !f2fs_exist_data(inode))
		__recover_inline_status(inode, node_page);

	/* try to recover cold bit for non-dir inode */
	if (!S_ISDIR(inode->i_mode) && !is_cold_node(node_page)) {
		set_cold_node(node_page, false);
		set_page_dirty(node_page);
	}

	/* get rdev by using inline_info */
	__get_inode_rdev(inode, ri);

	if (S_ISREG(inode->i_mode)) {
		err = __written_first_block(sbi, ri);
		if (err < 0) {
			f2fs_put_page(node_page, 1);
			return err;
		}
		if (!err)
			set_inode_flag(inode, FI_FIRST_BLOCK_WRITTEN);
	}

	if (!f2fs_need_inode_block_update(sbi, inode->i_ino))
		fi->last_disk_size = inode->i_size;

	if (fi->i_flags & F2FS_PROJINHERIT_FL)
		set_inode_flag(inode, FI_PROJ_INHERIT);

	if (f2fs_has_extra_attr(inode) && f2fs_sb_has_project_quota(sbi) &&
			F2FS_FITS_IN_INODE(ri, fi->i_extra_isize, i_projid))
		i_projid = (projid_t)le32_to_cpu(ri->i_projid);
	else
		i_projid = F2FS_DEF_PROJID;
	fi->i_projid = make_kprojid(&init_user_ns, i_projid);

	if (f2fs_has_extra_attr(inode) && f2fs_sb_has_inode_crtime(sbi) &&
			F2FS_FITS_IN_INODE(ri, fi->i_extra_isize, i_crtime)) {
		fi->i_crtime.tv_sec = le64_to_cpu(ri->i_crtime);
		fi->i_crtime.tv_nsec = le32_to_cpu(ri->i_crtime_nsec);
	}

	F2FS_I(inode)->i_disk_time[0] = inode->i_atime;
	F2FS_I(inode)->i_disk_time[1] = inode->i_ctime;
	F2FS_I(inode)->i_disk_time[2] = inode->i_mtime;
	F2FS_I(inode)->i_disk_time[3] = F2FS_I(inode)->i_crtime;
	f2fs_put_page(node_page, 1);

	stat_inc_inline_xattr(inode);
	stat_inc_inline_inode(inode);
	stat_inc_inline_dir(inode);

	return 0;
}

struct inode *f2fs_iget(struct super_block *sb, unsigned long ino)
{
	struct f2fs_sb_info *sbi = F2FS_SB(sb);
	struct inode *inode;
	int ret = 0;

	inode = iget_locked(sb, ino);
	if (!inode)
		return ERR_PTR(-ENOMEM);

	if (!(inode->i_state & I_NEW)) {
		trace_f2fs_iget(inode);
		return inode;
	}
	if (ino == F2FS_NODE_INO(sbi) || ino == F2FS_META_INO(sbi))
		goto make_now;

	ret = do_read_inode(inode);
	if (ret)
		goto bad_inode;
make_now:
	if (ino == F2FS_NODE_INO(sbi)) {
		inode->i_mapping->a_ops = &f2fs_node_aops;
		mapping_set_gfp_mask(inode->i_mapping, GFP_NOFS);
	} else if (ino == F2FS_META_INO(sbi)) {
		inode->i_mapping->a_ops = &f2fs_meta_aops;
		mapping_set_gfp_mask(inode->i_mapping, GFP_NOFS);
	} else if (S_ISREG(inode->i_mode)) {
		inode->i_op = &f2fs_file_inode_operations;
		inode->i_fop = &f2fs_file_operations;
		inode->i_mapping->a_ops = &f2fs_dblock_aops;
	} else if (S_ISDIR(inode->i_mode)) {
		inode->i_op = &f2fs_dir_inode_operations;
		inode->i_fop = &f2fs_dir_operations;
		inode->i_mapping->a_ops = &f2fs_dblock_aops;
		inode_nohighmem(inode);
	} else if (S_ISLNK(inode->i_mode)) {
		if (f2fs_encrypted_inode(inode))
			inode->i_op = &f2fs_encrypted_symlink_inode_operations;
		else
			inode->i_op = &f2fs_symlink_inode_operations;
		inode_nohighmem(inode);
		inode->i_mapping->a_ops = &f2fs_dblock_aops;
	} else if (S_ISCHR(inode->i_mode) || S_ISBLK(inode->i_mode) ||
			S_ISFIFO(inode->i_mode) || S_ISSOCK(inode->i_mode)) {
		inode->i_op = &f2fs_special_inode_operations;
		init_special_inode(inode, inode->i_mode, inode->i_rdev);
	} else {
		ret = -EIO;
		goto bad_inode;
	}
	f2fs_set_inode_flags(inode);
	unlock_new_inode(inode);
	trace_f2fs_iget(inode);
	return inode;

bad_inode:
	iget_failed(inode);
	trace_f2fs_iget_exit(inode, ret);
	return ERR_PTR(ret);
}

struct inode *f2fs_iget_retry(struct super_block *sb, unsigned long ino)
{
	struct inode *inode;
retry:
	inode = f2fs_iget(sb, ino);
	if (IS_ERR(inode)) {
		if (PTR_ERR(inode) == -ENOMEM) {
			congestion_wait(BLK_RW_ASYNC, HZ/50);
			goto retry;
		}
	}
	return inode;
}

void f2fs_update_inode(struct inode *inode, struct page *node_page)
{
	struct f2fs_inode *ri;
	struct extent_tree *et = F2FS_I(inode)->extent_tree;
<<<<<<< HEAD

	f2fs_wait_on_page_writeback(node_page, NODE, true, true);
	set_page_dirty(node_page);

=======

	f2fs_wait_on_page_writeback(node_page, NODE, true, true);
	set_page_dirty(node_page);

>>>>>>> d4f47e6c
	f2fs_inode_synced(inode);

	ri = F2FS_INODE(node_page);

	ri->i_mode = cpu_to_le16(inode->i_mode);
	ri->i_advise = F2FS_I(inode)->i_advise;
	ri->i_uid = cpu_to_le32(i_uid_read(inode));
	ri->i_gid = cpu_to_le32(i_gid_read(inode));
	ri->i_links = cpu_to_le32(inode->i_nlink);
	ri->i_size = cpu_to_le64(i_size_read(inode));
	ri->i_blocks = cpu_to_le64(SECTOR_TO_BLOCK(inode->i_blocks) + 1);

	if (et) {
		read_lock(&et->lock);
		set_raw_extent(&et->largest, &ri->i_ext);
		read_unlock(&et->lock);
	} else {
		memset(&ri->i_ext, 0, sizeof(ri->i_ext));
	}
	set_raw_inline(inode, ri);

	ri->i_atime = cpu_to_le64(inode->i_atime.tv_sec);
	ri->i_ctime = cpu_to_le64(inode->i_ctime.tv_sec);
	ri->i_mtime = cpu_to_le64(inode->i_mtime.tv_sec);
	ri->i_atime_nsec = cpu_to_le32(inode->i_atime.tv_nsec);
	ri->i_ctime_nsec = cpu_to_le32(inode->i_ctime.tv_nsec);
	ri->i_mtime_nsec = cpu_to_le32(inode->i_mtime.tv_nsec);
	if (S_ISDIR(inode->i_mode))
		ri->i_current_depth =
			cpu_to_le32(F2FS_I(inode)->i_current_depth);
	else if (S_ISREG(inode->i_mode))
		ri->i_gc_failures =
			cpu_to_le16(F2FS_I(inode)->i_gc_failures[GC_FAILURE_PIN]);
	ri->i_xattr_nid = cpu_to_le32(F2FS_I(inode)->i_xattr_nid);
	ri->i_flags = cpu_to_le32(F2FS_I(inode)->i_flags);
	ri->i_pino = cpu_to_le32(F2FS_I(inode)->i_pino);
	ri->i_generation = cpu_to_le32(inode->i_generation);
	ri->i_dir_level = F2FS_I(inode)->i_dir_level;

	if (f2fs_has_extra_attr(inode)) {
		ri->i_extra_isize = cpu_to_le16(F2FS_I(inode)->i_extra_isize);

		if (f2fs_sb_has_flexible_inline_xattr(F2FS_I_SB(inode)))
			ri->i_inline_xattr_size =
				cpu_to_le16(F2FS_I(inode)->i_inline_xattr_size);

		if (f2fs_sb_has_project_quota(F2FS_I_SB(inode)) &&
			F2FS_FITS_IN_INODE(ri, F2FS_I(inode)->i_extra_isize,
								i_projid)) {
			projid_t i_projid;

			i_projid = from_kprojid(&init_user_ns,
						F2FS_I(inode)->i_projid);
			ri->i_projid = cpu_to_le32(i_projid);
		}

		if (f2fs_sb_has_inode_crtime(F2FS_I_SB(inode)) &&
			F2FS_FITS_IN_INODE(ri, F2FS_I(inode)->i_extra_isize,
								i_crtime)) {
			ri->i_crtime =
				cpu_to_le64(F2FS_I(inode)->i_crtime.tv_sec);
			ri->i_crtime_nsec =
				cpu_to_le32(F2FS_I(inode)->i_crtime.tv_nsec);
		}
	}

	__set_inode_rdev(inode, ri);

	/* deleted inode */
	if (inode->i_nlink == 0)
		clear_inline_node(node_page);

	F2FS_I(inode)->i_disk_time[0] = inode->i_atime;
	F2FS_I(inode)->i_disk_time[1] = inode->i_ctime;
	F2FS_I(inode)->i_disk_time[2] = inode->i_mtime;
	F2FS_I(inode)->i_disk_time[3] = F2FS_I(inode)->i_crtime;

#ifdef CONFIG_F2FS_CHECK_FS
	f2fs_inode_chksum_set(F2FS_I_SB(inode), node_page);
#endif
}

void f2fs_update_inode_page(struct inode *inode)
{
	struct f2fs_sb_info *sbi = F2FS_I_SB(inode);
	struct page *node_page;
retry:
	node_page = f2fs_get_node_page(sbi, inode->i_ino);
	if (IS_ERR(node_page)) {
		int err = PTR_ERR(node_page);
		if (err == -ENOMEM) {
			cond_resched();
			goto retry;
		} else if (err != -ENOENT) {
			f2fs_stop_checkpoint(sbi, false);
		}
		return;
	}
	f2fs_update_inode(inode, node_page);
	f2fs_put_page(node_page, 1);
}

int f2fs_write_inode(struct inode *inode, struct writeback_control *wbc)
{
	struct f2fs_sb_info *sbi = F2FS_I_SB(inode);

	if (inode->i_ino == F2FS_NODE_INO(sbi) ||
			inode->i_ino == F2FS_META_INO(sbi))
		return 0;

	if (!is_inode_flag_set(inode, FI_DIRTY_INODE))
		return 0;

	if (f2fs_is_checkpoint_ready(sbi))
		return -ENOSPC;

	/*
	 * We need to balance fs here to prevent from producing dirty node pages
	 * during the urgent cleaning time when runing out of free sections.
	 */
	f2fs_update_inode_page(inode);
	if (wbc && wbc->nr_to_write)
		f2fs_balance_fs(sbi, true);
	return 0;
}

/*
 * Called at the last iput() if i_nlink is zero
 */
void f2fs_evict_inode(struct inode *inode)
{
	struct f2fs_sb_info *sbi = F2FS_I_SB(inode);
	nid_t xnid = F2FS_I(inode)->i_xattr_nid;
	int err = 0;

	/* some remained atomic pages should discarded */
	if (f2fs_is_atomic_file(inode))
		f2fs_drop_inmem_pages(inode);

	trace_f2fs_evict_inode(inode);
	truncate_inode_pages_final(&inode->i_data);

	if (inode->i_ino == F2FS_NODE_INO(sbi) ||
			inode->i_ino == F2FS_META_INO(sbi))
		goto out_clear;

	f2fs_bug_on(sbi, get_dirty_pages(inode));
	f2fs_remove_dirty_inode(inode);

	f2fs_destroy_extent_tree(inode);

	if (inode->i_nlink || is_bad_inode(inode))
		goto no_delete;

	err = dquot_initialize(inode);
	if (err) {
		err = 0;
		set_sbi_flag(sbi, SBI_QUOTA_NEED_REPAIR);
	}

	f2fs_remove_ino_entry(sbi, inode->i_ino, APPEND_INO);
	f2fs_remove_ino_entry(sbi, inode->i_ino, UPDATE_INO);
	f2fs_remove_ino_entry(sbi, inode->i_ino, FLUSH_INO);

	sb_start_intwrite(inode->i_sb);
	set_inode_flag(inode, FI_NO_ALLOC);
	i_size_write(inode, 0);
retry:
	if (F2FS_HAS_BLOCKS(inode))
		err = f2fs_truncate(inode);

	if (time_to_inject(sbi, FAULT_EVICT_INODE)) {
		f2fs_show_injection_info(FAULT_EVICT_INODE);
		err = -EIO;
	}

	if (!err) {
		f2fs_lock_op(sbi);
		err = f2fs_remove_inode_page(inode);
		f2fs_unlock_op(sbi);
		if (err == -ENOENT)
			err = 0;
<<<<<<< HEAD
	}

	/* give more chances, if ENOMEM case */
	if (err == -ENOMEM) {
		err = 0;
		goto retry;
	}

=======
	}

	/* give more chances, if ENOMEM case */
	if (err == -ENOMEM) {
		err = 0;
		goto retry;
	}

>>>>>>> d4f47e6c
	if (err) {
		f2fs_update_inode_page(inode);
		set_sbi_flag(sbi, SBI_QUOTA_NEED_REPAIR);
	}
	sb_end_intwrite(inode->i_sb);
no_delete:
	dquot_drop(inode);

	stat_dec_inline_xattr(inode);
	stat_dec_inline_dir(inode);
	stat_dec_inline_inode(inode);

	if (likely(!is_set_ckpt_flags(sbi, CP_ERROR_FLAG) &&
				!is_sbi_flag_set(sbi, SBI_CP_DISABLED)))
		f2fs_bug_on(sbi, is_inode_flag_set(inode, FI_DIRTY_INODE));
	else
		f2fs_inode_synced(inode);

	/* ino == 0, if f2fs_new_inode() was failed t*/
	if (inode->i_ino)
		invalidate_mapping_pages(NODE_MAPPING(sbi), inode->i_ino,
							inode->i_ino);
	if (xnid)
		invalidate_mapping_pages(NODE_MAPPING(sbi), xnid, xnid);
	if (inode->i_nlink) {
		if (is_inode_flag_set(inode, FI_APPEND_WRITE))
			f2fs_add_ino_entry(sbi, inode->i_ino, APPEND_INO);
		if (is_inode_flag_set(inode, FI_UPDATE_WRITE))
			f2fs_add_ino_entry(sbi, inode->i_ino, UPDATE_INO);
	}
	if (is_inode_flag_set(inode, FI_FREE_NID)) {
		f2fs_alloc_nid_failed(sbi, inode->i_ino);
		clear_inode_flag(inode, FI_FREE_NID);
	} else {
		/*
		 * If xattr nid is corrupted, we can reach out error condition,
		 * err & !f2fs_exist_written_data(sbi, inode->i_ino, ORPHAN_INO)).
		 * In that case, f2fs_check_nid_range() is enough to give a clue.
		 */
	}
out_clear:
	fscrypt_put_encryption_info(inode, NULL);
	clear_inode(inode);
}

/* caller should call f2fs_lock_op() */
void f2fs_handle_failed_inode(struct inode *inode)
{
	struct f2fs_sb_info *sbi = F2FS_I_SB(inode);
	struct node_info ni;
	int err;

	/*
	 * clear nlink of inode in order to release resource of inode
	 * immediately.
	 */
	clear_nlink(inode);

	/*
	 * we must call this to avoid inode being remained as dirty, resulting
	 * in a panic when flushing dirty inodes in gdirty_list.
	 */
	f2fs_update_inode_page(inode);
	f2fs_inode_synced(inode);

	/* don't make bad inode, since it becomes a regular file. */
	unlock_new_inode(inode);

	/*
	 * Note: we should add inode to orphan list before f2fs_unlock_op()
	 * so we can prevent losing this orphan when encoutering checkpoint
	 * and following suddenly power-off.
	 */
	err = f2fs_get_node_info(sbi, inode->i_ino, &ni);
	if (err) {
		set_sbi_flag(sbi, SBI_NEED_FSCK);
		f2fs_msg(sbi->sb, KERN_WARNING,
			"May loss orphan inode, run fsck to fix.");
		goto out;
	}

	if (ni.blk_addr != NULL_ADDR) {
		err = f2fs_acquire_orphan_inode(sbi);
		if (err) {
			set_sbi_flag(sbi, SBI_NEED_FSCK);
			f2fs_msg(sbi->sb, KERN_WARNING,
				"Too many orphan inodes, run fsck to fix.");
		} else {
			f2fs_add_orphan_inode(inode);
		}
		f2fs_alloc_nid_done(sbi, inode->i_ino);
	} else {
		set_inode_flag(inode, FI_FREE_NID);
	}

out:
	f2fs_unlock_op(sbi);

	/* iput will drop the inode object */
	iput(inode);
}<|MERGE_RESOLUTION|>--- conflicted
+++ resolved
@@ -14,10 +14,7 @@
 #include "f2fs.h"
 #include "node.h"
 #include "segment.h"
-<<<<<<< HEAD
-=======
 #include "xattr.h"
->>>>>>> d4f47e6c
 
 #include <trace/events/f2fs.h>
 
@@ -252,8 +249,6 @@
 		return false;
 	}
 
-<<<<<<< HEAD
-=======
 	if (f2fs_has_extra_attr(inode) &&
 		f2fs_sb_has_flexible_inline_xattr(sbi) &&
 		f2fs_has_inline_xattr(inode) &&
@@ -268,7 +263,6 @@
 		return false;
 	}
 
->>>>>>> d4f47e6c
 	if (F2FS_I(inode)->extent_tree) {
 		struct extent_info *ei = &F2FS_I(inode)->extent_tree->largest;
 
@@ -517,17 +511,10 @@
 {
 	struct f2fs_inode *ri;
 	struct extent_tree *et = F2FS_I(inode)->extent_tree;
-<<<<<<< HEAD
 
 	f2fs_wait_on_page_writeback(node_page, NODE, true, true);
 	set_page_dirty(node_page);
 
-=======
-
-	f2fs_wait_on_page_writeback(node_page, NODE, true, true);
-	set_page_dirty(node_page);
-
->>>>>>> d4f47e6c
 	f2fs_inode_synced(inode);
 
 	ri = F2FS_INODE(node_page);
@@ -710,7 +697,6 @@
 		f2fs_unlock_op(sbi);
 		if (err == -ENOENT)
 			err = 0;
-<<<<<<< HEAD
 	}
 
 	/* give more chances, if ENOMEM case */
@@ -719,16 +705,6 @@
 		goto retry;
 	}
 
-=======
-	}
-
-	/* give more chances, if ENOMEM case */
-	if (err == -ENOMEM) {
-		err = 0;
-		goto retry;
-	}
-
->>>>>>> d4f47e6c
 	if (err) {
 		f2fs_update_inode_page(inode);
 		set_sbi_flag(sbi, SBI_QUOTA_NEED_REPAIR);
