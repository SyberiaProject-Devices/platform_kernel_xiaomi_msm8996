/*
 * fs/f2fs/namei.c
 *
 * Copyright (c) 2012 Samsung Electronics Co., Ltd.
 *             http://www.samsung.com/
 *
 * This program is free software; you can redistribute it and/or modify
 * it under the terms of the GNU General Public License version 2 as
 * published by the Free Software Foundation.
 */
#include <linux/fs.h>
#include <linux/namei.h>
#include <linux/f2fs_fs.h>
#include <linux/pagemap.h>
#include <linux/sched.h>
#include <linux/ctype.h>
#include <linux/dcache.h>
#include <linux/namei.h>
#include <linux/quotaops.h>

#include "f2fs.h"
#include "node.h"
#include "xattr.h"
#include "acl.h"
#include <trace/events/f2fs.h>

static struct inode *f2fs_new_inode(struct inode *dir, umode_t mode)
{
	struct f2fs_sb_info *sbi = F2FS_I_SB(dir);
	nid_t ino;
	struct inode *inode;
	bool nid_free = false;
	int xattr_size = 0;
	int err;

	inode = new_inode(dir->i_sb);
	if (!inode)
		return ERR_PTR(-ENOMEM);

	f2fs_lock_op(sbi);
	if (!alloc_nid(sbi, &ino)) {
		f2fs_unlock_op(sbi);
		err = -ENOSPC;
		goto fail;
	}
	f2fs_unlock_op(sbi);

	nid_free = true;

	inode_init_owner(inode, dir, mode);

	inode->i_ino = ino;
	inode->i_blocks = 0;
	inode->i_mtime = inode->i_atime = inode->i_ctime =
			F2FS_I(inode)->i_crtime = current_time(inode);
	inode->i_generation = sbi->s_next_generation++;

	err = insert_inode_locked(inode);
	if (err) {
		err = -EINVAL;
		goto fail;
	}

	if (f2fs_sb_has_project_quota(sbi->sb) &&
		(F2FS_I(dir)->i_flags & FS_PROJINHERIT_FL))
		F2FS_I(inode)->i_projid = F2FS_I(dir)->i_projid;
	else
		F2FS_I(inode)->i_projid = make_kprojid(&init_user_ns,
							F2FS_DEF_PROJID);
	dquot_initialize(inode);

	err = dquot_alloc_inode(inode);
	if (err)
		goto fail_drop;

	set_inode_flag(inode, FI_NEW_INODE);

	/* If the directory encrypted, then we should encrypt the inode. */
	if ((f2fs_encrypted_inode(dir) || DUMMY_ENCRYPTION_ENABLED(sbi)) &&
				f2fs_may_encrypt(inode))
		f2fs_set_encrypted_inode(inode);

	if (f2fs_sb_has_extra_attr(sbi->sb)) {
		set_inode_flag(inode, FI_EXTRA_ATTR);
		F2FS_I(inode)->i_extra_isize = F2FS_TOTAL_EXTRA_ATTR_SIZE;
	}

	if (test_opt(sbi, INLINE_XATTR))
		set_inode_flag(inode, FI_INLINE_XATTR);

	if (test_opt(sbi, INLINE_DATA) && f2fs_may_inline_data(inode))
		set_inode_flag(inode, FI_INLINE_DATA);
	if (f2fs_may_inline_dentry(inode))
		set_inode_flag(inode, FI_INLINE_DENTRY);

	if (f2fs_sb_has_flexible_inline_xattr(sbi->sb)) {
		f2fs_bug_on(sbi, !f2fs_has_extra_attr(inode));
		if (f2fs_has_inline_xattr(inode))
			xattr_size = F2FS_OPTION(sbi).inline_xattr_size;
		/* Otherwise, will be 0 */
	} else if (f2fs_has_inline_xattr(inode) ||
				f2fs_has_inline_dentry(inode)) {
		xattr_size = DEFAULT_INLINE_XATTR_ADDRS;
	}
	F2FS_I(inode)->i_inline_xattr_size = xattr_size;

	f2fs_init_extent_tree(inode, NULL);

	stat_inc_inline_xattr(inode);
	stat_inc_inline_inode(inode);
	stat_inc_inline_dir(inode);

	F2FS_I(inode)->i_flags =
		f2fs_mask_flags(mode, F2FS_I(dir)->i_flags & F2FS_FL_INHERITED);

	if (S_ISDIR(inode->i_mode))
		F2FS_I(inode)->i_flags |= FS_INDEX_FL;

	if (F2FS_I(inode)->i_flags & FS_PROJINHERIT_FL)
		set_inode_flag(inode, FI_PROJ_INHERIT);

	trace_f2fs_new_inode(inode, 0);
	return inode;

fail:
	trace_f2fs_new_inode(inode, err);
	make_bad_inode(inode);
	if (nid_free)
		set_inode_flag(inode, FI_FREE_NID);
	iput(inode);
	return ERR_PTR(err);
fail_drop:
	trace_f2fs_new_inode(inode, err);
	dquot_drop(inode);
	inode->i_flags |= S_NOQUOTA;
	if (nid_free)
		set_inode_flag(inode, FI_FREE_NID);
	clear_nlink(inode);
	unlock_new_inode(inode);
	iput(inode);
	return ERR_PTR(err);
}

static int is_extension_exist(const unsigned char *s, const char *sub)
{
	size_t slen = strlen(s);
	size_t sublen = strlen(sub);
	int i;

	/*
	 * filename format of multimedia file should be defined as:
	 * "filename + '.' + extension + (optional: '.' + temp extension)".
	 */
	if (slen < sublen + 2)
		return 0;

	for (i = 1; i < slen - sublen; i++) {
		if (s[i] != '.')
			continue;
		if (!strncasecmp(s + i + 1, sub, sublen))
			return 1;
	}

	return 0;
}

/*
 * Set multimedia files as cold files for hot/cold data separation
 */
static inline void set_file_temperature(struct f2fs_sb_info *sbi, struct inode *inode,
		const unsigned char *name)
{
	__u8 (*extlist)[F2FS_EXTENSION_LEN] = sbi->raw_super->extension_list;
	int i, cold_count, hot_count;

	down_read(&sbi->sb_lock);

	cold_count = le32_to_cpu(sbi->raw_super->extension_count);
	hot_count = sbi->raw_super->hot_ext_count;

	for (i = 0; i < cold_count + hot_count; i++) {
		if (!is_extension_exist(name, extlist[i]))
			continue;
		if (i < cold_count)
			file_set_cold(inode);
		else
			file_set_hot(inode);
		break;
	}

	up_read(&sbi->sb_lock);
}

int update_extension_list(struct f2fs_sb_info *sbi, const char *name,
							bool hot, bool set)
{
	__u8 (*extlist)[F2FS_EXTENSION_LEN] = sbi->raw_super->extension_list;
	int cold_count = le32_to_cpu(sbi->raw_super->extension_count);
	int hot_count = sbi->raw_super->hot_ext_count;
	int total_count = cold_count + hot_count;
	int start, count;
	int i;

	if (set) {
		if (total_count == F2FS_MAX_EXTENSION)
			return -EINVAL;
	} else {
		if (!hot && !cold_count)
			return -EINVAL;
		if (hot && !hot_count)
			return -EINVAL;
	}

	if (hot) {
		start = cold_count;
		count = total_count;
	} else {
		start = 0;
		count = cold_count;
	}

	for (i = start; i < count; i++) {
		if (strcmp(name, extlist[i]))
			continue;

		if (set)
			return -EINVAL;

		memcpy(extlist[i], extlist[i + 1],
				F2FS_EXTENSION_LEN * (total_count - i - 1));
		memset(extlist[total_count - 1], 0, F2FS_EXTENSION_LEN);
		if (hot)
			sbi->raw_super->hot_ext_count = hot_count - 1;
		else
			sbi->raw_super->extension_count =
						cpu_to_le32(cold_count - 1);
		return 0;
	}

	if (!set)
		return -EINVAL;

	if (hot) {
		strncpy(extlist[count], name, strlen(name));
		sbi->raw_super->hot_ext_count = hot_count + 1;
	} else {
		char buf[F2FS_MAX_EXTENSION][F2FS_EXTENSION_LEN];

		memcpy(buf, &extlist[cold_count],
				F2FS_EXTENSION_LEN * hot_count);
		memset(extlist[cold_count], 0, F2FS_EXTENSION_LEN);
		strncpy(extlist[cold_count], name, strlen(name));
		memcpy(&extlist[cold_count + 1], buf,
				F2FS_EXTENSION_LEN * hot_count);
		sbi->raw_super->extension_count = cpu_to_le32(cold_count + 1);
	}
	return 0;
}

static int f2fs_create(struct inode *dir, struct dentry *dentry, umode_t mode,
						bool excl)
{
	struct f2fs_sb_info *sbi = F2FS_I_SB(dir);
	struct inode *inode;
	nid_t ino = 0;
	int err;

	if (unlikely(f2fs_cp_error(sbi)))
		return -EIO;

	dquot_initialize(dir);

	inode = f2fs_new_inode(dir, mode);
	if (IS_ERR(inode))
		return PTR_ERR(inode);

	if (!test_opt(sbi, DISABLE_EXT_IDENTIFY))
		set_file_temperature(sbi, inode, dentry->d_name.name);

	inode->i_op = &f2fs_file_inode_operations;
	inode->i_fop = &f2fs_file_operations;
	inode->i_mapping->a_ops = &f2fs_dblock_aops;
	ino = inode->i_ino;

	f2fs_lock_op(sbi);
	err = f2fs_add_link(dentry, inode);
	if (err)
		goto out;
	f2fs_unlock_op(sbi);

	alloc_nid_done(sbi, ino);

<<<<<<< HEAD
	unlock_new_inode(inode);
	d_instantiate(dentry, inode);
=======
	d_instantiate_new(dentry, inode);
>>>>>>> 5236f078

	if (IS_DIRSYNC(dir))
		f2fs_sync_fs(sbi->sb, 1);

	f2fs_balance_fs(sbi, true);
	return 0;
out:
	handle_failed_inode(inode);
	return err;
}

static int f2fs_link(struct dentry *old_dentry, struct inode *dir,
		struct dentry *dentry)
{
	struct inode *inode = d_inode(old_dentry);
	struct f2fs_sb_info *sbi = F2FS_I_SB(dir);
	int err;

	if (unlikely(f2fs_cp_error(sbi)))
		return -EIO;

	err = fscrypt_prepare_link(old_dentry, dir, dentry);
	if (err)
		return err;

	if (is_inode_flag_set(dir, FI_PROJ_INHERIT) &&
			(!projid_eq(F2FS_I(dir)->i_projid,
			F2FS_I(old_dentry->d_inode)->i_projid)))
		return -EXDEV;

	dquot_initialize(dir);

	f2fs_balance_fs(sbi, true);

	inode->i_ctime = current_time(inode);
	ihold(inode);

	set_inode_flag(inode, FI_INC_LINK);
	f2fs_lock_op(sbi);
	err = f2fs_add_link(dentry, inode);
	if (err)
		goto out;
	f2fs_unlock_op(sbi);

	d_instantiate(dentry, inode);

	if (IS_DIRSYNC(dir))
		f2fs_sync_fs(sbi->sb, 1);
	return 0;
out:
	clear_inode_flag(inode, FI_INC_LINK);
	iput(inode);
	f2fs_unlock_op(sbi);
	return err;
}

struct dentry *f2fs_get_parent(struct dentry *child)
{
	struct qstr dotdot = QSTR_INIT("..", 2);
	struct page *page;
	unsigned long ino = f2fs_inode_by_name(d_inode(child), &dotdot, &page);
	if (!ino) {
		if (IS_ERR(page))
			return ERR_CAST(page);
		return ERR_PTR(-ENOENT);
	}
	return d_obtain_alias(f2fs_iget(child->d_sb, ino));
}

static int __recover_dot_dentries(struct inode *dir, nid_t pino)
{
	struct f2fs_sb_info *sbi = F2FS_I_SB(dir);
	struct qstr dot = QSTR_INIT(".", 1);
	struct qstr dotdot = QSTR_INIT("..", 2);
	struct f2fs_dir_entry *de;
	struct page *page;
	int err = 0;

	if (f2fs_readonly(sbi->sb)) {
		f2fs_msg(sbi->sb, KERN_INFO,
			"skip recovering inline_dots inode (ino:%lu, pino:%u) "
			"in readonly mountpoint", dir->i_ino, pino);
		return 0;
	}

	dquot_initialize(dir);

	f2fs_balance_fs(sbi, true);

	f2fs_lock_op(sbi);

	de = f2fs_find_entry(dir, &dot, &page);
	if (de) {
		f2fs_put_page(page, 0);
	} else if (IS_ERR(page)) {
		err = PTR_ERR(page);
		goto out;
	} else {
		err = __f2fs_add_link(dir, &dot, NULL, dir->i_ino, S_IFDIR);
		if (err)
			goto out;
	}

	de = f2fs_find_entry(dir, &dotdot, &page);
	if (de)
		f2fs_put_page(page, 0);
	else if (IS_ERR(page))
		err = PTR_ERR(page);
	else
		err = __f2fs_add_link(dir, &dotdot, NULL, pino, S_IFDIR);
out:
	if (!err)
		clear_inode_flag(dir, FI_INLINE_DOTS);

	f2fs_unlock_op(sbi);
	return err;
}

static struct dentry *f2fs_lookup(struct inode *dir, struct dentry *dentry,
		unsigned int flags)
{
	struct inode *inode = NULL;
	struct f2fs_dir_entry *de;
	struct page *page;
	struct dentry *new;
	nid_t ino = -1;
	int err = 0;
	unsigned int root_ino = F2FS_ROOT_INO(F2FS_I_SB(dir));

	trace_f2fs_lookup_start(dir, dentry, flags);

	err = fscrypt_prepare_lookup(dir, dentry, flags);
	if (err)
		goto out;

	if (dentry->d_name.len > F2FS_NAME_LEN) {
		err = -ENAMETOOLONG;
		goto out;
	}

	de = f2fs_find_entry(dir, &dentry->d_name, &page);
	if (!de) {
		if (IS_ERR(page)) {
			err = PTR_ERR(page);
			goto out;
		}
		goto out_splice;
	}

	ino = le32_to_cpu(de->ino);
	f2fs_put_page(page, 0);

	inode = f2fs_iget(dir->i_sb, ino);
	if (IS_ERR(inode)) {
		err = PTR_ERR(inode);
		goto out;
	}

	if ((dir->i_ino == root_ino) && f2fs_has_inline_dots(dir)) {
		err = __recover_dot_dentries(dir, root_ino);
		if (err)
			goto out_iput;
	}

	if (f2fs_has_inline_dots(inode)) {
		err = __recover_dot_dentries(inode, dir->i_ino);
		if (err)
			goto out_iput;
	}
	if (f2fs_encrypted_inode(dir) &&
	    (S_ISDIR(inode->i_mode) || S_ISLNK(inode->i_mode)) &&
	    !fscrypt_has_permitted_context(dir, inode)) {
		f2fs_msg(inode->i_sb, KERN_WARNING,
			 "Inconsistent encryption contexts: %lu/%lu",
			 dir->i_ino, inode->i_ino);
		err = -EPERM;
		goto out_iput;
	}
out_splice:
	new = d_splice_alias(inode, dentry);
	if (IS_ERR(new))
		err = PTR_ERR(new);
	trace_f2fs_lookup_end(dir, dentry, ino, err);
	return new;
out_iput:
	iput(inode);
out:
	trace_f2fs_lookup_end(dir, dentry, ino, err);
	return ERR_PTR(err);
}

static int f2fs_unlink(struct inode *dir, struct dentry *dentry)
{
	struct f2fs_sb_info *sbi = F2FS_I_SB(dir);
	struct inode *inode = d_inode(dentry);
	struct f2fs_dir_entry *de;
	struct page *page;
	int err = -ENOENT;

	trace_f2fs_unlink_enter(dir, dentry);

	if (unlikely(f2fs_cp_error(sbi)))
		return -EIO;

	dquot_initialize(dir);
	dquot_initialize(inode);

	de = f2fs_find_entry(dir, &dentry->d_name, &page);
	if (!de) {
		if (IS_ERR(page))
			err = PTR_ERR(page);
		goto fail;
	}

	f2fs_balance_fs(sbi, true);

	f2fs_lock_op(sbi);
	err = acquire_orphan_inode(sbi);
	if (err) {
		f2fs_unlock_op(sbi);
		f2fs_put_page(page, 0);
		goto fail;
	}
	f2fs_delete_entry(de, page, dir, inode);
	f2fs_unlock_op(sbi);

	if (IS_DIRSYNC(dir))
		f2fs_sync_fs(sbi->sb, 1);
fail:
	trace_f2fs_unlink_exit(inode, err);
	return err;
}

static void *f2fs_follow_link(struct dentry *dentry, struct nameidata *nd)
{
	struct page *page;
	char *link;

	page = page_follow_link_light(dentry, nd);
	if (IS_ERR(page))
		return page;

	link = nd_get_link(nd);
	if (IS_ERR(link))
		return link;

	/* this is broken symlink case */
	if (*link == 0) {
		kunmap(page);
		page_cache_release(page);
		return ERR_PTR(-ENOENT);
	}
	return page;
}

static int f2fs_symlink(struct inode *dir, struct dentry *dentry,
					const char *symname)
{
	struct f2fs_sb_info *sbi = F2FS_I_SB(dir);
	struct inode *inode;
	size_t len = strlen(symname);
	struct fscrypt_str disk_link;
	int err;

	if (unlikely(f2fs_cp_error(sbi)))
		return -EIO;

	err = fscrypt_prepare_symlink(dir, symname, len, dir->i_sb->s_blocksize,
				      &disk_link);
	if (err)
		return err;

	dquot_initialize(dir);

	inode = f2fs_new_inode(dir, S_IFLNK | S_IRWXUGO);
	if (IS_ERR(inode))
		return PTR_ERR(inode);

	if (IS_ENCRYPTED(inode))
		inode->i_op = &f2fs_encrypted_symlink_inode_operations;
	else
		inode->i_op = &f2fs_symlink_inode_operations;
	inode_nohighmem(inode);
	inode->i_mapping->a_ops = &f2fs_dblock_aops;

	f2fs_lock_op(sbi);
	err = f2fs_add_link(dentry, inode);
	if (err)
		goto out_handle_failed_inode;
	f2fs_unlock_op(sbi);
	alloc_nid_done(sbi, inode->i_ino);

	err = fscrypt_encrypt_symlink(inode, symname, len, &disk_link);
	if (err)
		goto err_out;

	err = page_symlink(inode, disk_link.name, disk_link.len);

err_out:
<<<<<<< HEAD
	unlock_new_inode(inode);
	d_instantiate(dentry, inode);
=======
	d_instantiate_new(dentry, inode);
>>>>>>> 5236f078

	/*
	 * Let's flush symlink data in order to avoid broken symlink as much as
	 * possible. Nevertheless, fsyncing is the best way, but there is no
	 * way to get a file descriptor in order to flush that.
	 *
	 * Note that, it needs to do dir->fsync to make this recoverable.
	 * If the symlink path is stored into inline_data, there is no
	 * performance regression.
	 */
	if (!err) {
		filemap_write_and_wait_range(inode->i_mapping, 0,
							disk_link.len - 1);

		if (IS_DIRSYNC(dir))
			f2fs_sync_fs(sbi->sb, 1);
	} else {
		f2fs_unlink(dir, dentry);
	}

	f2fs_balance_fs(sbi, true);
	goto out_free_encrypted_link;

out_handle_failed_inode:
	handle_failed_inode(inode);
out_free_encrypted_link:
	if (disk_link.name != (unsigned char *)symname)
		kfree(disk_link.name);
	return err;
}

static int f2fs_mkdir(struct inode *dir, struct dentry *dentry, umode_t mode)
{
	struct f2fs_sb_info *sbi = F2FS_I_SB(dir);
	struct inode *inode;
	int err;

	if (unlikely(f2fs_cp_error(sbi)))
		return -EIO;

	dquot_initialize(dir);

	inode = f2fs_new_inode(dir, S_IFDIR | mode);
	if (IS_ERR(inode))
		return PTR_ERR(inode);

	inode->i_op = &f2fs_dir_inode_operations;
	inode->i_fop = &f2fs_dir_operations;
	inode->i_mapping->a_ops = &f2fs_dblock_aops;
	inode_nohighmem(inode);

	set_inode_flag(inode, FI_INC_LINK);
	f2fs_lock_op(sbi);
	err = f2fs_add_link(dentry, inode);
	if (err)
		goto out_fail;
	f2fs_unlock_op(sbi);

	alloc_nid_done(sbi, inode->i_ino);

<<<<<<< HEAD
	unlock_new_inode(inode);
	d_instantiate(dentry, inode);
=======
	d_instantiate_new(dentry, inode);
>>>>>>> 5236f078

	if (IS_DIRSYNC(dir))
		f2fs_sync_fs(sbi->sb, 1);

	f2fs_balance_fs(sbi, true);
	return 0;

out_fail:
	clear_inode_flag(inode, FI_INC_LINK);
	handle_failed_inode(inode);
	return err;
}

static int f2fs_rmdir(struct inode *dir, struct dentry *dentry)
{
	struct inode *inode = d_inode(dentry);
	if (f2fs_empty_dir(inode))
		return f2fs_unlink(dir, dentry);
	return -ENOTEMPTY;
}

static int f2fs_mknod(struct inode *dir, struct dentry *dentry,
				umode_t mode, dev_t rdev)
{
	struct f2fs_sb_info *sbi = F2FS_I_SB(dir);
	struct inode *inode;
	int err = 0;

	if (unlikely(f2fs_cp_error(sbi)))
		return -EIO;
	if (!new_valid_dev(rdev))
		return -EINVAL;

	dquot_initialize(dir);

	inode = f2fs_new_inode(dir, mode);
	if (IS_ERR(inode))
		return PTR_ERR(inode);

	init_special_inode(inode, inode->i_mode, rdev);
	inode->i_op = &f2fs_special_inode_operations;

	f2fs_lock_op(sbi);
	err = f2fs_add_link(dentry, inode);
	if (err)
		goto out;
	f2fs_unlock_op(sbi);

	alloc_nid_done(sbi, inode->i_ino);

<<<<<<< HEAD
	unlock_new_inode(inode);
	d_instantiate(dentry, inode);
=======
	d_instantiate_new(dentry, inode);
>>>>>>> 5236f078

	if (IS_DIRSYNC(dir))
		f2fs_sync_fs(sbi->sb, 1);

	f2fs_balance_fs(sbi, true);
	return 0;
out:
	handle_failed_inode(inode);
	return err;
}

static int __f2fs_tmpfile(struct inode *dir, struct dentry *dentry,
					umode_t mode, struct inode **whiteout)
{
	struct f2fs_sb_info *sbi = F2FS_I_SB(dir);
	struct inode *inode;
	int err;

	dquot_initialize(dir);

	inode = f2fs_new_inode(dir, mode);
	if (IS_ERR(inode))
		return PTR_ERR(inode);

	if (whiteout) {
		init_special_inode(inode, inode->i_mode, WHITEOUT_DEV);
		inode->i_op = &f2fs_special_inode_operations;
	} else {
		inode->i_op = &f2fs_file_inode_operations;
		inode->i_fop = &f2fs_file_operations;
		inode->i_mapping->a_ops = &f2fs_dblock_aops;
	}

	f2fs_lock_op(sbi);
	err = acquire_orphan_inode(sbi);
	if (err)
		goto out;

	err = f2fs_do_tmpfile(inode, dir);
	if (err)
		goto release_out;

	/*
	 * add this non-linked tmpfile to orphan list, in this way we could
	 * remove all unused data of tmpfile after abnormal power-off.
	 */
	add_orphan_inode(inode);
	alloc_nid_done(sbi, inode->i_ino);

	if (whiteout) {
		f2fs_i_links_write(inode, false);
		*whiteout = inode;
	} else {
		d_tmpfile(dentry, inode);
	}
	/* link_count was changed by d_tmpfile as well. */
	f2fs_unlock_op(sbi);
	unlock_new_inode(inode);

	f2fs_balance_fs(sbi, true);
	return 0;

release_out:
	release_orphan_inode(sbi);
out:
	handle_failed_inode(inode);
	return err;
}

static int f2fs_tmpfile(struct inode *dir, struct dentry *dentry, umode_t mode)
{
	struct f2fs_sb_info *sbi = F2FS_I_SB(dir);

	if (unlikely(f2fs_cp_error(sbi)))
		return -EIO;

	if (f2fs_encrypted_inode(dir) || DUMMY_ENCRYPTION_ENABLED(sbi)) {
		int err = fscrypt_get_encryption_info(dir);
		if (err)
			return err;
	}

	return __f2fs_tmpfile(dir, dentry, mode, NULL);
}

static int f2fs_create_whiteout(struct inode *dir, struct inode **whiteout)
{
	if (unlikely(f2fs_cp_error(F2FS_I_SB(dir))))
		return -EIO;

	return __f2fs_tmpfile(dir, NULL, S_IFCHR | WHITEOUT_MODE, whiteout);
}

static int f2fs_rename(struct inode *old_dir, struct dentry *old_dentry,
			struct inode *new_dir, struct dentry *new_dentry,
			unsigned int flags)
{
	struct f2fs_sb_info *sbi = F2FS_I_SB(old_dir);
	struct inode *old_inode = d_inode(old_dentry);
	struct inode *new_inode = d_inode(new_dentry);
	struct inode *whiteout = NULL;
	struct page *old_dir_page;
	struct page *old_page, *new_page = NULL;
	struct f2fs_dir_entry *old_dir_entry = NULL;
	struct f2fs_dir_entry *old_entry;
	struct f2fs_dir_entry *new_entry;
	bool is_old_inline = f2fs_has_inline_dentry(old_dir);
	int err = -ENOENT;

	if (unlikely(f2fs_cp_error(sbi)))
		return -EIO;

	if (is_inode_flag_set(new_dir, FI_PROJ_INHERIT) &&
			(!projid_eq(F2FS_I(new_dir)->i_projid,
			F2FS_I(old_dentry->d_inode)->i_projid)))
		return -EXDEV;

	dquot_initialize(old_dir);

	dquot_initialize(new_dir);

	if (new_inode)
		dquot_initialize(new_inode);

	old_entry = f2fs_find_entry(old_dir, &old_dentry->d_name, &old_page);
	if (!old_entry) {
		if (IS_ERR(old_page))
			err = PTR_ERR(old_page);
		goto out;
	}

	if (S_ISDIR(old_inode->i_mode)) {
		old_dir_entry = f2fs_parent_dir(old_inode, &old_dir_page);
		if (!old_dir_entry) {
			if (IS_ERR(old_dir_page))
				err = PTR_ERR(old_dir_page);
			goto out_old;
		}
	}

	if (flags & RENAME_WHITEOUT) {
		err = f2fs_create_whiteout(old_dir, &whiteout);
		if (err)
			goto out_dir;
	}

	if (new_inode) {

		err = -ENOTEMPTY;
		if (old_dir_entry && !f2fs_empty_dir(new_inode))
			goto out_whiteout;

		err = -ENOENT;
		new_entry = f2fs_find_entry(new_dir, &new_dentry->d_name,
						&new_page);
		if (!new_entry) {
			if (IS_ERR(new_page))
				err = PTR_ERR(new_page);
			goto out_whiteout;
		}

		f2fs_balance_fs(sbi, true);

		f2fs_lock_op(sbi);

		err = acquire_orphan_inode(sbi);
		if (err)
			goto put_out_dir;

		f2fs_set_link(new_dir, new_entry, new_page, old_inode);

		new_inode->i_ctime = current_time(new_inode);
		down_write(&F2FS_I(new_inode)->i_sem);
		if (old_dir_entry)
			f2fs_i_links_write(new_inode, false);
		f2fs_i_links_write(new_inode, false);
		up_write(&F2FS_I(new_inode)->i_sem);

		if (!new_inode->i_nlink)
			add_orphan_inode(new_inode);
		else
			release_orphan_inode(sbi);
	} else {
		f2fs_balance_fs(sbi, true);

		f2fs_lock_op(sbi);

		err = f2fs_add_link(new_dentry, old_inode);
		if (err) {
			f2fs_unlock_op(sbi);
			goto out_whiteout;
		}

		if (old_dir_entry)
			f2fs_i_links_write(new_dir, true);

		/*
		 * old entry and new entry can locate in the same inline
		 * dentry in inode, when attaching new entry in inline dentry,
		 * it could force inline dentry conversion, after that,
		 * old_entry and old_page will point to wrong address, in
		 * order to avoid this, let's do the check and update here.
		 */
		if (is_old_inline && !f2fs_has_inline_dentry(old_dir)) {
			f2fs_put_page(old_page, 0);
			old_page = NULL;

			old_entry = f2fs_find_entry(old_dir,
						&old_dentry->d_name, &old_page);
			if (!old_entry) {
				err = -ENOENT;
				if (IS_ERR(old_page))
					err = PTR_ERR(old_page);
				f2fs_unlock_op(sbi);
				goto out_dir;
			}
		}
	}

	down_write(&F2FS_I(old_inode)->i_sem);
	if (!old_dir_entry || whiteout)
		file_lost_pino(old_inode);
	else
		F2FS_I(old_inode)->i_pino = new_dir->i_ino;
	up_write(&F2FS_I(old_inode)->i_sem);

	old_inode->i_ctime = current_time(old_inode);
	f2fs_mark_inode_dirty_sync(old_inode, false);

	f2fs_delete_entry(old_entry, old_page, old_dir, NULL);

	if (whiteout) {
		whiteout->i_state |= I_LINKABLE;
		set_inode_flag(whiteout, FI_INC_LINK);
		err = f2fs_add_link(old_dentry, whiteout);
		if (err)
			goto put_out_dir;
		whiteout->i_state &= ~I_LINKABLE;
		iput(whiteout);
	}

	if (old_dir_entry) {
		if (old_dir != new_dir && !whiteout)
			f2fs_set_link(old_inode, old_dir_entry,
						old_dir_page, new_dir);
		else
			f2fs_put_page(old_dir_page, 0);
		f2fs_i_links_write(old_dir, false);
	}
	if (F2FS_OPTION(sbi).fsync_mode == FSYNC_MODE_STRICT)
		add_ino_entry(sbi, new_dir->i_ino, TRANS_DIR_INO);

	f2fs_unlock_op(sbi);

	if (IS_DIRSYNC(old_dir) || IS_DIRSYNC(new_dir))
		f2fs_sync_fs(sbi->sb, 1);
	return 0;

put_out_dir:
	f2fs_unlock_op(sbi);
	if (new_page)
		f2fs_put_page(new_page, 0);
out_whiteout:
	if (whiteout)
		iput(whiteout);
out_dir:
	if (old_dir_entry)
		f2fs_put_page(old_dir_page, 0);
out_old:
	f2fs_put_page(old_page, 0);
out:
	return err;
}

static int f2fs_cross_rename(struct inode *old_dir, struct dentry *old_dentry,
			     struct inode *new_dir, struct dentry *new_dentry)
{
	struct f2fs_sb_info *sbi = F2FS_I_SB(old_dir);
	struct inode *old_inode = d_inode(old_dentry);
	struct inode *new_inode = d_inode(new_dentry);
	struct page *old_dir_page, *new_dir_page;
	struct page *old_page, *new_page;
	struct f2fs_dir_entry *old_dir_entry = NULL, *new_dir_entry = NULL;
	struct f2fs_dir_entry *old_entry, *new_entry;
	int old_nlink = 0, new_nlink = 0;
	int err = -ENOENT;

	if (unlikely(f2fs_cp_error(sbi)))
		return -EIO;

	if ((is_inode_flag_set(new_dir, FI_PROJ_INHERIT) &&
			!projid_eq(F2FS_I(new_dir)->i_projid,
			F2FS_I(old_dentry->d_inode)->i_projid)) ||
	    (is_inode_flag_set(new_dir, FI_PROJ_INHERIT) &&
			!projid_eq(F2FS_I(old_dir)->i_projid,
			F2FS_I(new_dentry->d_inode)->i_projid)))
		return -EXDEV;

	dquot_initialize(old_dir);

	dquot_initialize(new_dir);

	old_entry = f2fs_find_entry(old_dir, &old_dentry->d_name, &old_page);
	if (!old_entry) {
		if (IS_ERR(old_page))
			err = PTR_ERR(old_page);
		goto out;
	}

	new_entry = f2fs_find_entry(new_dir, &new_dentry->d_name, &new_page);
	if (!new_entry) {
		if (IS_ERR(new_page))
			err = PTR_ERR(new_page);
		goto out_old;
	}

	/* prepare for updating ".." directory entry info later */
	if (old_dir != new_dir) {
		if (S_ISDIR(old_inode->i_mode)) {
			old_dir_entry = f2fs_parent_dir(old_inode,
							&old_dir_page);
			if (!old_dir_entry) {
				if (IS_ERR(old_dir_page))
					err = PTR_ERR(old_dir_page);
				goto out_new;
			}
		}

		if (S_ISDIR(new_inode->i_mode)) {
			new_dir_entry = f2fs_parent_dir(new_inode,
							&new_dir_page);
			if (!new_dir_entry) {
				if (IS_ERR(new_dir_page))
					err = PTR_ERR(new_dir_page);
				goto out_old_dir;
			}
		}
	}

	/*
	 * If cross rename between file and directory those are not
	 * in the same directory, we will inc nlink of file's parent
	 * later, so we should check upper boundary of its nlink.
	 */
	if ((!old_dir_entry || !new_dir_entry) &&
				old_dir_entry != new_dir_entry) {
		old_nlink = old_dir_entry ? -1 : 1;
		new_nlink = -old_nlink;
		err = -EMLINK;
		if ((old_nlink > 0 && old_dir->i_nlink >= F2FS_LINK_MAX) ||
			(new_nlink > 0 && new_dir->i_nlink >= F2FS_LINK_MAX))
			goto out_new_dir;
	}

	f2fs_balance_fs(sbi, true);

	f2fs_lock_op(sbi);

	/* update ".." directory entry info of old dentry */
	if (old_dir_entry)
		f2fs_set_link(old_inode, old_dir_entry, old_dir_page, new_dir);

	/* update ".." directory entry info of new dentry */
	if (new_dir_entry)
		f2fs_set_link(new_inode, new_dir_entry, new_dir_page, old_dir);

	/* update directory entry info of old dir inode */
	f2fs_set_link(old_dir, old_entry, old_page, new_inode);

	down_write(&F2FS_I(old_inode)->i_sem);
	file_lost_pino(old_inode);
	up_write(&F2FS_I(old_inode)->i_sem);

	old_dir->i_ctime = current_time(old_dir);
	if (old_nlink) {
		down_write(&F2FS_I(old_dir)->i_sem);
		f2fs_i_links_write(old_dir, old_nlink > 0);
		up_write(&F2FS_I(old_dir)->i_sem);
	}
	f2fs_mark_inode_dirty_sync(old_dir, false);

	/* update directory entry info of new dir inode */
	f2fs_set_link(new_dir, new_entry, new_page, old_inode);

	down_write(&F2FS_I(new_inode)->i_sem);
	file_lost_pino(new_inode);
	up_write(&F2FS_I(new_inode)->i_sem);

	new_dir->i_ctime = current_time(new_dir);
	if (new_nlink) {
		down_write(&F2FS_I(new_dir)->i_sem);
		f2fs_i_links_write(new_dir, new_nlink > 0);
		up_write(&F2FS_I(new_dir)->i_sem);
	}
	f2fs_mark_inode_dirty_sync(new_dir, false);

	if (F2FS_OPTION(sbi).fsync_mode == FSYNC_MODE_STRICT) {
		add_ino_entry(sbi, old_dir->i_ino, TRANS_DIR_INO);
		add_ino_entry(sbi, new_dir->i_ino, TRANS_DIR_INO);
	}

	f2fs_unlock_op(sbi);

	if (IS_DIRSYNC(old_dir) || IS_DIRSYNC(new_dir))
		f2fs_sync_fs(sbi->sb, 1);
	return 0;
out_new_dir:
	if (new_dir_entry) {
		f2fs_put_page(new_dir_page, 0);
	}
out_old_dir:
	if (old_dir_entry) {
		f2fs_put_page(old_dir_page, 0);
	}
out_new:
	f2fs_put_page(new_page, 0);
out_old:
	f2fs_put_page(old_page, 0);
out:
	return err;
}

static int f2fs_rename2(struct inode *old_dir, struct dentry *old_dentry,
			struct inode *new_dir, struct dentry *new_dentry,
			unsigned int flags)
{
	int err;

	if (flags & ~(RENAME_NOREPLACE | RENAME_EXCHANGE | RENAME_WHITEOUT))
		return -EINVAL;

	err = fscrypt_prepare_rename(old_dir, old_dentry, new_dir, new_dentry,
				     flags);
	if (err)
		return err;

	if (flags & RENAME_EXCHANGE) {
		return f2fs_cross_rename(old_dir, old_dentry,
					 new_dir, new_dentry);
	}
	/*
	 * VFS has already handled the new dentry existence case,
	 * here, we just deal with "RENAME_NOREPLACE" as regular rename.
	 */
	return f2fs_rename(old_dir, old_dentry, new_dir, new_dentry, flags);
}

static void *f2fs_encrypted_follow_link(struct dentry *dentry,
						struct nameidata *nd)
{
	struct inode *inode = d_inode(dentry);
	struct page *page;
	void *target;

	if (!dentry)
		return ERR_PTR(-ECHILD);

	page = read_mapping_page(inode->i_mapping, 0, NULL);
	if (IS_ERR(page))
		return ERR_CAST(page);

	target = fscrypt_get_symlink(inode, page_address(page),
				     inode->i_sb->s_blocksize, nd);
	put_page(page);
	return target;
}

const struct inode_operations f2fs_encrypted_symlink_inode_operations = {
	.readlink       = generic_readlink,
	.follow_link    = f2fs_encrypted_follow_link,
	.put_link       = kfree_put_link,
	.getattr	= f2fs_getattr,
	.setattr	= f2fs_setattr,
#ifdef CONFIG_F2FS_FS_XATTR
	.setxattr	= generic_setxattr,
	.getxattr	= generic_getxattr,
	.listxattr	= f2fs_listxattr,
	.removexattr	= generic_removexattr,
#endif
};

const struct inode_operations f2fs_dir_inode_operations = {
	.create		= f2fs_create,
	.lookup		= f2fs_lookup,
	.link		= f2fs_link,
	.unlink		= f2fs_unlink,
	.symlink	= f2fs_symlink,
	.mkdir		= f2fs_mkdir,
	.rmdir		= f2fs_rmdir,
	.mknod		= f2fs_mknod,
	.rename2	= f2fs_rename2,
	.tmpfile	= f2fs_tmpfile,
	.getattr	= f2fs_getattr,
	.setattr	= f2fs_setattr,
	.get_acl	= f2fs_get_acl,
	.set_acl	= f2fs_set_acl,
#ifdef CONFIG_F2FS_FS_XATTR
	.setxattr	= generic_setxattr,
	.getxattr	= generic_getxattr,
	.listxattr	= f2fs_listxattr,
	.removexattr	= generic_removexattr,
#endif
};

const struct inode_operations f2fs_symlink_inode_operations = {
	.readlink       = generic_readlink,
	.follow_link    = f2fs_follow_link,
	.put_link       = page_put_link,
	.getattr	= f2fs_getattr,
	.setattr	= f2fs_setattr,
#ifdef CONFIG_F2FS_FS_XATTR
	.setxattr	= generic_setxattr,
	.getxattr	= generic_getxattr,
	.listxattr	= f2fs_listxattr,
	.removexattr	= generic_removexattr,
#endif
};

const struct inode_operations f2fs_special_inode_operations = {
	.getattr	= f2fs_getattr,
	.setattr        = f2fs_setattr,
	.get_acl	= f2fs_get_acl,
	.set_acl	= f2fs_set_acl,
#ifdef CONFIG_F2FS_FS_XATTR
	.setxattr       = generic_setxattr,
	.getxattr       = generic_getxattr,
	.listxattr	= f2fs_listxattr,
	.removexattr    = generic_removexattr,
#endif
};<|MERGE_RESOLUTION|>--- conflicted
+++ resolved
@@ -290,12 +290,7 @@
 
 	alloc_nid_done(sbi, ino);
 
-<<<<<<< HEAD
-	unlock_new_inode(inode);
-	d_instantiate(dentry, inode);
-=======
 	d_instantiate_new(dentry, inode);
->>>>>>> 5236f078
 
 	if (IS_DIRSYNC(dir))
 		f2fs_sync_fs(sbi->sb, 1);
@@ -595,12 +590,7 @@
 	err = page_symlink(inode, disk_link.name, disk_link.len);
 
 err_out:
-<<<<<<< HEAD
-	unlock_new_inode(inode);
-	d_instantiate(dentry, inode);
-=======
 	d_instantiate_new(dentry, inode);
->>>>>>> 5236f078
 
 	/*
 	 * Let's flush symlink data in order to avoid broken symlink as much as
@@ -661,12 +651,7 @@
 
 	alloc_nid_done(sbi, inode->i_ino);
 
-<<<<<<< HEAD
-	unlock_new_inode(inode);
-	d_instantiate(dentry, inode);
-=======
 	d_instantiate_new(dentry, inode);
->>>>>>> 5236f078
 
 	if (IS_DIRSYNC(dir))
 		f2fs_sync_fs(sbi->sb, 1);
@@ -717,12 +702,7 @@
 
 	alloc_nid_done(sbi, inode->i_ino);
 
-<<<<<<< HEAD
-	unlock_new_inode(inode);
-	d_instantiate(dentry, inode);
-=======
 	d_instantiate_new(dentry, inode);
->>>>>>> 5236f078
 
 	if (IS_DIRSYNC(dir))
 		f2fs_sync_fs(sbi->sb, 1);
