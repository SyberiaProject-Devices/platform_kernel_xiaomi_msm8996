// SPDX-License-Identifier: GPL-2.0
/*
 * fs/f2fs/namei.c
 *
 * Copyright (c) 2012 Samsung Electronics Co., Ltd.
 *             http://www.samsung.com/
 */
#include <linux/fs.h>
#include <linux/f2fs_fs.h>
#include <linux/pagemap.h>
#include <linux/sched.h>
#include <linux/ctype.h>
#include <linux/random.h>
#include <linux/dcache.h>
#include <linux/namei.h>
#include <linux/quotaops.h>

#include "f2fs.h"
#include "node.h"
#include "segment.h"
#include "xattr.h"
#include "acl.h"
#include <trace/events/f2fs.h>

static struct inode *f2fs_new_inode(struct inode *dir, umode_t mode)
{
	struct f2fs_sb_info *sbi = F2FS_I_SB(dir);
	nid_t ino;
	struct inode *inode;
	bool nid_free = false;
	int xattr_size = 0;
	int err;

	inode = new_inode(dir->i_sb);
	if (!inode)
		return ERR_PTR(-ENOMEM);

	f2fs_lock_op(sbi);
	if (!f2fs_alloc_nid(sbi, &ino)) {
		f2fs_unlock_op(sbi);
		err = -ENOSPC;
		goto fail;
	}
	f2fs_unlock_op(sbi);

	nid_free = true;

	inode_init_owner(inode, dir, mode);

	inode->i_ino = ino;
	inode->i_blocks = 0;
	inode->i_mtime = inode->i_atime = inode->i_ctime =
			F2FS_I(inode)->i_crtime = current_time(inode);
<<<<<<< HEAD
	inode->i_generation = sbi->s_next_generation++;
=======
	inode->i_generation = prandom_u32();

	if (S_ISDIR(inode->i_mode))
		F2FS_I(inode)->i_current_depth = 1;
>>>>>>> d4f47e6c

	if (S_ISDIR(inode->i_mode))
		F2FS_I(inode)->i_current_depth = 1;

	err = insert_inode_locked(inode);
	if (err) {
		err = -EINVAL;
		goto fail;
	}

	if (f2fs_sb_has_project_quota(sbi) &&
		(F2FS_I(dir)->i_flags & F2FS_PROJINHERIT_FL))
		F2FS_I(inode)->i_projid = F2FS_I(dir)->i_projid;
	else
		F2FS_I(inode)->i_projid = make_kprojid(&init_user_ns,
							F2FS_DEF_PROJID);

	err = dquot_initialize(inode);
	if (err)
		goto fail_drop;

	set_inode_flag(inode, FI_NEW_INODE);

	/* If the directory encrypted, then we should encrypt the inode. */
	if ((f2fs_encrypted_inode(dir) || DUMMY_ENCRYPTION_ENABLED(sbi)) &&
				f2fs_may_encrypt(inode))
		f2fs_set_encrypted_inode(inode);

	if (f2fs_sb_has_extra_attr(sbi)) {
		set_inode_flag(inode, FI_EXTRA_ATTR);
		F2FS_I(inode)->i_extra_isize = F2FS_TOTAL_EXTRA_ATTR_SIZE;
	}

	if (test_opt(sbi, INLINE_XATTR))
		set_inode_flag(inode, FI_INLINE_XATTR);

	if (test_opt(sbi, INLINE_DATA) && f2fs_may_inline_data(inode))
		set_inode_flag(inode, FI_INLINE_DATA);
	if (f2fs_may_inline_dentry(inode))
		set_inode_flag(inode, FI_INLINE_DENTRY);

	if (f2fs_sb_has_flexible_inline_xattr(sbi)) {
		f2fs_bug_on(sbi, !f2fs_has_extra_attr(inode));
		if (f2fs_has_inline_xattr(inode))
			xattr_size = F2FS_OPTION(sbi).inline_xattr_size;
		/* Otherwise, will be 0 */
	} else if (f2fs_has_inline_xattr(inode) ||
				f2fs_has_inline_dentry(inode)) {
		xattr_size = DEFAULT_INLINE_XATTR_ADDRS;
	}
	F2FS_I(inode)->i_inline_xattr_size = xattr_size;

	f2fs_init_extent_tree(inode, NULL);

	stat_inc_inline_xattr(inode);
	stat_inc_inline_inode(inode);
	stat_inc_inline_dir(inode);

	F2FS_I(inode)->i_flags =
		f2fs_mask_flags(mode, F2FS_I(dir)->i_flags & F2FS_FL_INHERITED);

	if (S_ISDIR(inode->i_mode))
		F2FS_I(inode)->i_flags |= F2FS_INDEX_FL;

	if (F2FS_I(inode)->i_flags & F2FS_PROJINHERIT_FL)
		set_inode_flag(inode, FI_PROJ_INHERIT);

	f2fs_set_inode_flags(inode);

	trace_f2fs_new_inode(inode, 0);
	return inode;

fail:
	trace_f2fs_new_inode(inode, err);
	make_bad_inode(inode);
	if (nid_free)
		set_inode_flag(inode, FI_FREE_NID);
	iput(inode);
	return ERR_PTR(err);
fail_drop:
	trace_f2fs_new_inode(inode, err);
	dquot_drop(inode);
	inode->i_flags |= S_NOQUOTA;
	if (nid_free)
		set_inode_flag(inode, FI_FREE_NID);
	clear_nlink(inode);
	unlock_new_inode(inode);
	iput(inode);
	return ERR_PTR(err);
}

static int is_extension_exist(const unsigned char *s, const char *sub)
{
	size_t slen = strlen(s);
	size_t sublen = strlen(sub);
	int i;

	/*
	 * filename format of multimedia file should be defined as:
	 * "filename + '.' + extension + (optional: '.' + temp extension)".
	 */
	if (slen < sublen + 2)
		return 0;

	for (i = 1; i < slen - sublen; i++) {
		if (s[i] != '.')
			continue;
		if (!strncasecmp(s + i + 1, sub, sublen))
			return 1;
	}

	return 0;
}

/*
 * Set multimedia files as cold files for hot/cold data separation
 */
static inline void set_file_temperature(struct f2fs_sb_info *sbi, struct inode *inode,
		const unsigned char *name)
{
	__u8 (*extlist)[F2FS_EXTENSION_LEN] = sbi->raw_super->extension_list;
	int i, cold_count, hot_count;

	down_read(&sbi->sb_lock);

	cold_count = le32_to_cpu(sbi->raw_super->extension_count);
	hot_count = sbi->raw_super->hot_ext_count;

	for (i = 0; i < cold_count + hot_count; i++) {
		if (is_extension_exist(name, extlist[i]))
			break;
	}

	up_read(&sbi->sb_lock);

	if (i == cold_count + hot_count)
		return;

	if (i < cold_count)
		file_set_cold(inode);
	else
		file_set_hot(inode);
}

int f2fs_update_extension_list(struct f2fs_sb_info *sbi, const char *name,
							bool hot, bool set)
{
	__u8 (*extlist)[F2FS_EXTENSION_LEN] = sbi->raw_super->extension_list;
	int cold_count = le32_to_cpu(sbi->raw_super->extension_count);
	int hot_count = sbi->raw_super->hot_ext_count;
	int total_count = cold_count + hot_count;
	int start, count;
	int i;

	if (set) {
		if (total_count == F2FS_MAX_EXTENSION)
			return -EINVAL;
	} else {
		if (!hot && !cold_count)
			return -EINVAL;
		if (hot && !hot_count)
			return -EINVAL;
	}

	if (hot) {
		start = cold_count;
		count = total_count;
	} else {
		start = 0;
		count = cold_count;
	}

	for (i = start; i < count; i++) {
		if (strcmp(name, extlist[i]))
			continue;

		if (set)
			return -EINVAL;

		memcpy(extlist[i], extlist[i + 1],
				F2FS_EXTENSION_LEN * (total_count - i - 1));
		memset(extlist[total_count - 1], 0, F2FS_EXTENSION_LEN);
		if (hot)
			sbi->raw_super->hot_ext_count = hot_count - 1;
		else
			sbi->raw_super->extension_count =
						cpu_to_le32(cold_count - 1);
		return 0;
	}

	if (!set)
		return -EINVAL;

	if (hot) {
		memcpy(extlist[count], name, strlen(name));
		sbi->raw_super->hot_ext_count = hot_count + 1;
	} else {
		char buf[F2FS_MAX_EXTENSION][F2FS_EXTENSION_LEN];

		memcpy(buf, &extlist[cold_count],
				F2FS_EXTENSION_LEN * hot_count);
		memset(extlist[cold_count], 0, F2FS_EXTENSION_LEN);
		memcpy(extlist[cold_count], name, strlen(name));
		memcpy(&extlist[cold_count + 1], buf,
				F2FS_EXTENSION_LEN * hot_count);
		sbi->raw_super->extension_count = cpu_to_le32(cold_count + 1);
	}
	return 0;
}

static int f2fs_create(struct inode *dir, struct dentry *dentry, umode_t mode,
						bool excl)
{
	struct f2fs_sb_info *sbi = F2FS_I_SB(dir);
	struct inode *inode;
	nid_t ino = 0;
	int err;

	if (unlikely(f2fs_cp_error(sbi)))
		return -EIO;
	err = f2fs_is_checkpoint_ready(sbi);
	if (err)
		return err;

	err = dquot_initialize(dir);
	if (err)
		return err;

	inode = f2fs_new_inode(dir, mode);
	if (IS_ERR(inode))
		return PTR_ERR(inode);

	if (!test_opt(sbi, DISABLE_EXT_IDENTIFY))
		set_file_temperature(sbi, inode, dentry->d_name.name);

	inode->i_op = &f2fs_file_inode_operations;
	inode->i_fop = &f2fs_file_operations;
	inode->i_mapping->a_ops = &f2fs_dblock_aops;
	ino = inode->i_ino;

	f2fs_lock_op(sbi);
	err = f2fs_add_link(dentry, inode);
	if (err)
		goto out;
	f2fs_unlock_op(sbi);

	f2fs_alloc_nid_done(sbi, ino);

	d_instantiate(dentry, inode);
	unlock_new_inode(inode);

	if (IS_DIRSYNC(dir))
		f2fs_sync_fs(sbi->sb, 1);

	f2fs_balance_fs(sbi, true);
	return 0;
out:
	f2fs_handle_failed_inode(inode);
	return err;
}

static int f2fs_link(struct dentry *old_dentry, struct inode *dir,
		struct dentry *dentry)
{
	struct inode *inode = d_inode(old_dentry);
	struct f2fs_sb_info *sbi = F2FS_I_SB(dir);
	int err;

	if (unlikely(f2fs_cp_error(sbi)))
		return -EIO;
	err = f2fs_is_checkpoint_ready(sbi);
	if (err)
		return err;

	err = fscrypt_prepare_link(old_dentry, dir, dentry);
	if (err)
		return err;

	if (is_inode_flag_set(dir, FI_PROJ_INHERIT) &&
			(!projid_eq(F2FS_I(dir)->i_projid,
			F2FS_I(old_dentry->d_inode)->i_projid)))
		return -EXDEV;

	err = dquot_initialize(dir);
	if (err)
		return err;

	f2fs_balance_fs(sbi, true);

	inode->i_ctime = current_time(inode);
	ihold(inode);

	set_inode_flag(inode, FI_INC_LINK);
	f2fs_lock_op(sbi);
	err = f2fs_add_link(dentry, inode);
	if (err)
		goto out;
	f2fs_unlock_op(sbi);

	d_instantiate(dentry, inode);

	if (IS_DIRSYNC(dir))
		f2fs_sync_fs(sbi->sb, 1);
	return 0;
out:
	clear_inode_flag(inode, FI_INC_LINK);
	iput(inode);
	f2fs_unlock_op(sbi);
	return err;
}

struct dentry *f2fs_get_parent(struct dentry *child)
{
	struct qstr dotdot = QSTR_INIT("..", 2);
	struct page *page;
	unsigned long ino = f2fs_inode_by_name(d_inode(child), &dotdot, &page);
	if (!ino) {
		if (IS_ERR(page))
			return ERR_CAST(page);
		return ERR_PTR(-ENOENT);
	}
	return d_obtain_alias(f2fs_iget(child->d_sb, ino));
}

static int __recover_dot_dentries(struct inode *dir, nid_t pino)
{
	struct f2fs_sb_info *sbi = F2FS_I_SB(dir);
	struct qstr dot = QSTR_INIT(".", 1);
	struct qstr dotdot = QSTR_INIT("..", 2);
	struct f2fs_dir_entry *de;
	struct page *page;
	int err = 0;

	if (f2fs_readonly(sbi->sb)) {
		f2fs_msg(sbi->sb, KERN_INFO,
			"skip recovering inline_dots inode (ino:%lu, pino:%u) "
			"in readonly mountpoint", dir->i_ino, pino);
		return 0;
	}

	err = dquot_initialize(dir);
	if (err)
		return err;

	f2fs_balance_fs(sbi, true);

	f2fs_lock_op(sbi);

	de = f2fs_find_entry(dir, &dot, &page);
	if (de) {
		f2fs_put_page(page, 0);
	} else if (IS_ERR(page)) {
		err = PTR_ERR(page);
		goto out;
	} else {
		err = f2fs_do_add_link(dir, &dot, NULL, dir->i_ino, S_IFDIR);
		if (err)
			goto out;
	}

	de = f2fs_find_entry(dir, &dotdot, &page);
	if (de)
		f2fs_put_page(page, 0);
	else if (IS_ERR(page))
		err = PTR_ERR(page);
	else
		err = f2fs_do_add_link(dir, &dotdot, NULL, pino, S_IFDIR);
out:
	if (!err)
		clear_inode_flag(dir, FI_INLINE_DOTS);

	f2fs_unlock_op(sbi);
	return err;
}

static struct dentry *f2fs_lookup(struct inode *dir, struct dentry *dentry,
		unsigned int flags)
{
	struct inode *inode = NULL;
	struct f2fs_dir_entry *de;
	struct page *page;
	struct dentry *new;
	nid_t ino = -1;
	int err = 0;
	unsigned int root_ino = F2FS_ROOT_INO(F2FS_I_SB(dir));

	trace_f2fs_lookup_start(dir, dentry, flags);

	err = fscrypt_prepare_lookup(dir, dentry, flags);
	if (err)
		goto out;

	if (dentry->d_name.len > F2FS_NAME_LEN) {
		err = -ENAMETOOLONG;
		goto out;
	}

	de = f2fs_find_entry(dir, &dentry->d_name, &page);
	if (!de) {
		if (IS_ERR(page)) {
			err = PTR_ERR(page);
			goto out;
		}
		goto out_splice;
	}

	ino = le32_to_cpu(de->ino);
	f2fs_put_page(page, 0);

	inode = f2fs_iget(dir->i_sb, ino);
	if (IS_ERR(inode)) {
		err = PTR_ERR(inode);
		goto out;
	}

	if ((dir->i_ino == root_ino) && f2fs_has_inline_dots(dir)) {
		err = __recover_dot_dentries(dir, root_ino);
		if (err)
			goto out_iput;
	}

	if (f2fs_has_inline_dots(inode)) {
		err = __recover_dot_dentries(inode, dir->i_ino);
		if (err)
			goto out_iput;
	}
	if (f2fs_encrypted_inode(dir) &&
	    (S_ISDIR(inode->i_mode) || S_ISLNK(inode->i_mode)) &&
	    !fscrypt_has_permitted_context(dir, inode)) {
		f2fs_msg(inode->i_sb, KERN_WARNING,
			 "Inconsistent encryption contexts: %lu/%lu",
			 dir->i_ino, inode->i_ino);
		err = -EPERM;
		goto out_iput;
	}
out_splice:
	new = d_splice_alias(inode, dentry);
	if (IS_ERR(new))
		err = PTR_ERR(new);
	trace_f2fs_lookup_end(dir, dentry, ino, err);
	return new;
out_iput:
	iput(inode);
out:
	trace_f2fs_lookup_end(dir, dentry, ino, err);
	return ERR_PTR(err);
}

static int f2fs_unlink(struct inode *dir, struct dentry *dentry)
{
	struct f2fs_sb_info *sbi = F2FS_I_SB(dir);
	struct inode *inode = d_inode(dentry);
	struct f2fs_dir_entry *de;
	struct page *page;
	int err = -ENOENT;

	trace_f2fs_unlink_enter(dir, dentry);

	if (unlikely(f2fs_cp_error(sbi)))
		return -EIO;

	err = dquot_initialize(dir);
	if (err)
		return err;
	err = dquot_initialize(inode);
	if (err)
		return err;

	de = f2fs_find_entry(dir, &dentry->d_name, &page);
	if (!de) {
		if (IS_ERR(page))
			err = PTR_ERR(page);
		goto fail;
	}

	f2fs_balance_fs(sbi, true);

	f2fs_lock_op(sbi);
	err = f2fs_acquire_orphan_inode(sbi);
	if (err) {
		f2fs_unlock_op(sbi);
		f2fs_put_page(page, 0);
		goto fail;
	}
	f2fs_delete_entry(de, page, dir, inode);
	f2fs_unlock_op(sbi);

	if (IS_DIRSYNC(dir))
		f2fs_sync_fs(sbi->sb, 1);
fail:
	trace_f2fs_unlink_exit(inode, err);
	return err;
}

static const char *f2fs_follow_link(struct dentry *dentry, void **cookie)
{
	const char *link = page_follow_link_light(dentry, cookie);
	if (!IS_ERR(link) && !*link) {
		/* this is broken symlink case */
		page_put_link(NULL, *cookie);
		link = ERR_PTR(-ENOENT);
	}
	return link;
}

static int f2fs_symlink(struct inode *dir, struct dentry *dentry,
					const char *symname)
{
	struct f2fs_sb_info *sbi = F2FS_I_SB(dir);
	struct inode *inode;
	size_t len = strlen(symname);
	struct fscrypt_str disk_link;
	int err;

	if (unlikely(f2fs_cp_error(sbi)))
		return -EIO;
	err = f2fs_is_checkpoint_ready(sbi);
	if (err)
		return err;

	err = fscrypt_prepare_symlink(dir, symname, len, dir->i_sb->s_blocksize,
				      &disk_link);
	if (err)
		return err;

	err = dquot_initialize(dir);
	if (err)
		return err;

	inode = f2fs_new_inode(dir, S_IFLNK | S_IRWXUGO);
	if (IS_ERR(inode))
		return PTR_ERR(inode);

	if (IS_ENCRYPTED(inode))
		inode->i_op = &f2fs_encrypted_symlink_inode_operations;
	else
		inode->i_op = &f2fs_symlink_inode_operations;
	inode_nohighmem(inode);
	inode->i_mapping->a_ops = &f2fs_dblock_aops;

	f2fs_lock_op(sbi);
	err = f2fs_add_link(dentry, inode);
	if (err)
		goto out_f2fs_handle_failed_inode;
	f2fs_unlock_op(sbi);
	f2fs_alloc_nid_done(sbi, inode->i_ino);

	err = fscrypt_encrypt_symlink(inode, symname, len, &disk_link);
	if (err)
		goto err_out;

	err = page_symlink(inode, disk_link.name, disk_link.len);

err_out:
	d_instantiate(dentry, inode);
	unlock_new_inode(inode);

	/*
	 * Let's flush symlink data in order to avoid broken symlink as much as
	 * possible. Nevertheless, fsyncing is the best way, but there is no
	 * way to get a file descriptor in order to flush that.
	 *
	 * Note that, it needs to do dir->fsync to make this recoverable.
	 * If the symlink path is stored into inline_data, there is no
	 * performance regression.
	 */
	if (!err) {
		filemap_write_and_wait_range(inode->i_mapping, 0,
							disk_link.len - 1);

		if (IS_DIRSYNC(dir))
			f2fs_sync_fs(sbi->sb, 1);
	} else {
		f2fs_unlink(dir, dentry);
	}

	f2fs_balance_fs(sbi, true);
	goto out_free_encrypted_link;

out_f2fs_handle_failed_inode:
	f2fs_handle_failed_inode(inode);
out_free_encrypted_link:
	if (disk_link.name != (unsigned char *)symname)
		kvfree(disk_link.name);
	return err;
}

static int f2fs_mkdir(struct inode *dir, struct dentry *dentry, umode_t mode)
{
	struct f2fs_sb_info *sbi = F2FS_I_SB(dir);
	struct inode *inode;
	int err;

	if (unlikely(f2fs_cp_error(sbi)))
		return -EIO;

	err = dquot_initialize(dir);
	if (err)
		return err;

	inode = f2fs_new_inode(dir, S_IFDIR | mode);
	if (IS_ERR(inode))
		return PTR_ERR(inode);

	inode->i_op = &f2fs_dir_inode_operations;
	inode->i_fop = &f2fs_dir_operations;
	inode->i_mapping->a_ops = &f2fs_dblock_aops;
	inode_nohighmem(inode);

	set_inode_flag(inode, FI_INC_LINK);
	f2fs_lock_op(sbi);
	err = f2fs_add_link(dentry, inode);
	if (err)
		goto out_fail;
	f2fs_unlock_op(sbi);

	f2fs_alloc_nid_done(sbi, inode->i_ino);

	d_instantiate(dentry, inode);
	unlock_new_inode(inode);

	if (IS_DIRSYNC(dir))
		f2fs_sync_fs(sbi->sb, 1);

	f2fs_balance_fs(sbi, true);
	return 0;

out_fail:
	clear_inode_flag(inode, FI_INC_LINK);
	f2fs_handle_failed_inode(inode);
	return err;
}

static int f2fs_rmdir(struct inode *dir, struct dentry *dentry)
{
	struct inode *inode = d_inode(dentry);
	if (f2fs_empty_dir(inode))
		return f2fs_unlink(dir, dentry);
	return -ENOTEMPTY;
}

static int f2fs_mknod(struct inode *dir, struct dentry *dentry,
				umode_t mode, dev_t rdev)
{
	struct f2fs_sb_info *sbi = F2FS_I_SB(dir);
	struct inode *inode;
	int err = 0;

	if (unlikely(f2fs_cp_error(sbi)))
		return -EIO;
	err = f2fs_is_checkpoint_ready(sbi);
	if (err)
		return err;

	err = dquot_initialize(dir);
	if (err)
		return err;

	inode = f2fs_new_inode(dir, mode);
	if (IS_ERR(inode))
		return PTR_ERR(inode);

	init_special_inode(inode, inode->i_mode, rdev);
	inode->i_op = &f2fs_special_inode_operations;

	f2fs_lock_op(sbi);
	err = f2fs_add_link(dentry, inode);
	if (err)
		goto out;
	f2fs_unlock_op(sbi);

	f2fs_alloc_nid_done(sbi, inode->i_ino);

	d_instantiate(dentry, inode);
	unlock_new_inode(inode);

	if (IS_DIRSYNC(dir))
		f2fs_sync_fs(sbi->sb, 1);

	f2fs_balance_fs(sbi, true);
	return 0;
out:
	f2fs_handle_failed_inode(inode);
	return err;
}

static int __f2fs_tmpfile(struct inode *dir, struct dentry *dentry,
					umode_t mode, struct inode **whiteout)
{
	struct f2fs_sb_info *sbi = F2FS_I_SB(dir);
	struct inode *inode;
	int err;

	err = dquot_initialize(dir);
	if (err)
		return err;

	inode = f2fs_new_inode(dir, mode);
	if (IS_ERR(inode))
		return PTR_ERR(inode);

	if (whiteout) {
		init_special_inode(inode, inode->i_mode, WHITEOUT_DEV);
		inode->i_op = &f2fs_special_inode_operations;
	} else {
		inode->i_op = &f2fs_file_inode_operations;
		inode->i_fop = &f2fs_file_operations;
		inode->i_mapping->a_ops = &f2fs_dblock_aops;
	}

	f2fs_lock_op(sbi);
	err = f2fs_acquire_orphan_inode(sbi);
	if (err)
		goto out;

	err = f2fs_do_tmpfile(inode, dir);
	if (err)
		goto release_out;

	/*
	 * add this non-linked tmpfile to orphan list, in this way we could
	 * remove all unused data of tmpfile after abnormal power-off.
	 */
	f2fs_add_orphan_inode(inode);
	f2fs_alloc_nid_done(sbi, inode->i_ino);

	if (whiteout) {
		f2fs_i_links_write(inode, false);
		*whiteout = inode;
	} else {
		d_tmpfile(dentry, inode);
	}
	/* link_count was changed by d_tmpfile as well. */
	f2fs_unlock_op(sbi);
	unlock_new_inode(inode);

	f2fs_balance_fs(sbi, true);
	return 0;

release_out:
	f2fs_release_orphan_inode(sbi);
out:
	f2fs_handle_failed_inode(inode);
	return err;
}

static int f2fs_tmpfile(struct inode *dir, struct dentry *dentry, umode_t mode)
{
	struct f2fs_sb_info *sbi = F2FS_I_SB(dir);

	if (unlikely(f2fs_cp_error(sbi)))
		return -EIO;

	if (f2fs_encrypted_inode(dir) || DUMMY_ENCRYPTION_ENABLED(sbi)) {
		int err = fscrypt_get_encryption_info(dir);
		if (err)
			return err;
	}

	return __f2fs_tmpfile(dir, dentry, mode, NULL);
}

static int f2fs_create_whiteout(struct inode *dir, struct inode **whiteout)
{
	if (unlikely(f2fs_cp_error(F2FS_I_SB(dir))))
		return -EIO;

	return __f2fs_tmpfile(dir, NULL, S_IFCHR | WHITEOUT_MODE, whiteout);
}

static int f2fs_rename(struct inode *old_dir, struct dentry *old_dentry,
			struct inode *new_dir, struct dentry *new_dentry,
			unsigned int flags)
{
	struct f2fs_sb_info *sbi = F2FS_I_SB(old_dir);
	struct inode *old_inode = d_inode(old_dentry);
	struct inode *new_inode = d_inode(new_dentry);
	struct inode *whiteout = NULL;
	struct page *old_dir_page;
	struct page *old_page, *new_page = NULL;
	struct f2fs_dir_entry *old_dir_entry = NULL;
	struct f2fs_dir_entry *old_entry;
	struct f2fs_dir_entry *new_entry;
	bool is_old_inline = f2fs_has_inline_dentry(old_dir);
	int err;

	if (unlikely(f2fs_cp_error(sbi)))
		return -EIO;
	err = f2fs_is_checkpoint_ready(sbi);
	if (err)
		return err;

	if (is_inode_flag_set(new_dir, FI_PROJ_INHERIT) &&
			(!projid_eq(F2FS_I(new_dir)->i_projid,
			F2FS_I(old_dentry->d_inode)->i_projid)))
		return -EXDEV;

	err = dquot_initialize(old_dir);
	if (err)
		goto out;

	err = dquot_initialize(new_dir);
	if (err)
		goto out;

	if (new_inode) {
		err = dquot_initialize(new_inode);
		if (err)
			goto out;
	}

	err = -ENOENT;
	old_entry = f2fs_find_entry(old_dir, &old_dentry->d_name, &old_page);
	if (!old_entry) {
		if (IS_ERR(old_page))
			err = PTR_ERR(old_page);
		goto out;
	}

	if (S_ISDIR(old_inode->i_mode)) {
		old_dir_entry = f2fs_parent_dir(old_inode, &old_dir_page);
		if (!old_dir_entry) {
			if (IS_ERR(old_dir_page))
				err = PTR_ERR(old_dir_page);
			goto out_old;
		}
	}

	if (flags & RENAME_WHITEOUT) {
		err = f2fs_create_whiteout(old_dir, &whiteout);
		if (err)
			goto out_dir;
	}

	if (new_inode) {

		err = -ENOTEMPTY;
		if (old_dir_entry && !f2fs_empty_dir(new_inode))
			goto out_whiteout;

		err = -ENOENT;
		new_entry = f2fs_find_entry(new_dir, &new_dentry->d_name,
						&new_page);
		if (!new_entry) {
			if (IS_ERR(new_page))
				err = PTR_ERR(new_page);
			goto out_whiteout;
		}

		f2fs_balance_fs(sbi, true);

		f2fs_lock_op(sbi);

		err = f2fs_acquire_orphan_inode(sbi);
		if (err)
			goto put_out_dir;

		f2fs_set_link(new_dir, new_entry, new_page, old_inode);

		new_inode->i_ctime = current_time(new_inode);
		down_write(&F2FS_I(new_inode)->i_sem);
		if (old_dir_entry)
			f2fs_i_links_write(new_inode, false);
		f2fs_i_links_write(new_inode, false);
		up_write(&F2FS_I(new_inode)->i_sem);

		if (!new_inode->i_nlink)
			f2fs_add_orphan_inode(new_inode);
		else
			f2fs_release_orphan_inode(sbi);
	} else {
		f2fs_balance_fs(sbi, true);

		f2fs_lock_op(sbi);

		err = f2fs_add_link(new_dentry, old_inode);
		if (err) {
			f2fs_unlock_op(sbi);
			goto out_whiteout;
		}

		if (old_dir_entry)
			f2fs_i_links_write(new_dir, true);

		/*
		 * old entry and new entry can locate in the same inline
		 * dentry in inode, when attaching new entry in inline dentry,
		 * it could force inline dentry conversion, after that,
		 * old_entry and old_page will point to wrong address, in
		 * order to avoid this, let's do the check and update here.
		 */
		if (is_old_inline && !f2fs_has_inline_dentry(old_dir)) {
			f2fs_put_page(old_page, 0);
			old_page = NULL;

			old_entry = f2fs_find_entry(old_dir,
						&old_dentry->d_name, &old_page);
			if (!old_entry) {
				err = -ENOENT;
				if (IS_ERR(old_page))
					err = PTR_ERR(old_page);
				f2fs_unlock_op(sbi);
				goto out_whiteout;
			}
		}
	}

	down_write(&F2FS_I(old_inode)->i_sem);
	if (!old_dir_entry || whiteout)
		file_lost_pino(old_inode);
	else
		F2FS_I(old_inode)->i_pino = new_dir->i_ino;
	up_write(&F2FS_I(old_inode)->i_sem);

	old_inode->i_ctime = current_time(old_inode);
	f2fs_mark_inode_dirty_sync(old_inode, false);

	f2fs_delete_entry(old_entry, old_page, old_dir, NULL);

	if (whiteout) {
		whiteout->i_state |= I_LINKABLE;
		set_inode_flag(whiteout, FI_INC_LINK);
		err = f2fs_add_link(old_dentry, whiteout);
		if (err)
			goto put_out_dir;
		whiteout->i_state &= ~I_LINKABLE;
		iput(whiteout);
	}

	if (old_dir_entry) {
		if (old_dir != new_dir && !whiteout)
			f2fs_set_link(old_inode, old_dir_entry,
						old_dir_page, new_dir);
		else
			f2fs_put_page(old_dir_page, 0);
		f2fs_i_links_write(old_dir, false);
	}
	if (F2FS_OPTION(sbi).fsync_mode == FSYNC_MODE_STRICT) {
		f2fs_add_ino_entry(sbi, new_dir->i_ino, TRANS_DIR_INO);
		if (S_ISDIR(old_inode->i_mode))
			f2fs_add_ino_entry(sbi, old_inode->i_ino,
							TRANS_DIR_INO);
	}

	f2fs_unlock_op(sbi);

	if (IS_DIRSYNC(old_dir) || IS_DIRSYNC(new_dir))
		f2fs_sync_fs(sbi->sb, 1);

	f2fs_update_time(sbi, REQ_TIME);
	return 0;

put_out_dir:
	f2fs_unlock_op(sbi);
	if (new_page)
		f2fs_put_page(new_page, 0);
out_whiteout:
	if (whiteout)
		iput(whiteout);
out_dir:
	if (old_dir_entry)
		f2fs_put_page(old_dir_page, 0);
out_old:
	f2fs_put_page(old_page, 0);
out:
	return err;
}

static int f2fs_cross_rename(struct inode *old_dir, struct dentry *old_dentry,
			     struct inode *new_dir, struct dentry *new_dentry)
{
	struct f2fs_sb_info *sbi = F2FS_I_SB(old_dir);
	struct inode *old_inode = d_inode(old_dentry);
	struct inode *new_inode = d_inode(new_dentry);
	struct page *old_dir_page, *new_dir_page;
	struct page *old_page, *new_page;
	struct f2fs_dir_entry *old_dir_entry = NULL, *new_dir_entry = NULL;
	struct f2fs_dir_entry *old_entry, *new_entry;
	int old_nlink = 0, new_nlink = 0;
	int err;

	if (unlikely(f2fs_cp_error(sbi)))
		return -EIO;
	err = f2fs_is_checkpoint_ready(sbi);
	if (err)
		return err;

	if ((is_inode_flag_set(new_dir, FI_PROJ_INHERIT) &&
			!projid_eq(F2FS_I(new_dir)->i_projid,
			F2FS_I(old_dentry->d_inode)->i_projid)) ||
	    (is_inode_flag_set(new_dir, FI_PROJ_INHERIT) &&
			!projid_eq(F2FS_I(old_dir)->i_projid,
			F2FS_I(new_dentry->d_inode)->i_projid)))
		return -EXDEV;

	err = dquot_initialize(old_dir);
	if (err)
		goto out;

	err = dquot_initialize(new_dir);
	if (err)
		goto out;

	err = -ENOENT;
	old_entry = f2fs_find_entry(old_dir, &old_dentry->d_name, &old_page);
	if (!old_entry) {
		if (IS_ERR(old_page))
			err = PTR_ERR(old_page);
		goto out;
	}

	new_entry = f2fs_find_entry(new_dir, &new_dentry->d_name, &new_page);
	if (!new_entry) {
		if (IS_ERR(new_page))
			err = PTR_ERR(new_page);
		goto out_old;
	}

	/* prepare for updating ".." directory entry info later */
	if (old_dir != new_dir) {
		if (S_ISDIR(old_inode->i_mode)) {
			old_dir_entry = f2fs_parent_dir(old_inode,
							&old_dir_page);
			if (!old_dir_entry) {
				if (IS_ERR(old_dir_page))
					err = PTR_ERR(old_dir_page);
				goto out_new;
			}
		}

		if (S_ISDIR(new_inode->i_mode)) {
			new_dir_entry = f2fs_parent_dir(new_inode,
							&new_dir_page);
			if (!new_dir_entry) {
				if (IS_ERR(new_dir_page))
					err = PTR_ERR(new_dir_page);
				goto out_old_dir;
			}
		}
	}

	/*
	 * If cross rename between file and directory those are not
	 * in the same directory, we will inc nlink of file's parent
	 * later, so we should check upper boundary of its nlink.
	 */
	if ((!old_dir_entry || !new_dir_entry) &&
				old_dir_entry != new_dir_entry) {
		old_nlink = old_dir_entry ? -1 : 1;
		new_nlink = -old_nlink;
		err = -EMLINK;
		if ((old_nlink > 0 && old_dir->i_nlink >= F2FS_LINK_MAX) ||
			(new_nlink > 0 && new_dir->i_nlink >= F2FS_LINK_MAX))
			goto out_new_dir;
	}

	f2fs_balance_fs(sbi, true);

	f2fs_lock_op(sbi);

	/* update ".." directory entry info of old dentry */
	if (old_dir_entry)
		f2fs_set_link(old_inode, old_dir_entry, old_dir_page, new_dir);

	/* update ".." directory entry info of new dentry */
	if (new_dir_entry)
		f2fs_set_link(new_inode, new_dir_entry, new_dir_page, old_dir);

	/* update directory entry info of old dir inode */
	f2fs_set_link(old_dir, old_entry, old_page, new_inode);

	down_write(&F2FS_I(old_inode)->i_sem);
	file_lost_pino(old_inode);
	up_write(&F2FS_I(old_inode)->i_sem);

	old_dir->i_ctime = current_time(old_dir);
	if (old_nlink) {
		down_write(&F2FS_I(old_dir)->i_sem);
		f2fs_i_links_write(old_dir, old_nlink > 0);
		up_write(&F2FS_I(old_dir)->i_sem);
	}
	f2fs_mark_inode_dirty_sync(old_dir, false);

	/* update directory entry info of new dir inode */
	f2fs_set_link(new_dir, new_entry, new_page, old_inode);

	down_write(&F2FS_I(new_inode)->i_sem);
	file_lost_pino(new_inode);
	up_write(&F2FS_I(new_inode)->i_sem);

	new_dir->i_ctime = current_time(new_dir);
	if (new_nlink) {
		down_write(&F2FS_I(new_dir)->i_sem);
		f2fs_i_links_write(new_dir, new_nlink > 0);
		up_write(&F2FS_I(new_dir)->i_sem);
	}
	f2fs_mark_inode_dirty_sync(new_dir, false);

	if (F2FS_OPTION(sbi).fsync_mode == FSYNC_MODE_STRICT) {
		f2fs_add_ino_entry(sbi, old_dir->i_ino, TRANS_DIR_INO);
		f2fs_add_ino_entry(sbi, new_dir->i_ino, TRANS_DIR_INO);
	}

	f2fs_unlock_op(sbi);

	if (IS_DIRSYNC(old_dir) || IS_DIRSYNC(new_dir))
		f2fs_sync_fs(sbi->sb, 1);

	f2fs_update_time(sbi, REQ_TIME);
	return 0;
out_new_dir:
	if (new_dir_entry) {
		f2fs_put_page(new_dir_page, 0);
	}
out_old_dir:
	if (old_dir_entry) {
		f2fs_put_page(old_dir_page, 0);
	}
out_new:
	f2fs_put_page(new_page, 0);
out_old:
	f2fs_put_page(old_page, 0);
out:
	return err;
}

static int f2fs_rename2(struct inode *old_dir, struct dentry *old_dentry,
			struct inode *new_dir, struct dentry *new_dentry,
			unsigned int flags)
{
	int err;

	if (flags & ~(RENAME_NOREPLACE | RENAME_EXCHANGE | RENAME_WHITEOUT))
		return -EINVAL;

	err = fscrypt_prepare_rename(old_dir, old_dentry, new_dir, new_dentry,
				     flags);
	if (err)
		return err;

	if (flags & RENAME_EXCHANGE) {
		return f2fs_cross_rename(old_dir, old_dentry,
					 new_dir, new_dentry);
	}
	/*
	 * VFS has already handled the new dentry existence case,
	 * here, we just deal with "RENAME_NOREPLACE" as regular rename.
	 */
	return f2fs_rename(old_dir, old_dentry, new_dir, new_dentry, flags);
}

static const char *f2fs_encrypted_follow_link(struct dentry *dentry, void **cookie)
{
	struct inode *inode = d_inode(dentry);
	struct page *page;
	void *target;

	if (!dentry)
		return ERR_PTR(-ECHILD);

	page = read_mapping_page(inode->i_mapping, 0, NULL);
	if (IS_ERR(page))
		return ERR_CAST(page);

	target = fscrypt_get_symlink(inode, page_address(page),
				     inode->i_sb->s_blocksize);
	put_page(page);
	return *cookie = target;
}

const struct inode_operations f2fs_encrypted_symlink_inode_operations = {
	.readlink       = generic_readlink,
	.follow_link	= f2fs_encrypted_follow_link,
	.put_link	= kfree_put_link,
	.getattr	= f2fs_getattr,
	.setattr	= f2fs_setattr,
#ifdef CONFIG_F2FS_FS_XATTR
	.setxattr	= generic_setxattr,
	.getxattr	= generic_getxattr,
	.listxattr	= f2fs_listxattr,
	.removexattr	= generic_removexattr,
#endif
};

const struct inode_operations f2fs_dir_inode_operations = {
	.create		= f2fs_create,
	.lookup		= f2fs_lookup,
	.link		= f2fs_link,
	.unlink		= f2fs_unlink,
	.symlink	= f2fs_symlink,
	.mkdir		= f2fs_mkdir,
	.rmdir		= f2fs_rmdir,
	.mknod		= f2fs_mknod,
	.rename2	= f2fs_rename2,
	.tmpfile	= f2fs_tmpfile,
	.getattr	= f2fs_getattr,
	.setattr	= f2fs_setattr,
	.get_acl	= f2fs_get_acl,
	.set_acl	= f2fs_set_acl,
#ifdef CONFIG_F2FS_FS_XATTR
	.setxattr	= generic_setxattr,
	.getxattr	= generic_getxattr,
	.listxattr	= f2fs_listxattr,
	.removexattr	= generic_removexattr,
#endif
};

const struct inode_operations f2fs_symlink_inode_operations = {
	.readlink       = generic_readlink,
	.follow_link    = f2fs_follow_link,
	.put_link       = page_put_link,
	.getattr	= f2fs_getattr,
	.setattr	= f2fs_setattr,
#ifdef CONFIG_F2FS_FS_XATTR
	.setxattr	= generic_setxattr,
	.getxattr	= generic_getxattr,
	.listxattr	= f2fs_listxattr,
	.removexattr	= generic_removexattr,
#endif
};

const struct inode_operations f2fs_special_inode_operations = {
	.getattr	= f2fs_getattr,
	.setattr        = f2fs_setattr,
	.get_acl	= f2fs_get_acl,
	.set_acl	= f2fs_set_acl,
#ifdef CONFIG_F2FS_FS_XATTR
	.setxattr       = generic_setxattr,
	.getxattr       = generic_getxattr,
	.listxattr	= f2fs_listxattr,
	.removexattr    = generic_removexattr,
#endif
};<|MERGE_RESOLUTION|>--- conflicted
+++ resolved
@@ -51,14 +51,7 @@
 	inode->i_blocks = 0;
 	inode->i_mtime = inode->i_atime = inode->i_ctime =
 			F2FS_I(inode)->i_crtime = current_time(inode);
-<<<<<<< HEAD
-	inode->i_generation = sbi->s_next_generation++;
-=======
 	inode->i_generation = prandom_u32();
-
-	if (S_ISDIR(inode->i_mode))
-		F2FS_I(inode)->i_current_depth = 1;
->>>>>>> d4f47e6c
 
 	if (S_ISDIR(inode->i_mode))
 		F2FS_I(inode)->i_current_depth = 1;
