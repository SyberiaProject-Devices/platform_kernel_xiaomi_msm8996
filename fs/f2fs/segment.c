// SPDX-License-Identifier: GPL-2.0
/*
 * fs/f2fs/segment.c
 *
 * Copyright (c) 2012 Samsung Electronics Co., Ltd.
 *             http://www.samsung.com/
 */
#include <linux/fs.h>
#include <linux/f2fs_fs.h>
#include <linux/bio.h>
#include <linux/blkdev.h>
#include <linux/prefetch.h>
#include <linux/kthread.h>
#include <linux/swap.h>
#include <linux/timer.h>
#include <linux/freezer.h>
#include <linux/sched.h>

#include "f2fs.h"
#include "segment.h"
#include "node.h"
#include "gc.h"
#include "trace.h"
#include <trace/events/f2fs.h>

#define __reverse_ffz(x) __reverse_ffs(~(x))

static struct kmem_cache *discard_entry_slab;
static struct kmem_cache *discard_cmd_slab;
static struct kmem_cache *sit_entry_set_slab;
static struct kmem_cache *inmem_entry_slab;

static unsigned long __reverse_ulong(unsigned char *str)
{
	unsigned long tmp = 0;
	int shift = 24, idx = 0;

#if BITS_PER_LONG == 64
	shift = 56;
#endif
	while (shift >= 0) {
		tmp |= (unsigned long)str[idx++] << shift;
		shift -= BITS_PER_BYTE;
	}
	return tmp;
}

/*
 * __reverse_ffs is copied from include/asm-generic/bitops/__ffs.h since
 * MSB and LSB are reversed in a byte by f2fs_set_bit.
 */
static inline unsigned long __reverse_ffs(unsigned long word)
{
	int num = 0;

#if BITS_PER_LONG == 64
	if ((word & 0xffffffff00000000UL) == 0)
		num += 32;
	else
		word >>= 32;
#endif
	if ((word & 0xffff0000) == 0)
		num += 16;
	else
		word >>= 16;

	if ((word & 0xff00) == 0)
		num += 8;
	else
		word >>= 8;

	if ((word & 0xf0) == 0)
		num += 4;
	else
		word >>= 4;

	if ((word & 0xc) == 0)
		num += 2;
	else
		word >>= 2;

	if ((word & 0x2) == 0)
		num += 1;
	return num;
}

/*
 * __find_rev_next(_zero)_bit is copied from lib/find_next_bit.c because
 * f2fs_set_bit makes MSB and LSB reversed in a byte.
 * @size must be integral times of unsigned long.
 * Example:
 *                             MSB <--> LSB
 *   f2fs_set_bit(0, bitmap) => 1000 0000
 *   f2fs_set_bit(7, bitmap) => 0000 0001
 */
static unsigned long __find_rev_next_bit(const unsigned long *addr,
			unsigned long size, unsigned long offset)
{
	const unsigned long *p = addr + BIT_WORD(offset);
	unsigned long result = size;
	unsigned long tmp;

	if (offset >= size)
		return size;

	size -= (offset & ~(BITS_PER_LONG - 1));
	offset %= BITS_PER_LONG;

	while (1) {
		if (*p == 0)
			goto pass;

		tmp = __reverse_ulong((unsigned char *)p);

		tmp &= ~0UL >> offset;
		if (size < BITS_PER_LONG)
			tmp &= (~0UL << (BITS_PER_LONG - size));
		if (tmp)
			goto found;
pass:
		if (size <= BITS_PER_LONG)
			break;
		size -= BITS_PER_LONG;
		offset = 0;
		p++;
	}
	return result;
found:
	return result - size + __reverse_ffs(tmp);
}

static unsigned long __find_rev_next_zero_bit(const unsigned long *addr,
			unsigned long size, unsigned long offset)
{
	const unsigned long *p = addr + BIT_WORD(offset);
	unsigned long result = size;
	unsigned long tmp;

	if (offset >= size)
		return size;

	size -= (offset & ~(BITS_PER_LONG - 1));
	offset %= BITS_PER_LONG;

	while (1) {
		if (*p == ~0UL)
			goto pass;

		tmp = __reverse_ulong((unsigned char *)p);

		if (offset)
			tmp |= ~0UL << (BITS_PER_LONG - offset);
		if (size < BITS_PER_LONG)
			tmp |= ~0UL >> size;
		if (tmp != ~0UL)
			goto found;
pass:
		if (size <= BITS_PER_LONG)
			break;
		size -= BITS_PER_LONG;
		offset = 0;
		p++;
	}
	return result;
found:
	return result - size + __reverse_ffz(tmp);
}

bool f2fs_need_SSR(struct f2fs_sb_info *sbi)
{
	int node_secs = get_blocktype_secs(sbi, F2FS_DIRTY_NODES);
	int dent_secs = get_blocktype_secs(sbi, F2FS_DIRTY_DENTS);
	int imeta_secs = get_blocktype_secs(sbi, F2FS_DIRTY_IMETA);

	if (test_opt(sbi, LFS))
		return false;
	if (sbi->gc_mode == GC_URGENT)
		return true;
	if (unlikely(is_sbi_flag_set(sbi, SBI_CP_DISABLED)))
		return true;

	return free_sections(sbi) <= (node_secs + 2 * dent_secs + imeta_secs +
			SM_I(sbi)->min_ssr_sections + reserved_sections(sbi));
}

void f2fs_register_inmem_page(struct inode *inode, struct page *page)
{
	struct f2fs_sb_info *sbi = F2FS_I_SB(inode);
	struct f2fs_inode_info *fi = F2FS_I(inode);
	struct inmem_pages *new;

	f2fs_trace_pid(page);

	f2fs_set_page_private(page, (unsigned long)ATOMIC_WRITTEN_PAGE);

	new = f2fs_kmem_cache_alloc(inmem_entry_slab, GFP_NOFS);

	/* add atomic page indices to the list */
	new->page = page;
	INIT_LIST_HEAD(&new->list);

	/* increase reference count with clean state */
	mutex_lock(&fi->inmem_lock);
	get_page(page);
	list_add_tail(&new->list, &fi->inmem_pages);
	spin_lock(&sbi->inode_lock[ATOMIC_FILE]);
	if (list_empty(&fi->inmem_ilist))
		list_add_tail(&fi->inmem_ilist, &sbi->inode_list[ATOMIC_FILE]);
	spin_unlock(&sbi->inode_lock[ATOMIC_FILE]);
	inc_page_count(F2FS_I_SB(inode), F2FS_INMEM_PAGES);
	mutex_unlock(&fi->inmem_lock);

	trace_f2fs_register_inmem_page(page, INMEM);
}

static int __revoke_inmem_pages(struct inode *inode,
				struct list_head *head, bool drop, bool recover,
				bool trylock)
{
	struct f2fs_sb_info *sbi = F2FS_I_SB(inode);
	struct inmem_pages *cur, *tmp;
	int err = 0;

	list_for_each_entry_safe(cur, tmp, head, list) {
		struct page *page = cur->page;

		if (drop)
			trace_f2fs_commit_inmem_page(page, INMEM_DROP);

		if (trylock) {
			/*
			 * to avoid deadlock in between page lock and
			 * inmem_lock.
			 */
			if (!trylock_page(page))
				continue;
		} else {
			lock_page(page);
		}

		f2fs_wait_on_page_writeback(page, DATA, true, true);

		if (recover) {
			struct dnode_of_data dn;
			struct node_info ni;

			trace_f2fs_commit_inmem_page(page, INMEM_REVOKE);
retry:
			set_new_dnode(&dn, inode, NULL, NULL, 0);
			err = f2fs_get_dnode_of_data(&dn, page->index,
								LOOKUP_NODE);
			if (err) {
				if (err == -ENOMEM) {
					congestion_wait(BLK_RW_ASYNC, HZ/50);
					cond_resched();
					goto retry;
				}
				err = -EAGAIN;
				goto next;
			}

			err = f2fs_get_node_info(sbi, dn.nid, &ni);
			if (err) {
				f2fs_put_dnode(&dn);
				return err;
			}

			if (cur->old_addr == NEW_ADDR) {
				f2fs_invalidate_blocks(sbi, dn.data_blkaddr);
				f2fs_update_data_blkaddr(&dn, NEW_ADDR);
			} else
				f2fs_replace_block(sbi, &dn, dn.data_blkaddr,
					cur->old_addr, ni.version, true, true);
			f2fs_put_dnode(&dn);
		}
next:
		/* we don't need to invalidate this in the sccessful status */
		if (drop || recover) {
			ClearPageUptodate(page);
			clear_cold_data(page);
		}
		f2fs_clear_page_private(page);
		f2fs_put_page(page, 1);

		list_del(&cur->list);
		kmem_cache_free(inmem_entry_slab, cur);
		dec_page_count(F2FS_I_SB(inode), F2FS_INMEM_PAGES);
	}
	return err;
}

void f2fs_drop_inmem_pages_all(struct f2fs_sb_info *sbi, bool gc_failure)
{
	struct list_head *head = &sbi->inode_list[ATOMIC_FILE];
	struct inode *inode;
	struct f2fs_inode_info *fi;
next:
	spin_lock(&sbi->inode_lock[ATOMIC_FILE]);
	if (list_empty(head)) {
		spin_unlock(&sbi->inode_lock[ATOMIC_FILE]);
		return;
	}
	fi = list_first_entry(head, struct f2fs_inode_info, inmem_ilist);
	inode = igrab(&fi->vfs_inode);
	spin_unlock(&sbi->inode_lock[ATOMIC_FILE]);

	if (inode) {
		if (gc_failure) {
			if (fi->i_gc_failures[GC_FAILURE_ATOMIC])
				goto drop;
			goto skip;
		}
drop:
		set_inode_flag(inode, FI_ATOMIC_REVOKE_REQUEST);
		f2fs_drop_inmem_pages(inode);
		iput(inode);
	}
skip:
	congestion_wait(BLK_RW_ASYNC, HZ/50);
	cond_resched();
	goto next;
}

void f2fs_drop_inmem_pages(struct inode *inode)
{
	struct f2fs_sb_info *sbi = F2FS_I_SB(inode);
	struct f2fs_inode_info *fi = F2FS_I(inode);

	while (!list_empty(&fi->inmem_pages)) {
		mutex_lock(&fi->inmem_lock);
		__revoke_inmem_pages(inode, &fi->inmem_pages,
						true, false, true);

		if (list_empty(&fi->inmem_pages)) {
			spin_lock(&sbi->inode_lock[ATOMIC_FILE]);
			if (!list_empty(&fi->inmem_ilist))
				list_del_init(&fi->inmem_ilist);
			spin_unlock(&sbi->inode_lock[ATOMIC_FILE]);
		}
		mutex_unlock(&fi->inmem_lock);
	}

	clear_inode_flag(inode, FI_ATOMIC_FILE);
	fi->i_gc_failures[GC_FAILURE_ATOMIC] = 0;
	stat_dec_atomic_write(inode);
}

void f2fs_drop_inmem_page(struct inode *inode, struct page *page)
{
	struct f2fs_inode_info *fi = F2FS_I(inode);
	struct f2fs_sb_info *sbi = F2FS_I_SB(inode);
	struct list_head *head = &fi->inmem_pages;
	struct inmem_pages *cur = NULL;

	f2fs_bug_on(sbi, !IS_ATOMIC_WRITTEN_PAGE(page));

	mutex_lock(&fi->inmem_lock);
	list_for_each_entry(cur, head, list) {
		if (cur->page == page)
			break;
	}

	f2fs_bug_on(sbi, list_empty(head) || cur->page != page);
	list_del(&cur->list);
	mutex_unlock(&fi->inmem_lock);

	dec_page_count(sbi, F2FS_INMEM_PAGES);
	kmem_cache_free(inmem_entry_slab, cur);

	ClearPageUptodate(page);
	f2fs_clear_page_private(page);
	f2fs_put_page(page, 0);

	trace_f2fs_commit_inmem_page(page, INMEM_INVALIDATE);
}

static int __f2fs_commit_inmem_pages(struct inode *inode)
{
	struct f2fs_sb_info *sbi = F2FS_I_SB(inode);
	struct f2fs_inode_info *fi = F2FS_I(inode);
	struct inmem_pages *cur, *tmp;
	struct f2fs_io_info fio = {
		.sbi = sbi,
		.ino = inode->i_ino,
		.type = DATA,
		.op = REQ_OP_WRITE,
		.op_flags = REQ_SYNC | REQ_PRIO,
		.io_type = FS_DATA_IO,
	};
	struct list_head revoke_list;
	bool submit_bio = false;
	int err = 0;

	INIT_LIST_HEAD(&revoke_list);

	list_for_each_entry_safe(cur, tmp, &fi->inmem_pages, list) {
		struct page *page = cur->page;

		lock_page(page);
		if (page->mapping == inode->i_mapping) {
			trace_f2fs_commit_inmem_page(page, INMEM);

			f2fs_wait_on_page_writeback(page, DATA, true, true);

			set_page_dirty(page);
			if (clear_page_dirty_for_io(page)) {
				inode_dec_dirty_pages(inode);
				f2fs_remove_dirty_inode(inode);
			}
retry:
			fio.page = page;
			fio.old_blkaddr = NULL_ADDR;
			fio.encrypted_page = NULL;
			fio.need_lock = LOCK_DONE;
			err = f2fs_do_write_data_page(&fio);
			if (err) {
				if (err == -ENOMEM) {
					congestion_wait(BLK_RW_ASYNC, HZ/50);
					cond_resched();
					goto retry;
				}
				unlock_page(page);
				break;
			}
			/* record old blkaddr for revoking */
			cur->old_addr = fio.old_blkaddr;
			submit_bio = true;
		}
		unlock_page(page);
		list_move_tail(&cur->list, &revoke_list);
	}

	if (submit_bio)
		f2fs_submit_merged_write_cond(sbi, inode, NULL, 0, DATA);

	if (err) {
		/*
		 * try to revoke all committed pages, but still we could fail
		 * due to no memory or other reason, if that happened, EAGAIN
		 * will be returned, which means in such case, transaction is
		 * already not integrity, caller should use journal to do the
		 * recovery or rewrite & commit last transaction. For other
		 * error number, revoking was done by filesystem itself.
		 */
		err = __revoke_inmem_pages(inode, &revoke_list,
						false, true, false);

		/* drop all uncommitted pages */
		__revoke_inmem_pages(inode, &fi->inmem_pages,
						true, false, false);
	} else {
		__revoke_inmem_pages(inode, &revoke_list,
						false, false, false);
	}

	return err;
}

int f2fs_commit_inmem_pages(struct inode *inode)
{
	struct f2fs_sb_info *sbi = F2FS_I_SB(inode);
	struct f2fs_inode_info *fi = F2FS_I(inode);
	int err;

	f2fs_balance_fs(sbi, true);

	down_write(&fi->i_gc_rwsem[WRITE]);

	f2fs_lock_op(sbi);
	set_inode_flag(inode, FI_ATOMIC_COMMIT);

	mutex_lock(&fi->inmem_lock);
	err = __f2fs_commit_inmem_pages(inode);

	spin_lock(&sbi->inode_lock[ATOMIC_FILE]);
	if (!list_empty(&fi->inmem_ilist))
		list_del_init(&fi->inmem_ilist);
	spin_unlock(&sbi->inode_lock[ATOMIC_FILE]);
	mutex_unlock(&fi->inmem_lock);

	clear_inode_flag(inode, FI_ATOMIC_COMMIT);

	f2fs_unlock_op(sbi);
	up_write(&fi->i_gc_rwsem[WRITE]);

	return err;
}

/*
 * This function balances dirty node and dentry pages.
 * In addition, it controls garbage collection.
 */
void f2fs_balance_fs(struct f2fs_sb_info *sbi, bool need)
{
	if (time_to_inject(sbi, FAULT_CHECKPOINT)) {
		f2fs_show_injection_info(FAULT_CHECKPOINT);
		f2fs_stop_checkpoint(sbi, false);
	}

	/* balance_fs_bg is able to be pending */
	if (need && excess_cached_nats(sbi))
		f2fs_balance_fs_bg(sbi);

	if (f2fs_is_checkpoint_ready(sbi))
		return;

	/*
	 * We should do GC or end up with checkpoint, if there are so many dirty
	 * dir/node pages without enough free segments.
	 */
	if (has_not_enough_free_secs(sbi, 0, 0)) {
		mutex_lock(&sbi->gc_mutex);
		f2fs_gc(sbi, false, false, NULL_SEGNO);
	}
}

void f2fs_balance_fs_bg(struct f2fs_sb_info *sbi)
{
	if (unlikely(is_sbi_flag_set(sbi, SBI_POR_DOING)))
		return;

	/* try to shrink extent cache when there is no enough memory */
	if (!f2fs_available_free_memory(sbi, EXTENT_CACHE))
		f2fs_shrink_extent_tree(sbi, EXTENT_CACHE_SHRINK_NUMBER);

	/* check the # of cached NAT entries */
	if (!f2fs_available_free_memory(sbi, NAT_ENTRIES))
		f2fs_try_to_free_nats(sbi, NAT_ENTRY_PER_BLOCK);

	if (!f2fs_available_free_memory(sbi, FREE_NIDS))
		f2fs_try_to_free_nids(sbi, MAX_FREE_NIDS);
	else
		f2fs_build_free_nids(sbi, false, false);

	if (!is_idle(sbi, REQ_TIME) &&
		(!excess_dirty_nats(sbi) && !excess_dirty_nodes(sbi)))
		return;

	/* checkpoint is the only way to shrink partial cached entries */
	if (!f2fs_available_free_memory(sbi, NAT_ENTRIES) ||
			!f2fs_available_free_memory(sbi, INO_ENTRIES) ||
			excess_prefree_segs(sbi) ||
			excess_dirty_nats(sbi) ||
			excess_dirty_nodes(sbi) ||
			f2fs_time_over(sbi, CP_TIME)) {
		if (test_opt(sbi, DATA_FLUSH)) {
			struct blk_plug plug;

<<<<<<< HEAD
			blk_start_plug(&plug);
			f2fs_sync_dirty_inodes(sbi, FILE_INODE);
			blk_finish_plug(&plug);
=======
			mutex_lock(&sbi->flush_lock);

			blk_start_plug(&plug);
			f2fs_sync_dirty_inodes(sbi, FILE_INODE);
			blk_finish_plug(&plug);

			mutex_unlock(&sbi->flush_lock);
>>>>>>> a2898004
		}
		f2fs_sync_fs(sbi->sb, true);
		stat_inc_bg_cp_count(sbi->stat_info);
	}
}

static int __submit_flush_wait(struct f2fs_sb_info *sbi,
				struct block_device *bdev)
{
	struct bio *bio;
	int ret;

	bio = f2fs_bio_alloc(sbi, 0, false);
	if (!bio)
		return -ENOMEM;

	bio->bi_rw = REQ_OP_WRITE;
	bio->bi_bdev = bdev;
	ret = submit_bio_wait(WRITE_FLUSH, bio);
	bio_put(bio);

	trace_f2fs_issue_flush(bdev, test_opt(sbi, NOBARRIER),
				test_opt(sbi, FLUSH_MERGE), ret);
	return ret;
}

static int submit_flush_wait(struct f2fs_sb_info *sbi, nid_t ino)
{
	int ret = 0;
	int i;

	if (!f2fs_is_multi_device(sbi))
		return __submit_flush_wait(sbi, sbi->sb->s_bdev);

	for (i = 0; i < sbi->s_ndevs; i++) {
		if (!f2fs_is_dirty_device(sbi, ino, i, FLUSH_INO))
			continue;
		ret = __submit_flush_wait(sbi, FDEV(i).bdev);
		if (ret)
			break;
	}
	return ret;
}

static int issue_flush_thread(void *data)
{
	struct f2fs_sb_info *sbi = data;
	struct flush_cmd_control *fcc = SM_I(sbi)->fcc_info;
	wait_queue_head_t *q = &fcc->flush_wait_queue;
repeat:
	if (kthread_should_stop())
		return 0;

	sb_start_intwrite(sbi->sb);

	if (!llist_empty(&fcc->issue_list)) {
		struct flush_cmd *cmd, *next;
		int ret;

		fcc->dispatch_list = llist_del_all(&fcc->issue_list);
		fcc->dispatch_list = llist_reverse_order(fcc->dispatch_list);
<<<<<<< HEAD

		cmd = llist_entry(fcc->dispatch_list, struct flush_cmd, llnode);

		ret = submit_flush_wait(sbi, cmd->ino);
		atomic_inc(&fcc->issued_flush);

		llist_for_each_entry_safe(cmd, next,
					  fcc->dispatch_list, llnode) {
			cmd->ret = ret;
			complete(&cmd->wait);
		}
		fcc->dispatch_list = NULL;
	}

	sb_end_intwrite(sbi->sb);

	wait_event_interruptible(*q,
		kthread_should_stop() || !llist_empty(&fcc->issue_list));
	goto repeat;
}

int f2fs_issue_flush(struct f2fs_sb_info *sbi, nid_t ino)
{
	struct flush_cmd_control *fcc = SM_I(sbi)->fcc_info;
	struct flush_cmd cmd;
	int ret;

	if (test_opt(sbi, NOBARRIER))
		return 0;

	if (!test_opt(sbi, FLUSH_MERGE)) {
		atomic_inc(&fcc->queued_flush);
		ret = submit_flush_wait(sbi, ino);
		atomic_dec(&fcc->queued_flush);
		atomic_inc(&fcc->issued_flush);
		return ret;
	}

	if (atomic_inc_return(&fcc->queued_flush) == 1 ||
	    f2fs_is_multi_device(sbi)) {
		ret = submit_flush_wait(sbi, ino);
		atomic_dec(&fcc->queued_flush);

		atomic_inc(&fcc->issued_flush);
		return ret;
	}

	cmd.ino = ino;
	init_completion(&cmd.wait);

	llist_add(&cmd.llnode, &fcc->issue_list);

	/* update issue_list before we wake up issue_flush thread */
	smp_mb();

	if (waitqueue_active(&fcc->flush_wait_queue))
		wake_up(&fcc->flush_wait_queue);

	if (fcc->f2fs_issue_flush) {
		wait_for_completion(&cmd.wait);
		atomic_dec(&fcc->queued_flush);
	} else {
		struct llist_node *list;

		list = llist_del_all(&fcc->issue_list);
		if (!list) {
			wait_for_completion(&cmd.wait);
			atomic_dec(&fcc->queued_flush);
		} else {
			struct flush_cmd *tmp, *next;

			ret = submit_flush_wait(sbi, ino);

			llist_for_each_entry_safe(tmp, next, list, llnode) {
				if (tmp == &cmd) {
					cmd.ret = ret;
					atomic_dec(&fcc->queued_flush);
					continue;
				}
				tmp->ret = ret;
				complete(&tmp->wait);
			}
		}
	}

	return cmd.ret;
}

int f2fs_create_flush_cmd_control(struct f2fs_sb_info *sbi)
{
	dev_t dev = sbi->sb->s_bdev->bd_dev;
	struct flush_cmd_control *fcc;
	int err = 0;

	if (SM_I(sbi)->fcc_info) {
		fcc = SM_I(sbi)->fcc_info;
		if (fcc->f2fs_issue_flush)
			return err;
		goto init_thread;
	}

	fcc = f2fs_kzalloc(sbi, sizeof(struct flush_cmd_control), GFP_KERNEL);
	if (!fcc)
		return -ENOMEM;
	atomic_set(&fcc->issued_flush, 0);
	atomic_set(&fcc->queued_flush, 0);
	init_waitqueue_head(&fcc->flush_wait_queue);
	init_llist_head(&fcc->issue_list);
	SM_I(sbi)->fcc_info = fcc;
	if (!test_opt(sbi, FLUSH_MERGE))
		return err;

init_thread:
	fcc->f2fs_issue_flush = kthread_run(issue_flush_thread, sbi,
				"f2fs_flush-%u:%u", MAJOR(dev), MINOR(dev));
	if (IS_ERR(fcc->f2fs_issue_flush)) {
		err = PTR_ERR(fcc->f2fs_issue_flush);
		kvfree(fcc);
		SM_I(sbi)->fcc_info = NULL;
		return err;
	}

	return err;
}

void f2fs_destroy_flush_cmd_control(struct f2fs_sb_info *sbi, bool free)
{
	struct flush_cmd_control *fcc = SM_I(sbi)->fcc_info;

	if (fcc && fcc->f2fs_issue_flush) {
		struct task_struct *flush_thread = fcc->f2fs_issue_flush;

		fcc->f2fs_issue_flush = NULL;
		kthread_stop(flush_thread);
	}
	if (free) {
		kvfree(fcc);
		SM_I(sbi)->fcc_info = NULL;
	}
}

int f2fs_flush_device_cache(struct f2fs_sb_info *sbi)
{
	int ret = 0, i;

	if (!f2fs_is_multi_device(sbi))
		return 0;

	for (i = 1; i < sbi->s_ndevs; i++) {
		if (!f2fs_test_bit(i, (char *)&sbi->dirty_device))
			continue;
		ret = __submit_flush_wait(sbi, FDEV(i).bdev);
		if (ret)
			break;

		spin_lock(&sbi->dev_lock);
		f2fs_clear_bit(i, (char *)&sbi->dirty_device);
		spin_unlock(&sbi->dev_lock);
	}

	return ret;
}

static void __locate_dirty_segment(struct f2fs_sb_info *sbi, unsigned int segno,
		enum dirty_type dirty_type)
{
	struct dirty_seglist_info *dirty_i = DIRTY_I(sbi);

	/* need not be added */
	if (IS_CURSEG(sbi, segno))
		return;

	if (!test_and_set_bit(segno, dirty_i->dirty_segmap[dirty_type]))
		dirty_i->nr_dirty[dirty_type]++;

	if (dirty_type == DIRTY) {
		struct seg_entry *sentry = get_seg_entry(sbi, segno);
		enum dirty_type t = sentry->type;

		if (unlikely(t >= DIRTY)) {
			f2fs_bug_on(sbi, 1);
			return;
		}
		if (!test_and_set_bit(segno, dirty_i->dirty_segmap[t]))
			dirty_i->nr_dirty[t]++;
	}
}

static void __remove_dirty_segment(struct f2fs_sb_info *sbi, unsigned int segno,
		enum dirty_type dirty_type)
{
	struct dirty_seglist_info *dirty_i = DIRTY_I(sbi);

	if (test_and_clear_bit(segno, dirty_i->dirty_segmap[dirty_type]))
		dirty_i->nr_dirty[dirty_type]--;

	if (dirty_type == DIRTY) {
		struct seg_entry *sentry = get_seg_entry(sbi, segno);
		enum dirty_type t = sentry->type;

		if (test_and_clear_bit(segno, dirty_i->dirty_segmap[t]))
			dirty_i->nr_dirty[t]--;

		if (get_valid_blocks(sbi, segno, true) == 0)
			clear_bit(GET_SEC_FROM_SEG(sbi, segno),
						dirty_i->victim_secmap);
	}
}

/*
 * Should not occur error such as -ENOMEM.
 * Adding dirty entry into seglist is not critical operation.
 * If a given segment is one of current working segments, it won't be added.
 */
static void locate_dirty_segment(struct f2fs_sb_info *sbi, unsigned int segno)
{
	struct dirty_seglist_info *dirty_i = DIRTY_I(sbi);
	unsigned short valid_blocks, ckpt_valid_blocks;

	if (segno == NULL_SEGNO || IS_CURSEG(sbi, segno))
		return;

	mutex_lock(&dirty_i->seglist_lock);

	valid_blocks = get_valid_blocks(sbi, segno, false);
	ckpt_valid_blocks = get_ckpt_valid_blocks(sbi, segno);

	if (valid_blocks == 0 && (!is_sbi_flag_set(sbi, SBI_CP_DISABLED) ||
				ckpt_valid_blocks == sbi->blocks_per_seg)) {
		__locate_dirty_segment(sbi, segno, PRE);
		__remove_dirty_segment(sbi, segno, DIRTY);
	} else if (valid_blocks < sbi->blocks_per_seg) {
		__locate_dirty_segment(sbi, segno, DIRTY);
	} else {
		/* Recovery routine with SSR needs this */
		__remove_dirty_segment(sbi, segno, DIRTY);
	}

	mutex_unlock(&dirty_i->seglist_lock);
}

/* This moves currently empty dirty blocks to prefree. Must hold seglist_lock */
void f2fs_dirty_to_prefree(struct f2fs_sb_info *sbi)
{
	struct dirty_seglist_info *dirty_i = DIRTY_I(sbi);
	unsigned int segno;

	mutex_lock(&dirty_i->seglist_lock);
	for_each_set_bit(segno, dirty_i->dirty_segmap[DIRTY], MAIN_SEGS(sbi)) {
		if (get_valid_blocks(sbi, segno, false))
			continue;
		if (IS_CURSEG(sbi, segno))
			continue;
		__locate_dirty_segment(sbi, segno, PRE);
		__remove_dirty_segment(sbi, segno, DIRTY);
	}
	mutex_unlock(&dirty_i->seglist_lock);
}

int f2fs_disable_cp_again(struct f2fs_sb_info *sbi)
{
	struct dirty_seglist_info *dirty_i = DIRTY_I(sbi);
	block_t ovp = overprovision_segments(sbi) << sbi->log_blocks_per_seg;
	block_t holes[2] = {0, 0};	/* DATA and NODE */
	struct seg_entry *se;
	unsigned int segno;

	mutex_lock(&dirty_i->seglist_lock);
	for_each_set_bit(segno, dirty_i->dirty_segmap[DIRTY], MAIN_SEGS(sbi)) {
		se = get_seg_entry(sbi, segno);
		if (IS_NODESEG(se->type))
			holes[NODE] += sbi->blocks_per_seg - se->valid_blocks;
		else
			holes[DATA] += sbi->blocks_per_seg - se->valid_blocks;
	}
	mutex_unlock(&dirty_i->seglist_lock);

	if (holes[DATA] > ovp || holes[NODE] > ovp)
		return -EAGAIN;
	if (is_sbi_flag_set(sbi, SBI_CP_DISABLED_QUICK) &&
		dirty_segments(sbi) > overprovision_segments(sbi))
		return -EAGAIN;
	return 0;
}

/* This is only used by SBI_CP_DISABLED */
static unsigned int get_free_segment(struct f2fs_sb_info *sbi)
{
	struct dirty_seglist_info *dirty_i = DIRTY_I(sbi);
	unsigned int segno = 0;

	mutex_lock(&dirty_i->seglist_lock);
	for_each_set_bit(segno, dirty_i->dirty_segmap[DIRTY], MAIN_SEGS(sbi)) {
		if (get_valid_blocks(sbi, segno, false))
			continue;
		if (get_ckpt_valid_blocks(sbi, segno))
			continue;
		mutex_unlock(&dirty_i->seglist_lock);
		return segno;
	}
	mutex_unlock(&dirty_i->seglist_lock);
	return NULL_SEGNO;
}

static struct discard_cmd *__create_discard_cmd(struct f2fs_sb_info *sbi,
		struct block_device *bdev, block_t lstart,
		block_t start, block_t len)
{
	struct discard_cmd_control *dcc = SM_I(sbi)->dcc_info;
	struct list_head *pend_list;
	struct discard_cmd *dc;

	f2fs_bug_on(sbi, !len);

	pend_list = &dcc->pend_list[plist_idx(len)];

	dc = f2fs_kmem_cache_alloc(discard_cmd_slab, GFP_NOFS);
	INIT_LIST_HEAD(&dc->list);
	dc->bdev = bdev;
	dc->lstart = lstart;
	dc->start = start;
	dc->len = len;
	dc->ref = 0;
	dc->state = D_PREP;
	dc->queued = 0;
	dc->error = 0;
	init_completion(&dc->wait);
	list_add_tail(&dc->list, pend_list);
	spin_lock_init(&dc->lock);
	dc->bio_ref = 0;
	atomic_inc(&dcc->discard_cmd_cnt);
	dcc->undiscard_blks += len;

	return dc;
}

static struct discard_cmd *__attach_discard_cmd(struct f2fs_sb_info *sbi,
				struct block_device *bdev, block_t lstart,
				block_t start, block_t len,
				struct rb_node *parent, struct rb_node **p)
{
	struct discard_cmd_control *dcc = SM_I(sbi)->dcc_info;
	struct discard_cmd *dc;

	dc = __create_discard_cmd(sbi, bdev, lstart, start, len);

	rb_link_node(&dc->rb_node, parent, p);
	rb_insert_color(&dc->rb_node, &dcc->root);

	return dc;
}

static void __detach_discard_cmd(struct discard_cmd_control *dcc,
							struct discard_cmd *dc)
{
	if (dc->state == D_DONE)
		atomic_sub(dc->queued, &dcc->queued_discard);

	list_del(&dc->list);
	rb_erase(&dc->rb_node, &dcc->root);
	dcc->undiscard_blks -= dc->len;

	kmem_cache_free(discard_cmd_slab, dc);

	atomic_dec(&dcc->discard_cmd_cnt);
}

static void __remove_discard_cmd(struct f2fs_sb_info *sbi,
							struct discard_cmd *dc)
{
	struct discard_cmd_control *dcc = SM_I(sbi)->dcc_info;
	unsigned long flags;

	trace_f2fs_remove_discard(dc->bdev, dc->start, dc->len);

	spin_lock_irqsave(&dc->lock, flags);
	if (dc->bio_ref) {
		spin_unlock_irqrestore(&dc->lock, flags);
		return;
	}
	spin_unlock_irqrestore(&dc->lock, flags);

	f2fs_bug_on(sbi, dc->ref);

	if (dc->error == -EOPNOTSUPP)
		dc->error = 0;

	if (dc->error)
		printk_ratelimited(
			"%sF2FS-fs: Issue discard(%u, %u, %u) failed, ret: %d",
			KERN_INFO, dc->lstart, dc->start, dc->len, dc->error);
	__detach_discard_cmd(dcc, dc);
}

static void f2fs_submit_discard_endio(struct bio *bio)
{
	struct discard_cmd *dc = (struct discard_cmd *)bio->bi_private;
	unsigned long flags;

	dc->error = bio->bi_error;

	spin_lock_irqsave(&dc->lock, flags);
	dc->bio_ref--;
	if (!dc->bio_ref && dc->state == D_SUBMIT) {
		dc->state = D_DONE;
		complete_all(&dc->wait);
	}
	spin_unlock_irqrestore(&dc->lock, flags);
	bio_put(bio);
}

/* copied from block/blk-lib.c in 4.10-rc1 */
static int __blkdev_issue_discard(struct block_device *bdev, sector_t sector,
		sector_t nr_sects, gfp_t gfp_mask, int flags,
		struct bio **biop)
{
	struct request_queue *q = bdev_get_queue(bdev);
	struct bio *bio = *biop;
	unsigned int granularity;
	int op = REQ_WRITE | REQ_DISCARD;
	int alignment;
	sector_t bs_mask;

	if (!q)
		return -ENXIO;

	if (!blk_queue_discard(q))
		return -EOPNOTSUPP;

	if (flags & BLKDEV_DISCARD_SECURE) {
		if (!blk_queue_secdiscard(q))
			return -EOPNOTSUPP;
		op |= REQ_SECURE;
	}

	bs_mask = (bdev_logical_block_size(bdev) >> 9) - 1;
	if ((sector | nr_sects) & bs_mask)
		return -EINVAL;

	/* Zero-sector (unknown) and one-sector granularities are the same.  */
	granularity = max(q->limits.discard_granularity >> 9, 1U);
	alignment = (bdev_discard_alignment(bdev) >> 9) % granularity;

	while (nr_sects) {
		unsigned int req_sects;
		sector_t end_sect, tmp;

		/* Make sure bi_size doesn't overflow */
		req_sects = min_t(sector_t, nr_sects, UINT_MAX >> 9);

		/**
		 * If splitting a request, and the next starting sector would be
		 * misaligned, stop the discard at the previous aligned sector.
		 */
		end_sect = sector + req_sects;
		tmp = end_sect;
		if (req_sects < nr_sects &&
		    sector_div(tmp, granularity) != alignment) {
			end_sect = end_sect - alignment;
			sector_div(end_sect, granularity);
			end_sect = end_sect * granularity + alignment;
			req_sects = end_sect - sector;
		}

		if (bio) {
			int ret = submit_bio_wait(op, bio);
			bio_put(bio);
			if (ret)
				return ret;
		}
		bio = bio_alloc(GFP_NOIO | __GFP_NOFAIL, 1);
		bio->bi_iter.bi_sector = sector;
		bio->bi_bdev = bdev;
		bio_set_op_attrs(bio, op, 0);

		bio->bi_iter.bi_size = req_sects << 9;
		nr_sects -= req_sects;
		sector = end_sect;

		/*
		 * We can loop for a long time in here, if someone does
		 * full device discards (like mkfs). Be nice and allow
		 * us to schedule out to avoid softlocking if preempt
		 * is disabled.
		 */
		cond_resched();
	}

	*biop = bio;
	return 0;
}

static void __check_sit_bitmap(struct f2fs_sb_info *sbi,
				block_t start, block_t end)
{
#ifdef CONFIG_F2FS_CHECK_FS
	struct seg_entry *sentry;
	unsigned int segno;
	block_t blk = start;
	unsigned long offset, size, max_blocks = sbi->blocks_per_seg;
	unsigned long *map;

	while (blk < end) {
		segno = GET_SEGNO(sbi, blk);
		sentry = get_seg_entry(sbi, segno);
		offset = GET_BLKOFF_FROM_SEG0(sbi, blk);

		if (end < START_BLOCK(sbi, segno + 1))
			size = GET_BLKOFF_FROM_SEG0(sbi, end);
		else
			size = max_blocks;
		map = (unsigned long *)(sentry->cur_valid_map);
		offset = __find_rev_next_bit(map, size, offset);
		f2fs_bug_on(sbi, offset != size);
		blk = START_BLOCK(sbi, segno + 1);
	}
#endif
}

static void __init_discard_policy(struct f2fs_sb_info *sbi,
				struct discard_policy *dpolicy,
				int discard_type, unsigned int granularity)
{
	/* common policy */
	dpolicy->type = discard_type;
	dpolicy->sync = true;
	dpolicy->ordered = false;
	dpolicy->granularity = granularity;

	dpolicy->max_requests = DEF_MAX_DISCARD_REQUEST;
	dpolicy->io_aware_gran = MAX_PLIST_NUM;
	dpolicy->timeout = 0;

	if (discard_type == DPOLICY_BG) {
		dpolicy->min_interval = DEF_MIN_DISCARD_ISSUE_TIME;
		dpolicy->mid_interval = DEF_MID_DISCARD_ISSUE_TIME;
		dpolicy->max_interval = DEF_MAX_DISCARD_ISSUE_TIME;
		dpolicy->io_aware = true;
		dpolicy->sync = false;
		dpolicy->ordered = true;
		if (utilization(sbi) > DEF_DISCARD_URGENT_UTIL) {
			dpolicy->granularity = 1;
			dpolicy->max_interval = DEF_MIN_DISCARD_ISSUE_TIME;
		}
	} else if (discard_type == DPOLICY_FORCE) {
		dpolicy->min_interval = DEF_MIN_DISCARD_ISSUE_TIME;
		dpolicy->mid_interval = DEF_MID_DISCARD_ISSUE_TIME;
		dpolicy->max_interval = DEF_MAX_DISCARD_ISSUE_TIME;
		dpolicy->io_aware = false;
	} else if (discard_type == DPOLICY_FSTRIM) {
		dpolicy->io_aware = false;
	} else if (discard_type == DPOLICY_UMOUNT) {
		dpolicy->max_requests = UINT_MAX;
		dpolicy->io_aware = false;
		/* we need to issue all to keep CP_TRIMMED_FLAG */
		dpolicy->granularity = 1;
	}
}

static void __update_discard_tree_range(struct f2fs_sb_info *sbi,
				struct block_device *bdev, block_t lstart,
				block_t start, block_t len);
/* this function is copied from blkdev_issue_discard from block/blk-lib.c */
static int __submit_discard_cmd(struct f2fs_sb_info *sbi,
						struct discard_policy *dpolicy,
						struct discard_cmd *dc,
						unsigned int *issued)
{
	struct block_device *bdev = dc->bdev;
	struct request_queue *q = bdev_get_queue(bdev);
	unsigned int max_discard_blocks =
			SECTOR_TO_BLOCK(q->limits.max_discard_sectors);
	struct discard_cmd_control *dcc = SM_I(sbi)->dcc_info;
	struct list_head *wait_list = (dpolicy->type == DPOLICY_FSTRIM) ?
					&(dcc->fstrim_list) : &(dcc->wait_list);
	int flag = dpolicy->sync ? REQ_SYNC : 0;
	block_t lstart, start, len, total_len;
	int err = 0;

	if (dc->state != D_PREP)
		return 0;

	if (is_sbi_flag_set(sbi, SBI_NEED_FSCK))
		return 0;

	trace_f2fs_issue_discard(bdev, dc->start, dc->len);

	lstart = dc->lstart;
	start = dc->start;
	len = dc->len;
	total_len = len;

	dc->len = 0;

	while (total_len && *issued < dpolicy->max_requests && !err) {
		struct bio *bio = NULL;
		unsigned long flags;
		bool last = true;

		if (len > max_discard_blocks) {
			len = max_discard_blocks;
			last = false;
		}

		(*issued)++;
		if (*issued == dpolicy->max_requests)
			last = true;

		dc->len += len;

		if (time_to_inject(sbi, FAULT_DISCARD)) {
			f2fs_show_injection_info(FAULT_DISCARD);
			err = -EIO;
			goto submit;
		}
		err = __blkdev_issue_discard(bdev,
					SECTOR_FROM_BLOCK(start),
					SECTOR_FROM_BLOCK(len),
					GFP_NOFS, 0, &bio);
submit:
		if (err) {
			spin_lock_irqsave(&dc->lock, flags);
			if (dc->state == D_PARTIAL)
				dc->state = D_SUBMIT;
			spin_unlock_irqrestore(&dc->lock, flags);

			break;
		}

		f2fs_bug_on(sbi, !bio);

		/*
		 * should keep before submission to avoid D_DONE
		 * right away
		 */
		spin_lock_irqsave(&dc->lock, flags);
		if (last)
			dc->state = D_SUBMIT;
		else
			dc->state = D_PARTIAL;
		dc->bio_ref++;
		spin_unlock_irqrestore(&dc->lock, flags);

		atomic_inc(&dcc->queued_discard);
		dc->queued++;
		list_move_tail(&dc->list, wait_list);

		/* sanity check on discard range */
		__check_sit_bitmap(sbi, lstart, lstart + len);

		bio->bi_private = dc;
		bio->bi_end_io = f2fs_submit_discard_endio;
		submit_bio(flag, bio);

		atomic_inc(&dcc->issued_discard);

		f2fs_update_iostat(sbi, FS_DISCARD, 1);

		lstart += len;
		start += len;
		total_len -= len;
		len = total_len;
	}

	if (!err && len)
		__update_discard_tree_range(sbi, bdev, lstart, start, len);
	return err;
}

static struct discard_cmd *__insert_discard_tree(struct f2fs_sb_info *sbi,
				struct block_device *bdev, block_t lstart,
				block_t start, block_t len,
				struct rb_node **insert_p,
				struct rb_node *insert_parent)
{
	struct discard_cmd_control *dcc = SM_I(sbi)->dcc_info;
	struct rb_node **p;
	struct rb_node *parent = NULL;
	struct discard_cmd *dc = NULL;

	if (insert_p && insert_parent) {
		parent = insert_parent;
		p = insert_p;
		goto do_insert;
	}

	p = f2fs_lookup_rb_tree_for_insert(sbi, &dcc->root, &parent, lstart);
do_insert:
	dc = __attach_discard_cmd(sbi, bdev, lstart, start, len, parent, p);
	if (!dc)
		return NULL;

	return dc;
}

static void __relocate_discard_cmd(struct discard_cmd_control *dcc,
						struct discard_cmd *dc)
{
	list_move_tail(&dc->list, &dcc->pend_list[plist_idx(dc->len)]);
}

static void __punch_discard_cmd(struct f2fs_sb_info *sbi,
				struct discard_cmd *dc, block_t blkaddr)
{
	struct discard_cmd_control *dcc = SM_I(sbi)->dcc_info;
	struct discard_info di = dc->di;
	bool modified = false;

	if (dc->state == D_DONE || dc->len == 1) {
		__remove_discard_cmd(sbi, dc);
		return;
	}

	dcc->undiscard_blks -= di.len;

	if (blkaddr > di.lstart) {
		dc->len = blkaddr - dc->lstart;
		dcc->undiscard_blks += dc->len;
		__relocate_discard_cmd(dcc, dc);
		modified = true;
	}

	if (blkaddr < di.lstart + di.len - 1) {
		if (modified) {
			__insert_discard_tree(sbi, dc->bdev, blkaddr + 1,
					di.start + blkaddr + 1 - di.lstart,
					di.lstart + di.len - 1 - blkaddr,
					NULL, NULL);
		} else {
			dc->lstart++;
			dc->len--;
			dc->start++;
			dcc->undiscard_blks += dc->len;
			__relocate_discard_cmd(dcc, dc);
		}
	}
}

static void __update_discard_tree_range(struct f2fs_sb_info *sbi,
				struct block_device *bdev, block_t lstart,
				block_t start, block_t len)
{
	struct discard_cmd_control *dcc = SM_I(sbi)->dcc_info;
	struct discard_cmd *prev_dc = NULL, *next_dc = NULL;
	struct discard_cmd *dc;
	struct discard_info di = {0};
	struct rb_node **insert_p = NULL, *insert_parent = NULL;
	struct request_queue *q = bdev_get_queue(bdev);
	unsigned int max_discard_blocks =
			SECTOR_TO_BLOCK(q->limits.max_discard_sectors);
	block_t end = lstart + len;

	dc = (struct discard_cmd *)f2fs_lookup_rb_tree_ret(&dcc->root,
					NULL, lstart,
					(struct rb_entry **)&prev_dc,
					(struct rb_entry **)&next_dc,
					&insert_p, &insert_parent, true);
	if (dc)
		prev_dc = dc;

	if (!prev_dc) {
		di.lstart = lstart;
		di.len = next_dc ? next_dc->lstart - lstart : len;
		di.len = min(di.len, len);
		di.start = start;
	}

	while (1) {
		struct rb_node *node;
		bool merged = false;
		struct discard_cmd *tdc = NULL;

		if (prev_dc) {
			di.lstart = prev_dc->lstart + prev_dc->len;
			if (di.lstart < lstart)
				di.lstart = lstart;
			if (di.lstart >= end)
				break;

			if (!next_dc || next_dc->lstart > end)
				di.len = end - di.lstart;
			else
				di.len = next_dc->lstart - di.lstart;
			di.start = start + di.lstart - lstart;
		}

		if (!di.len)
			goto next;

		if (prev_dc && prev_dc->state == D_PREP &&
			prev_dc->bdev == bdev &&
			__is_discard_back_mergeable(&di, &prev_dc->di,
							max_discard_blocks)) {
			prev_dc->di.len += di.len;
			dcc->undiscard_blks += di.len;
			__relocate_discard_cmd(dcc, prev_dc);
			di = prev_dc->di;
			tdc = prev_dc;
			merged = true;
		}

		if (next_dc && next_dc->state == D_PREP &&
			next_dc->bdev == bdev &&
			__is_discard_front_mergeable(&di, &next_dc->di,
							max_discard_blocks)) {
			next_dc->di.lstart = di.lstart;
			next_dc->di.len += di.len;
			next_dc->di.start = di.start;
			dcc->undiscard_blks += di.len;
			__relocate_discard_cmd(dcc, next_dc);
			if (tdc)
				__remove_discard_cmd(sbi, tdc);
			merged = true;
		}

		if (!merged) {
			__insert_discard_tree(sbi, bdev, di.lstart, di.start,
							di.len, NULL, NULL);
		}
 next:
		prev_dc = next_dc;
		if (!prev_dc)
			break;

		node = rb_next(&prev_dc->rb_node);
		next_dc = rb_entry_safe(node, struct discard_cmd, rb_node);
	}
}

static int __queue_discard_cmd(struct f2fs_sb_info *sbi,
		struct block_device *bdev, block_t blkstart, block_t blklen)
{
	block_t lblkstart = blkstart;

	if (!f2fs_bdev_support_discard(bdev))
		return 0;

	trace_f2fs_queue_discard(bdev, blkstart, blklen);

	if (f2fs_is_multi_device(sbi)) {
		int devi = f2fs_target_device_index(sbi, blkstart);

		blkstart -= FDEV(devi).start_blk;
	}
	mutex_lock(&SM_I(sbi)->dcc_info->cmd_lock);
	__update_discard_tree_range(sbi, bdev, lblkstart, blkstart, blklen);
	mutex_unlock(&SM_I(sbi)->dcc_info->cmd_lock);
	return 0;
}

static unsigned int __issue_discard_cmd_orderly(struct f2fs_sb_info *sbi,
					struct discard_policy *dpolicy)
{
	struct discard_cmd_control *dcc = SM_I(sbi)->dcc_info;
	struct discard_cmd *prev_dc = NULL, *next_dc = NULL;
	struct rb_node **insert_p = NULL, *insert_parent = NULL;
	struct discard_cmd *dc;
	struct blk_plug plug;
	unsigned int pos = dcc->next_pos;
	unsigned int issued = 0;
	bool io_interrupted = false;

	mutex_lock(&dcc->cmd_lock);
	dc = (struct discard_cmd *)f2fs_lookup_rb_tree_ret(&dcc->root,
					NULL, pos,
					(struct rb_entry **)&prev_dc,
					(struct rb_entry **)&next_dc,
					&insert_p, &insert_parent, true);
	if (!dc)
		dc = next_dc;

	blk_start_plug(&plug);

	while (dc) {
		struct rb_node *node;
		int err = 0;

		if (dc->state != D_PREP)
			goto next;

		if (dpolicy->io_aware && !is_idle(sbi, DISCARD_TIME)) {
			io_interrupted = true;
			break;
		}

		dcc->next_pos = dc->lstart + dc->len;
		err = __submit_discard_cmd(sbi, dpolicy, dc, &issued);

		if (issued >= dpolicy->max_requests)
			break;
next:
		node = rb_next(&dc->rb_node);
		if (err)
			__remove_discard_cmd(sbi, dc);
		dc = rb_entry_safe(node, struct discard_cmd, rb_node);
	}

	blk_finish_plug(&plug);

	if (!dc)
		dcc->next_pos = 0;

	mutex_unlock(&dcc->cmd_lock);

	if (!issued && io_interrupted)
		issued = -1;

	return issued;
}

static int __issue_discard_cmd(struct f2fs_sb_info *sbi,
					struct discard_policy *dpolicy)
{
	struct discard_cmd_control *dcc = SM_I(sbi)->dcc_info;
	struct list_head *pend_list;
	struct discard_cmd *dc, *tmp;
	struct blk_plug plug;
	int i, issued = 0;
	bool io_interrupted = false;

	if (dpolicy->timeout != 0)
		f2fs_update_time(sbi, dpolicy->timeout);

	for (i = MAX_PLIST_NUM - 1; i >= 0; i--) {
		if (dpolicy->timeout != 0 &&
				f2fs_time_over(sbi, dpolicy->timeout))
			break;

		if (i + 1 < dpolicy->granularity)
			break;

		if (i < DEFAULT_DISCARD_GRANULARITY && dpolicy->ordered)
			return __issue_discard_cmd_orderly(sbi, dpolicy);

		pend_list = &dcc->pend_list[i];

		mutex_lock(&dcc->cmd_lock);
		if (list_empty(pend_list))
			goto next;
		if (unlikely(dcc->rbtree_check))
			f2fs_bug_on(sbi, !f2fs_check_rb_tree_consistence(sbi,
								&dcc->root));
		blk_start_plug(&plug);
		list_for_each_entry_safe(dc, tmp, pend_list, list) {
			f2fs_bug_on(sbi, dc->state != D_PREP);

			if (dpolicy->io_aware && i < dpolicy->io_aware_gran &&
						!is_idle(sbi, DISCARD_TIME)) {
				io_interrupted = true;
				break;
			}

			__submit_discard_cmd(sbi, dpolicy, dc, &issued);

			if (issued >= dpolicy->max_requests)
				break;
		}
		blk_finish_plug(&plug);
next:
		mutex_unlock(&dcc->cmd_lock);

		if (issued >= dpolicy->max_requests || io_interrupted)
			break;
	}

	if (!issued && io_interrupted)
		issued = -1;

	return issued;
}
=======

		cmd = llist_entry(fcc->dispatch_list, struct flush_cmd, llnode);

		ret = submit_flush_wait(sbi, cmd->ino);
		atomic_inc(&fcc->issued_flush);
>>>>>>> a2898004

static bool __drop_discard_cmd(struct f2fs_sb_info *sbi)
{
	struct discard_cmd_control *dcc = SM_I(sbi)->dcc_info;
	struct list_head *pend_list;
	struct discard_cmd *dc, *tmp;
	int i;
	bool dropped = false;

	mutex_lock(&dcc->cmd_lock);
	for (i = MAX_PLIST_NUM - 1; i >= 0; i--) {
		pend_list = &dcc->pend_list[i];
		list_for_each_entry_safe(dc, tmp, pend_list, list) {
			f2fs_bug_on(sbi, dc->state != D_PREP);
			__remove_discard_cmd(sbi, dc);
			dropped = true;
		}
<<<<<<< HEAD
=======
		fcc->dispatch_list = NULL;
>>>>>>> a2898004
	}
	mutex_unlock(&dcc->cmd_lock);

<<<<<<< HEAD
	return dropped;
}

void f2fs_drop_discard_cmd(struct f2fs_sb_info *sbi)
{
	__drop_discard_cmd(sbi);
}

static unsigned int __wait_one_discard_bio(struct f2fs_sb_info *sbi,
							struct discard_cmd *dc)
{
	struct discard_cmd_control *dcc = SM_I(sbi)->dcc_info;
	unsigned int len = 0;

	wait_for_completion_io(&dc->wait);
	mutex_lock(&dcc->cmd_lock);
	f2fs_bug_on(sbi, dc->state != D_DONE);
	dc->ref--;
	if (!dc->ref) {
		if (!dc->error)
			len = dc->len;
		__remove_discard_cmd(sbi, dc);
	}
	mutex_unlock(&dcc->cmd_lock);
=======
	sb_end_intwrite(sbi->sb);

	wait_event_interruptible(*q,
		kthread_should_stop() || !llist_empty(&fcc->issue_list));
	goto repeat;
}

int f2fs_issue_flush(struct f2fs_sb_info *sbi, nid_t ino)
{
	struct flush_cmd_control *fcc = SM_I(sbi)->fcc_info;
	struct flush_cmd cmd;
	int ret;
>>>>>>> a2898004

	return len;
}

<<<<<<< HEAD
static unsigned int __wait_discard_cmd_range(struct f2fs_sb_info *sbi,
						struct discard_policy *dpolicy,
						block_t start, block_t end)
{
	struct discard_cmd_control *dcc = SM_I(sbi)->dcc_info;
	struct list_head *wait_list = (dpolicy->type == DPOLICY_FSTRIM) ?
					&(dcc->fstrim_list) : &(dcc->wait_list);
	struct discard_cmd *dc, *tmp;
	bool need_wait;
	unsigned int trimmed = 0;

next:
	need_wait = false;

	mutex_lock(&dcc->cmd_lock);
	list_for_each_entry_safe(dc, tmp, wait_list, list) {
		if (dc->lstart + dc->len <= start || end <= dc->lstart)
			continue;
		if (dc->len < dpolicy->granularity)
			continue;
		if (dc->state == D_DONE && !dc->ref) {
			wait_for_completion_io(&dc->wait);
			if (!dc->error)
				trimmed += dc->len;
			__remove_discard_cmd(sbi, dc);
		} else {
			dc->ref++;
			need_wait = true;
			break;
		}
	}
	mutex_unlock(&dcc->cmd_lock);

	if (need_wait) {
		trimmed += __wait_one_discard_bio(sbi, dc);
		goto next;
	}

	return trimmed;
}
=======
	if (!test_opt(sbi, FLUSH_MERGE)) {
		atomic_inc(&fcc->queued_flush);
		ret = submit_flush_wait(sbi, ino);
		atomic_dec(&fcc->queued_flush);
		atomic_inc(&fcc->issued_flush);
		return ret;
	}

	if (atomic_inc_return(&fcc->queued_flush) == 1 ||
	    f2fs_is_multi_device(sbi)) {
		ret = submit_flush_wait(sbi, ino);
		atomic_dec(&fcc->queued_flush);

		atomic_inc(&fcc->issued_flush);
		return ret;
	}

	cmd.ino = ino;
	init_completion(&cmd.wait);
>>>>>>> a2898004

static unsigned int __wait_all_discard_cmd(struct f2fs_sb_info *sbi,
						struct discard_policy *dpolicy)
{
	struct discard_policy dp;
	unsigned int discard_blks;

<<<<<<< HEAD
	if (dpolicy)
		return __wait_discard_cmd_range(sbi, dpolicy, 0, UINT_MAX);

	/* wait all */
	__init_discard_policy(sbi, &dp, DPOLICY_FSTRIM, 1);
	discard_blks = __wait_discard_cmd_range(sbi, &dp, 0, UINT_MAX);
	__init_discard_policy(sbi, &dp, DPOLICY_UMOUNT, 1);
	discard_blks += __wait_discard_cmd_range(sbi, &dp, 0, UINT_MAX);
=======
	/* update issue_list before we wake up issue_flush thread */
	smp_mb();

	if (waitqueue_active(&fcc->flush_wait_queue))
		wake_up(&fcc->flush_wait_queue);

	if (fcc->f2fs_issue_flush) {
		wait_for_completion(&cmd.wait);
		atomic_dec(&fcc->queued_flush);
	} else {
		struct llist_node *list;

		list = llist_del_all(&fcc->issue_list);
		if (!list) {
			wait_for_completion(&cmd.wait);
			atomic_dec(&fcc->queued_flush);
		} else {
			struct flush_cmd *tmp, *next;

			ret = submit_flush_wait(sbi, ino);

			llist_for_each_entry_safe(tmp, next, list, llnode) {
				if (tmp == &cmd) {
					cmd.ret = ret;
					atomic_dec(&fcc->queued_flush);
					continue;
				}
				tmp->ret = ret;
				complete(&tmp->wait);
			}
		}
	}
>>>>>>> a2898004

	return discard_blks;
}

<<<<<<< HEAD
/* This should be covered by global mutex, &sit_i->sentry_lock */
static void f2fs_wait_discard_bio(struct f2fs_sb_info *sbi, block_t blkaddr)
=======
int f2fs_create_flush_cmd_control(struct f2fs_sb_info *sbi)
>>>>>>> a2898004
{
	struct discard_cmd_control *dcc = SM_I(sbi)->dcc_info;
	struct discard_cmd *dc;
	bool need_wait = false;

	mutex_lock(&dcc->cmd_lock);
	dc = (struct discard_cmd *)f2fs_lookup_rb_tree(&dcc->root,
							NULL, blkaddr);
	if (dc) {
		if (dc->state == D_PREP) {
			__punch_discard_cmd(sbi, dc, blkaddr);
		} else {
			dc->ref++;
			need_wait = true;
		}
	}
	mutex_unlock(&dcc->cmd_lock);

<<<<<<< HEAD
	if (need_wait)
		__wait_one_discard_bio(sbi, dc);
}

void f2fs_stop_discard_thread(struct f2fs_sb_info *sbi)
{
	struct discard_cmd_control *dcc = SM_I(sbi)->dcc_info;

	if (dcc && dcc->f2fs_issue_discard) {
		struct task_struct *discard_thread = dcc->f2fs_issue_discard;

		dcc->f2fs_issue_discard = NULL;
		kthread_stop(discard_thread);
	}
}

/* This comes from f2fs_put_super */
bool f2fs_issue_discard_timeout(struct f2fs_sb_info *sbi)
{
	struct discard_cmd_control *dcc = SM_I(sbi)->dcc_info;
	struct discard_policy dpolicy;
	bool dropped;

	__init_discard_policy(sbi, &dpolicy, DPOLICY_UMOUNT,
					dcc->discard_granularity);
	dpolicy.timeout = UMOUNT_DISCARD_TIMEOUT;
	__issue_discard_cmd(sbi, &dpolicy);
	dropped = __drop_discard_cmd(sbi);

	/* just to make sure there is no pending discard commands */
	__wait_all_discard_cmd(sbi, NULL);

	f2fs_bug_on(sbi, atomic_read(&dcc->discard_cmd_cnt));
	return dropped;
}

static int issue_discard_thread(void *data)
{
	struct f2fs_sb_info *sbi = data;
	struct discard_cmd_control *dcc = SM_I(sbi)->dcc_info;
	wait_queue_head_t *q = &dcc->discard_wait_queue;
	struct discard_policy dpolicy;
	unsigned int wait_ms = DEF_MIN_DISCARD_ISSUE_TIME;
	int issued;

	set_freezable();

	do {
		__init_discard_policy(sbi, &dpolicy, DPOLICY_BG,
					dcc->discard_granularity);

		wait_event_interruptible_timeout(*q,
				kthread_should_stop() || freezing(current) ||
				dcc->discard_wake,
				msecs_to_jiffies(wait_ms));

		if (dcc->discard_wake)
			dcc->discard_wake = 0;

		/* clean up pending candidates before going to sleep */
		if (atomic_read(&dcc->queued_discard))
			__wait_all_discard_cmd(sbi, NULL);

		if (try_to_freeze())
			continue;
		if (f2fs_readonly(sbi->sb))
			continue;
		if (kthread_should_stop())
			return 0;
		if (is_sbi_flag_set(sbi, SBI_NEED_FSCK)) {
			wait_ms = dpolicy.max_interval;
			continue;
		}

		if (sbi->gc_mode == GC_URGENT)
			__init_discard_policy(sbi, &dpolicy, DPOLICY_FORCE, 1);

		sb_start_intwrite(sbi->sb);

		issued = __issue_discard_cmd(sbi, &dpolicy);
		if (issued > 0) {
			__wait_all_discard_cmd(sbi, &dpolicy);
			wait_ms = dpolicy.min_interval;
		} else if (issued == -1){
			wait_ms = f2fs_time_to_wait(sbi, DISCARD_TIME);
			if (!wait_ms)
				wait_ms = dpolicy.mid_interval;
		} else {
			wait_ms = dpolicy.max_interval;
		}

		sb_end_intwrite(sbi->sb);

	} while (!kthread_should_stop());
	return 0;
}

#ifdef CONFIG_BLK_DEV_ZONED
static int __f2fs_issue_discard_zone(struct f2fs_sb_info *sbi,
		struct block_device *bdev, block_t blkstart, block_t blklen)
{
	sector_t sector, nr_sects;
	block_t lblkstart = blkstart;
	int devi = 0;

	if (f2fs_is_multi_device(sbi)) {
		devi = f2fs_target_device_index(sbi, blkstart);
		if (blkstart < FDEV(devi).start_blk ||
		    blkstart > FDEV(devi).end_blk) {
			f2fs_msg(sbi->sb, KERN_ERR, "Invalid block %x",
				 blkstart);
			return -EIO;
		}
		blkstart -= FDEV(devi).start_blk;
	}

	/* For sequential zones, reset the zone write pointer */
	if (f2fs_blkz_is_seq(sbi, devi, blkstart)) {
		sector = SECTOR_FROM_BLOCK(blkstart);
		nr_sects = SECTOR_FROM_BLOCK(blklen);

		if (sector & (bdev_zone_sectors(bdev) - 1) ||
				nr_sects != bdev_zone_sectors(bdev)) {
			f2fs_msg(sbi->sb, KERN_ERR,
				"(%d) %s: Unaligned zone reset attempted (block %x + %x)",
				devi, sbi->s_ndevs ? FDEV(devi).path: "",
				blkstart, blklen);
			return -EIO;
		}
		trace_f2fs_issue_reset_zone(bdev, blkstart);
		return blkdev_reset_zones(bdev, sector, nr_sects, GFP_NOFS);
	}

=======
	if (SM_I(sbi)->fcc_info) {
		fcc = SM_I(sbi)->fcc_info;
		if (fcc->f2fs_issue_flush)
			return err;
		goto init_thread;
	}

	fcc = f2fs_kzalloc(sbi, sizeof(struct flush_cmd_control), GFP_KERNEL);
	if (!fcc)
		return -ENOMEM;
	atomic_set(&fcc->issued_flush, 0);
	atomic_set(&fcc->queued_flush, 0);
	init_waitqueue_head(&fcc->flush_wait_queue);
	init_llist_head(&fcc->issue_list);
	SM_I(sbi)->fcc_info = fcc;
	if (!test_opt(sbi, FLUSH_MERGE))
		return err;

init_thread:
	fcc->f2fs_issue_flush = kthread_run(issue_flush_thread, sbi,
				"f2fs_flush-%u:%u", MAJOR(dev), MINOR(dev));
	if (IS_ERR(fcc->f2fs_issue_flush)) {
		err = PTR_ERR(fcc->f2fs_issue_flush);
		kvfree(fcc);
		SM_I(sbi)->fcc_info = NULL;
		return err;
	}

	return err;
}

void f2fs_destroy_flush_cmd_control(struct f2fs_sb_info *sbi, bool free)
{
	struct flush_cmd_control *fcc = SM_I(sbi)->fcc_info;

	if (fcc && fcc->f2fs_issue_flush) {
		struct task_struct *flush_thread = fcc->f2fs_issue_flush;

		fcc->f2fs_issue_flush = NULL;
		kthread_stop(flush_thread);
	}
	if (free) {
		kvfree(fcc);
		SM_I(sbi)->fcc_info = NULL;
	}
}

int f2fs_flush_device_cache(struct f2fs_sb_info *sbi)
{
	int ret = 0, i;

	if (!f2fs_is_multi_device(sbi))
		return 0;

	for (i = 1; i < sbi->s_ndevs; i++) {
		if (!f2fs_test_bit(i, (char *)&sbi->dirty_device))
			continue;
		ret = __submit_flush_wait(sbi, FDEV(i).bdev);
		if (ret)
			break;

		spin_lock(&sbi->dev_lock);
		f2fs_clear_bit(i, (char *)&sbi->dirty_device);
		spin_unlock(&sbi->dev_lock);
	}

	return ret;
}

static void __locate_dirty_segment(struct f2fs_sb_info *sbi, unsigned int segno,
		enum dirty_type dirty_type)
{
	struct dirty_seglist_info *dirty_i = DIRTY_I(sbi);

	/* need not be added */
	if (IS_CURSEG(sbi, segno))
		return;

	if (!test_and_set_bit(segno, dirty_i->dirty_segmap[dirty_type]))
		dirty_i->nr_dirty[dirty_type]++;

	if (dirty_type == DIRTY) {
		struct seg_entry *sentry = get_seg_entry(sbi, segno);
		enum dirty_type t = sentry->type;

		if (unlikely(t >= DIRTY)) {
			f2fs_bug_on(sbi, 1);
			return;
		}
		if (!test_and_set_bit(segno, dirty_i->dirty_segmap[t]))
			dirty_i->nr_dirty[t]++;
	}
}

static void __remove_dirty_segment(struct f2fs_sb_info *sbi, unsigned int segno,
		enum dirty_type dirty_type)
{
	struct dirty_seglist_info *dirty_i = DIRTY_I(sbi);

	if (test_and_clear_bit(segno, dirty_i->dirty_segmap[dirty_type]))
		dirty_i->nr_dirty[dirty_type]--;

	if (dirty_type == DIRTY) {
		struct seg_entry *sentry = get_seg_entry(sbi, segno);
		enum dirty_type t = sentry->type;

		if (test_and_clear_bit(segno, dirty_i->dirty_segmap[t]))
			dirty_i->nr_dirty[t]--;

		if (get_valid_blocks(sbi, segno, true) == 0)
			clear_bit(GET_SEC_FROM_SEG(sbi, segno),
						dirty_i->victim_secmap);
	}
}

/*
 * Should not occur error such as -ENOMEM.
 * Adding dirty entry into seglist is not critical operation.
 * If a given segment is one of current working segments, it won't be added.
 */
static void locate_dirty_segment(struct f2fs_sb_info *sbi, unsigned int segno)
{
	struct dirty_seglist_info *dirty_i = DIRTY_I(sbi);
	unsigned short valid_blocks, ckpt_valid_blocks;

	if (segno == NULL_SEGNO || IS_CURSEG(sbi, segno))
		return;

	mutex_lock(&dirty_i->seglist_lock);

	valid_blocks = get_valid_blocks(sbi, segno, false);
	ckpt_valid_blocks = get_ckpt_valid_blocks(sbi, segno);

	if (valid_blocks == 0 && (!is_sbi_flag_set(sbi, SBI_CP_DISABLED) ||
				ckpt_valid_blocks == sbi->blocks_per_seg)) {
		__locate_dirty_segment(sbi, segno, PRE);
		__remove_dirty_segment(sbi, segno, DIRTY);
	} else if (valid_blocks < sbi->blocks_per_seg) {
		__locate_dirty_segment(sbi, segno, DIRTY);
	} else {
		/* Recovery routine with SSR needs this */
		__remove_dirty_segment(sbi, segno, DIRTY);
	}

	mutex_unlock(&dirty_i->seglist_lock);
}

/* This moves currently empty dirty blocks to prefree. Must hold seglist_lock */
void f2fs_dirty_to_prefree(struct f2fs_sb_info *sbi)
{
	struct dirty_seglist_info *dirty_i = DIRTY_I(sbi);
	unsigned int segno;

	mutex_lock(&dirty_i->seglist_lock);
	for_each_set_bit(segno, dirty_i->dirty_segmap[DIRTY], MAIN_SEGS(sbi)) {
		if (get_valid_blocks(sbi, segno, false))
			continue;
		if (IS_CURSEG(sbi, segno))
			continue;
		__locate_dirty_segment(sbi, segno, PRE);
		__remove_dirty_segment(sbi, segno, DIRTY);
	}
	mutex_unlock(&dirty_i->seglist_lock);
}

block_t f2fs_get_unusable_blocks(struct f2fs_sb_info *sbi)
{
	int ovp_hole_segs =
		(overprovision_segments(sbi) - reserved_segments(sbi));
	block_t ovp_holes = ovp_hole_segs << sbi->log_blocks_per_seg;
	struct dirty_seglist_info *dirty_i = DIRTY_I(sbi);
	block_t holes[2] = {0, 0};	/* DATA and NODE */
	block_t unusable;
	struct seg_entry *se;
	unsigned int segno;

	mutex_lock(&dirty_i->seglist_lock);
	for_each_set_bit(segno, dirty_i->dirty_segmap[DIRTY], MAIN_SEGS(sbi)) {
		se = get_seg_entry(sbi, segno);
		if (IS_NODESEG(se->type))
			holes[NODE] += sbi->blocks_per_seg - se->valid_blocks;
		else
			holes[DATA] += sbi->blocks_per_seg - se->valid_blocks;
	}
	mutex_unlock(&dirty_i->seglist_lock);

	unusable = holes[DATA] > holes[NODE] ? holes[DATA] : holes[NODE];
	if (unusable > ovp_holes)
		return unusable - ovp_holes;
	return 0;
}

int f2fs_disable_cp_again(struct f2fs_sb_info *sbi, block_t unusable)
{
	int ovp_hole_segs =
		(overprovision_segments(sbi) - reserved_segments(sbi));
	if (unusable > F2FS_OPTION(sbi).unusable_cap)
		return -EAGAIN;
	if (is_sbi_flag_set(sbi, SBI_CP_DISABLED_QUICK) &&
		dirty_segments(sbi) > ovp_hole_segs)
		return -EAGAIN;
	return 0;
}

/* This is only used by SBI_CP_DISABLED */
static unsigned int get_free_segment(struct f2fs_sb_info *sbi)
{
	struct dirty_seglist_info *dirty_i = DIRTY_I(sbi);
	unsigned int segno = 0;

	mutex_lock(&dirty_i->seglist_lock);
	for_each_set_bit(segno, dirty_i->dirty_segmap[DIRTY], MAIN_SEGS(sbi)) {
		if (get_valid_blocks(sbi, segno, false))
			continue;
		if (get_ckpt_valid_blocks(sbi, segno))
			continue;
		mutex_unlock(&dirty_i->seglist_lock);
		return segno;
	}
	mutex_unlock(&dirty_i->seglist_lock);
	return NULL_SEGNO;
}

static struct discard_cmd *__create_discard_cmd(struct f2fs_sb_info *sbi,
		struct block_device *bdev, block_t lstart,
		block_t start, block_t len)
{
	struct discard_cmd_control *dcc = SM_I(sbi)->dcc_info;
	struct list_head *pend_list;
	struct discard_cmd *dc;

	f2fs_bug_on(sbi, !len);

	pend_list = &dcc->pend_list[plist_idx(len)];

	dc = f2fs_kmem_cache_alloc(discard_cmd_slab, GFP_NOFS);
	INIT_LIST_HEAD(&dc->list);
	dc->bdev = bdev;
	dc->lstart = lstart;
	dc->start = start;
	dc->len = len;
	dc->ref = 0;
	dc->state = D_PREP;
	dc->queued = 0;
	dc->error = 0;
	init_completion(&dc->wait);
	list_add_tail(&dc->list, pend_list);
	spin_lock_init(&dc->lock);
	dc->bio_ref = 0;
	atomic_inc(&dcc->discard_cmd_cnt);
	dcc->undiscard_blks += len;

	return dc;
}

static struct discard_cmd *__attach_discard_cmd(struct f2fs_sb_info *sbi,
				struct block_device *bdev, block_t lstart,
				block_t start, block_t len,
				struct rb_node *parent, struct rb_node **p)
{
	struct discard_cmd_control *dcc = SM_I(sbi)->dcc_info;
	struct discard_cmd *dc;

	dc = __create_discard_cmd(sbi, bdev, lstart, start, len);

	rb_link_node(&dc->rb_node, parent, p);
	rb_insert_color(&dc->rb_node, &dcc->root);

	return dc;
}

static void __detach_discard_cmd(struct discard_cmd_control *dcc,
							struct discard_cmd *dc)
{
	if (dc->state == D_DONE)
		atomic_sub(dc->queued, &dcc->queued_discard);

	list_del(&dc->list);
	rb_erase(&dc->rb_node, &dcc->root);
	dcc->undiscard_blks -= dc->len;

	kmem_cache_free(discard_cmd_slab, dc);

	atomic_dec(&dcc->discard_cmd_cnt);
}

static void __remove_discard_cmd(struct f2fs_sb_info *sbi,
							struct discard_cmd *dc)
{
	struct discard_cmd_control *dcc = SM_I(sbi)->dcc_info;
	unsigned long flags;

	trace_f2fs_remove_discard(dc->bdev, dc->start, dc->len);

	spin_lock_irqsave(&dc->lock, flags);
	if (dc->bio_ref) {
		spin_unlock_irqrestore(&dc->lock, flags);
		return;
	}
	spin_unlock_irqrestore(&dc->lock, flags);

	f2fs_bug_on(sbi, dc->ref);

	if (dc->error == -EOPNOTSUPP)
		dc->error = 0;

	if (dc->error)
		printk_ratelimited(
			"%sF2FS-fs: Issue discard(%u, %u, %u) failed, ret: %d",
			KERN_INFO, dc->lstart, dc->start, dc->len, dc->error);
	__detach_discard_cmd(dcc, dc);
}

static void f2fs_submit_discard_endio(struct bio *bio)
{
	struct discard_cmd *dc = (struct discard_cmd *)bio->bi_private;
	unsigned long flags;

	dc->error = bio->bi_error;

	spin_lock_irqsave(&dc->lock, flags);
	dc->bio_ref--;
	if (!dc->bio_ref && dc->state == D_SUBMIT) {
		dc->state = D_DONE;
		complete_all(&dc->wait);
	}
	spin_unlock_irqrestore(&dc->lock, flags);
	bio_put(bio);
}

/* copied from block/blk-lib.c in 4.10-rc1 */
static int __blkdev_issue_discard(struct block_device *bdev, sector_t sector,
		sector_t nr_sects, gfp_t gfp_mask, int flags,
		struct bio **biop)
{
	struct request_queue *q = bdev_get_queue(bdev);
	struct bio *bio = *biop;
	unsigned int granularity;
	int op = REQ_WRITE | REQ_DISCARD;
	int alignment;
	sector_t bs_mask;

	if (!q)
		return -ENXIO;

	if (!blk_queue_discard(q))
		return -EOPNOTSUPP;

	if (flags & BLKDEV_DISCARD_SECURE) {
		if (!blk_queue_secdiscard(q))
			return -EOPNOTSUPP;
		op |= REQ_SECURE;
	}

	bs_mask = (bdev_logical_block_size(bdev) >> 9) - 1;
	if ((sector | nr_sects) & bs_mask)
		return -EINVAL;

	/* Zero-sector (unknown) and one-sector granularities are the same.  */
	granularity = max(q->limits.discard_granularity >> 9, 1U);
	alignment = (bdev_discard_alignment(bdev) >> 9) % granularity;

	while (nr_sects) {
		unsigned int req_sects;
		sector_t end_sect, tmp;

		/* Make sure bi_size doesn't overflow */
		req_sects = min_t(sector_t, nr_sects, UINT_MAX >> 9);

		/**
		 * If splitting a request, and the next starting sector would be
		 * misaligned, stop the discard at the previous aligned sector.
		 */
		end_sect = sector + req_sects;
		tmp = end_sect;
		if (req_sects < nr_sects &&
		    sector_div(tmp, granularity) != alignment) {
			end_sect = end_sect - alignment;
			sector_div(end_sect, granularity);
			end_sect = end_sect * granularity + alignment;
			req_sects = end_sect - sector;
		}

		if (bio) {
			int ret = submit_bio_wait(op, bio);
			bio_put(bio);
			if (ret)
				return ret;
		}
		bio = bio_alloc(GFP_NOIO | __GFP_NOFAIL, 1);
		bio->bi_iter.bi_sector = sector;
		bio->bi_bdev = bdev;
		bio_set_op_attrs(bio, op, 0);

		bio->bi_iter.bi_size = req_sects << 9;
		nr_sects -= req_sects;
		sector = end_sect;

		/*
		 * We can loop for a long time in here, if someone does
		 * full device discards (like mkfs). Be nice and allow
		 * us to schedule out to avoid softlocking if preempt
		 * is disabled.
		 */
		cond_resched();
	}

	*biop = bio;
	return 0;
}

static void __check_sit_bitmap(struct f2fs_sb_info *sbi,
				block_t start, block_t end)
{
#ifdef CONFIG_F2FS_CHECK_FS
	struct seg_entry *sentry;
	unsigned int segno;
	block_t blk = start;
	unsigned long offset, size, max_blocks = sbi->blocks_per_seg;
	unsigned long *map;

	while (blk < end) {
		segno = GET_SEGNO(sbi, blk);
		sentry = get_seg_entry(sbi, segno);
		offset = GET_BLKOFF_FROM_SEG0(sbi, blk);

		if (end < START_BLOCK(sbi, segno + 1))
			size = GET_BLKOFF_FROM_SEG0(sbi, end);
		else
			size = max_blocks;
		map = (unsigned long *)(sentry->cur_valid_map);
		offset = __find_rev_next_bit(map, size, offset);
		f2fs_bug_on(sbi, offset != size);
		blk = START_BLOCK(sbi, segno + 1);
	}
#endif
}

static void __init_discard_policy(struct f2fs_sb_info *sbi,
				struct discard_policy *dpolicy,
				int discard_type, unsigned int granularity)
{
	/* common policy */
	dpolicy->type = discard_type;
	dpolicy->sync = true;
	dpolicy->ordered = false;
	dpolicy->granularity = granularity;

	dpolicy->max_requests = DEF_MAX_DISCARD_REQUEST;
	dpolicy->io_aware_gran = MAX_PLIST_NUM;
	dpolicy->timeout = 0;

	if (discard_type == DPOLICY_BG) {
		dpolicy->min_interval = DEF_MIN_DISCARD_ISSUE_TIME;
		dpolicy->mid_interval = DEF_MID_DISCARD_ISSUE_TIME;
		dpolicy->max_interval = DEF_MAX_DISCARD_ISSUE_TIME;
		dpolicy->io_aware = true;
		dpolicy->sync = false;
		dpolicy->ordered = true;
		if (utilization(sbi) > DEF_DISCARD_URGENT_UTIL) {
			dpolicy->granularity = 1;
			dpolicy->max_interval = DEF_MIN_DISCARD_ISSUE_TIME;
		}
	} else if (discard_type == DPOLICY_FORCE) {
		dpolicy->min_interval = DEF_MIN_DISCARD_ISSUE_TIME;
		dpolicy->mid_interval = DEF_MID_DISCARD_ISSUE_TIME;
		dpolicy->max_interval = DEF_MAX_DISCARD_ISSUE_TIME;
		dpolicy->io_aware = false;
	} else if (discard_type == DPOLICY_FSTRIM) {
		dpolicy->io_aware = false;
	} else if (discard_type == DPOLICY_UMOUNT) {
		dpolicy->max_requests = UINT_MAX;
		dpolicy->io_aware = false;
		/* we need to issue all to keep CP_TRIMMED_FLAG */
		dpolicy->granularity = 1;
	}
}

static void __update_discard_tree_range(struct f2fs_sb_info *sbi,
				struct block_device *bdev, block_t lstart,
				block_t start, block_t len);
/* this function is copied from blkdev_issue_discard from block/blk-lib.c */
static int __submit_discard_cmd(struct f2fs_sb_info *sbi,
						struct discard_policy *dpolicy,
						struct discard_cmd *dc,
						unsigned int *issued)
{
	struct block_device *bdev = dc->bdev;
	struct request_queue *q = bdev_get_queue(bdev);
	unsigned int max_discard_blocks =
			SECTOR_TO_BLOCK(q->limits.max_discard_sectors);
	struct discard_cmd_control *dcc = SM_I(sbi)->dcc_info;
	struct list_head *wait_list = (dpolicy->type == DPOLICY_FSTRIM) ?
					&(dcc->fstrim_list) : &(dcc->wait_list);
	int flag = dpolicy->sync ? REQ_SYNC : 0;
	block_t lstart, start, len, total_len;
	int err = 0;

	if (dc->state != D_PREP)
		return 0;

	if (is_sbi_flag_set(sbi, SBI_NEED_FSCK))
		return 0;

	trace_f2fs_issue_discard(bdev, dc->start, dc->len);

	lstart = dc->lstart;
	start = dc->start;
	len = dc->len;
	total_len = len;

	dc->len = 0;

	while (total_len && *issued < dpolicy->max_requests && !err) {
		struct bio *bio = NULL;
		unsigned long flags;
		bool last = true;

		if (len > max_discard_blocks) {
			len = max_discard_blocks;
			last = false;
		}

		(*issued)++;
		if (*issued == dpolicy->max_requests)
			last = true;

		dc->len += len;

		if (time_to_inject(sbi, FAULT_DISCARD)) {
			f2fs_show_injection_info(FAULT_DISCARD);
			err = -EIO;
			goto submit;
		}
		err = __blkdev_issue_discard(bdev,
					SECTOR_FROM_BLOCK(start),
					SECTOR_FROM_BLOCK(len),
					GFP_NOFS, 0, &bio);
submit:
		if (err) {
			spin_lock_irqsave(&dc->lock, flags);
			if (dc->state == D_PARTIAL)
				dc->state = D_SUBMIT;
			spin_unlock_irqrestore(&dc->lock, flags);

			break;
		}

		f2fs_bug_on(sbi, !bio);

		/*
		 * should keep before submission to avoid D_DONE
		 * right away
		 */
		spin_lock_irqsave(&dc->lock, flags);
		if (last)
			dc->state = D_SUBMIT;
		else
			dc->state = D_PARTIAL;
		dc->bio_ref++;
		spin_unlock_irqrestore(&dc->lock, flags);

		atomic_inc(&dcc->queued_discard);
		dc->queued++;
		list_move_tail(&dc->list, wait_list);

		/* sanity check on discard range */
		__check_sit_bitmap(sbi, lstart, lstart + len);

		bio->bi_private = dc;
		bio->bi_end_io = f2fs_submit_discard_endio;
		submit_bio(flag, bio);

		atomic_inc(&dcc->issued_discard);

		f2fs_update_iostat(sbi, FS_DISCARD, 1);

		lstart += len;
		start += len;
		total_len -= len;
		len = total_len;
	}

	if (!err && len)
		__update_discard_tree_range(sbi, bdev, lstart, start, len);
	return err;
}

static struct discard_cmd *__insert_discard_tree(struct f2fs_sb_info *sbi,
				struct block_device *bdev, block_t lstart,
				block_t start, block_t len,
				struct rb_node **insert_p,
				struct rb_node *insert_parent)
{
	struct discard_cmd_control *dcc = SM_I(sbi)->dcc_info;
	struct rb_node **p;
	struct rb_node *parent = NULL;
	struct discard_cmd *dc = NULL;

	if (insert_p && insert_parent) {
		parent = insert_parent;
		p = insert_p;
		goto do_insert;
	}

	p = f2fs_lookup_rb_tree_for_insert(sbi, &dcc->root, &parent, lstart);
do_insert:
	dc = __attach_discard_cmd(sbi, bdev, lstart, start, len, parent, p);
	if (!dc)
		return NULL;

	return dc;
}

static void __relocate_discard_cmd(struct discard_cmd_control *dcc,
						struct discard_cmd *dc)
{
	list_move_tail(&dc->list, &dcc->pend_list[plist_idx(dc->len)]);
}

static void __punch_discard_cmd(struct f2fs_sb_info *sbi,
				struct discard_cmd *dc, block_t blkaddr)
{
	struct discard_cmd_control *dcc = SM_I(sbi)->dcc_info;
	struct discard_info di = dc->di;
	bool modified = false;

	if (dc->state == D_DONE || dc->len == 1) {
		__remove_discard_cmd(sbi, dc);
		return;
	}

	dcc->undiscard_blks -= di.len;

	if (blkaddr > di.lstart) {
		dc->len = blkaddr - dc->lstart;
		dcc->undiscard_blks += dc->len;
		__relocate_discard_cmd(dcc, dc);
		modified = true;
	}

	if (blkaddr < di.lstart + di.len - 1) {
		if (modified) {
			__insert_discard_tree(sbi, dc->bdev, blkaddr + 1,
					di.start + blkaddr + 1 - di.lstart,
					di.lstart + di.len - 1 - blkaddr,
					NULL, NULL);
		} else {
			dc->lstart++;
			dc->len--;
			dc->start++;
			dcc->undiscard_blks += dc->len;
			__relocate_discard_cmd(dcc, dc);
		}
	}
}

static void __update_discard_tree_range(struct f2fs_sb_info *sbi,
				struct block_device *bdev, block_t lstart,
				block_t start, block_t len)
{
	struct discard_cmd_control *dcc = SM_I(sbi)->dcc_info;
	struct discard_cmd *prev_dc = NULL, *next_dc = NULL;
	struct discard_cmd *dc;
	struct discard_info di = {0};
	struct rb_node **insert_p = NULL, *insert_parent = NULL;
	struct request_queue *q = bdev_get_queue(bdev);
	unsigned int max_discard_blocks =
			SECTOR_TO_BLOCK(q->limits.max_discard_sectors);
	block_t end = lstart + len;

	dc = (struct discard_cmd *)f2fs_lookup_rb_tree_ret(&dcc->root,
					NULL, lstart,
					(struct rb_entry **)&prev_dc,
					(struct rb_entry **)&next_dc,
					&insert_p, &insert_parent, true);
	if (dc)
		prev_dc = dc;

	if (!prev_dc) {
		di.lstart = lstart;
		di.len = next_dc ? next_dc->lstart - lstart : len;
		di.len = min(di.len, len);
		di.start = start;
	}

	while (1) {
		struct rb_node *node;
		bool merged = false;
		struct discard_cmd *tdc = NULL;

		if (prev_dc) {
			di.lstart = prev_dc->lstart + prev_dc->len;
			if (di.lstart < lstart)
				di.lstart = lstart;
			if (di.lstart >= end)
				break;

			if (!next_dc || next_dc->lstart > end)
				di.len = end - di.lstart;
			else
				di.len = next_dc->lstart - di.lstart;
			di.start = start + di.lstart - lstart;
		}

		if (!di.len)
			goto next;

		if (prev_dc && prev_dc->state == D_PREP &&
			prev_dc->bdev == bdev &&
			__is_discard_back_mergeable(&di, &prev_dc->di,
							max_discard_blocks)) {
			prev_dc->di.len += di.len;
			dcc->undiscard_blks += di.len;
			__relocate_discard_cmd(dcc, prev_dc);
			di = prev_dc->di;
			tdc = prev_dc;
			merged = true;
		}

		if (next_dc && next_dc->state == D_PREP &&
			next_dc->bdev == bdev &&
			__is_discard_front_mergeable(&di, &next_dc->di,
							max_discard_blocks)) {
			next_dc->di.lstart = di.lstart;
			next_dc->di.len += di.len;
			next_dc->di.start = di.start;
			dcc->undiscard_blks += di.len;
			__relocate_discard_cmd(dcc, next_dc);
			if (tdc)
				__remove_discard_cmd(sbi, tdc);
			merged = true;
		}

		if (!merged) {
			__insert_discard_tree(sbi, bdev, di.lstart, di.start,
							di.len, NULL, NULL);
		}
 next:
		prev_dc = next_dc;
		if (!prev_dc)
			break;

		node = rb_next(&prev_dc->rb_node);
		next_dc = rb_entry_safe(node, struct discard_cmd, rb_node);
	}
}

static int __queue_discard_cmd(struct f2fs_sb_info *sbi,
		struct block_device *bdev, block_t blkstart, block_t blklen)
{
	block_t lblkstart = blkstart;

	if (!f2fs_bdev_support_discard(bdev))
		return 0;

	trace_f2fs_queue_discard(bdev, blkstart, blklen);

	if (f2fs_is_multi_device(sbi)) {
		int devi = f2fs_target_device_index(sbi, blkstart);

		blkstart -= FDEV(devi).start_blk;
	}
	mutex_lock(&SM_I(sbi)->dcc_info->cmd_lock);
	__update_discard_tree_range(sbi, bdev, lblkstart, blkstart, blklen);
	mutex_unlock(&SM_I(sbi)->dcc_info->cmd_lock);
	return 0;
}

static unsigned int __issue_discard_cmd_orderly(struct f2fs_sb_info *sbi,
					struct discard_policy *dpolicy)
{
	struct discard_cmd_control *dcc = SM_I(sbi)->dcc_info;
	struct discard_cmd *prev_dc = NULL, *next_dc = NULL;
	struct rb_node **insert_p = NULL, *insert_parent = NULL;
	struct discard_cmd *dc;
	struct blk_plug plug;
	unsigned int pos = dcc->next_pos;
	unsigned int issued = 0;
	bool io_interrupted = false;

	mutex_lock(&dcc->cmd_lock);
	dc = (struct discard_cmd *)f2fs_lookup_rb_tree_ret(&dcc->root,
					NULL, pos,
					(struct rb_entry **)&prev_dc,
					(struct rb_entry **)&next_dc,
					&insert_p, &insert_parent, true);
	if (!dc)
		dc = next_dc;

	blk_start_plug(&plug);

	while (dc) {
		struct rb_node *node;
		int err = 0;

		if (dc->state != D_PREP)
			goto next;

		if (dpolicy->io_aware && !is_idle(sbi, DISCARD_TIME)) {
			io_interrupted = true;
			break;
		}

		dcc->next_pos = dc->lstart + dc->len;
		err = __submit_discard_cmd(sbi, dpolicy, dc, &issued);

		if (issued >= dpolicy->max_requests)
			break;
next:
		node = rb_next(&dc->rb_node);
		if (err)
			__remove_discard_cmd(sbi, dc);
		dc = rb_entry_safe(node, struct discard_cmd, rb_node);
	}

	blk_finish_plug(&plug);

	if (!dc)
		dcc->next_pos = 0;

	mutex_unlock(&dcc->cmd_lock);

	if (!issued && io_interrupted)
		issued = -1;

	return issued;
}

static int __issue_discard_cmd(struct f2fs_sb_info *sbi,
					struct discard_policy *dpolicy)
{
	struct discard_cmd_control *dcc = SM_I(sbi)->dcc_info;
	struct list_head *pend_list;
	struct discard_cmd *dc, *tmp;
	struct blk_plug plug;
	int i, issued = 0;
	bool io_interrupted = false;

	if (dpolicy->timeout != 0)
		f2fs_update_time(sbi, dpolicy->timeout);

	for (i = MAX_PLIST_NUM - 1; i >= 0; i--) {
		if (dpolicy->timeout != 0 &&
				f2fs_time_over(sbi, dpolicy->timeout))
			break;

		if (i + 1 < dpolicy->granularity)
			break;

		if (i < DEFAULT_DISCARD_GRANULARITY && dpolicy->ordered)
			return __issue_discard_cmd_orderly(sbi, dpolicy);

		pend_list = &dcc->pend_list[i];

		mutex_lock(&dcc->cmd_lock);
		if (list_empty(pend_list))
			goto next;
		if (unlikely(dcc->rbtree_check))
			f2fs_bug_on(sbi, !f2fs_check_rb_tree_consistence(sbi,
								&dcc->root));
		blk_start_plug(&plug);
		list_for_each_entry_safe(dc, tmp, pend_list, list) {
			f2fs_bug_on(sbi, dc->state != D_PREP);

			if (dpolicy->timeout != 0 &&
				f2fs_time_over(sbi, dpolicy->timeout))
				break;

			if (dpolicy->io_aware && i < dpolicy->io_aware_gran &&
						!is_idle(sbi, DISCARD_TIME)) {
				io_interrupted = true;
				break;
			}

			__submit_discard_cmd(sbi, dpolicy, dc, &issued);

			if (issued >= dpolicy->max_requests)
				break;
		}
		blk_finish_plug(&plug);
next:
		mutex_unlock(&dcc->cmd_lock);

		if (issued >= dpolicy->max_requests || io_interrupted)
			break;
	}

	if (!issued && io_interrupted)
		issued = -1;

	return issued;
}

static bool __drop_discard_cmd(struct f2fs_sb_info *sbi)
{
	struct discard_cmd_control *dcc = SM_I(sbi)->dcc_info;
	struct list_head *pend_list;
	struct discard_cmd *dc, *tmp;
	int i;
	bool dropped = false;

	mutex_lock(&dcc->cmd_lock);
	for (i = MAX_PLIST_NUM - 1; i >= 0; i--) {
		pend_list = &dcc->pend_list[i];
		list_for_each_entry_safe(dc, tmp, pend_list, list) {
			f2fs_bug_on(sbi, dc->state != D_PREP);
			__remove_discard_cmd(sbi, dc);
			dropped = true;
		}
	}
	mutex_unlock(&dcc->cmd_lock);

	return dropped;
}

void f2fs_drop_discard_cmd(struct f2fs_sb_info *sbi)
{
	__drop_discard_cmd(sbi);
}

static unsigned int __wait_one_discard_bio(struct f2fs_sb_info *sbi,
							struct discard_cmd *dc)
{
	struct discard_cmd_control *dcc = SM_I(sbi)->dcc_info;
	unsigned int len = 0;

	wait_for_completion_io(&dc->wait);
	mutex_lock(&dcc->cmd_lock);
	f2fs_bug_on(sbi, dc->state != D_DONE);
	dc->ref--;
	if (!dc->ref) {
		if (!dc->error)
			len = dc->len;
		__remove_discard_cmd(sbi, dc);
	}
	mutex_unlock(&dcc->cmd_lock);

	return len;
}

static unsigned int __wait_discard_cmd_range(struct f2fs_sb_info *sbi,
						struct discard_policy *dpolicy,
						block_t start, block_t end)
{
	struct discard_cmd_control *dcc = SM_I(sbi)->dcc_info;
	struct list_head *wait_list = (dpolicy->type == DPOLICY_FSTRIM) ?
					&(dcc->fstrim_list) : &(dcc->wait_list);
	struct discard_cmd *dc, *tmp;
	bool need_wait;
	unsigned int trimmed = 0;

next:
	need_wait = false;

	mutex_lock(&dcc->cmd_lock);
	list_for_each_entry_safe(dc, tmp, wait_list, list) {
		if (dc->lstart + dc->len <= start || end <= dc->lstart)
			continue;
		if (dc->len < dpolicy->granularity)
			continue;
		if (dc->state == D_DONE && !dc->ref) {
			wait_for_completion_io(&dc->wait);
			if (!dc->error)
				trimmed += dc->len;
			__remove_discard_cmd(sbi, dc);
		} else {
			dc->ref++;
			need_wait = true;
			break;
		}
	}
	mutex_unlock(&dcc->cmd_lock);

	if (need_wait) {
		trimmed += __wait_one_discard_bio(sbi, dc);
		goto next;
	}

	return trimmed;
}

static unsigned int __wait_all_discard_cmd(struct f2fs_sb_info *sbi,
						struct discard_policy *dpolicy)
{
	struct discard_policy dp;
	unsigned int discard_blks;

	if (dpolicy)
		return __wait_discard_cmd_range(sbi, dpolicy, 0, UINT_MAX);

	/* wait all */
	__init_discard_policy(sbi, &dp, DPOLICY_FSTRIM, 1);
	discard_blks = __wait_discard_cmd_range(sbi, &dp, 0, UINT_MAX);
	__init_discard_policy(sbi, &dp, DPOLICY_UMOUNT, 1);
	discard_blks += __wait_discard_cmd_range(sbi, &dp, 0, UINT_MAX);

	return discard_blks;
}

/* This should be covered by global mutex, &sit_i->sentry_lock */
static void f2fs_wait_discard_bio(struct f2fs_sb_info *sbi, block_t blkaddr)
{
	struct discard_cmd_control *dcc = SM_I(sbi)->dcc_info;
	struct discard_cmd *dc;
	bool need_wait = false;

	mutex_lock(&dcc->cmd_lock);
	dc = (struct discard_cmd *)f2fs_lookup_rb_tree(&dcc->root,
							NULL, blkaddr);
	if (dc) {
		if (dc->state == D_PREP) {
			__punch_discard_cmd(sbi, dc, blkaddr);
		} else {
			dc->ref++;
			need_wait = true;
		}
	}
	mutex_unlock(&dcc->cmd_lock);

	if (need_wait)
		__wait_one_discard_bio(sbi, dc);
}

void f2fs_stop_discard_thread(struct f2fs_sb_info *sbi)
{
	struct discard_cmd_control *dcc = SM_I(sbi)->dcc_info;

	if (dcc && dcc->f2fs_issue_discard) {
		struct task_struct *discard_thread = dcc->f2fs_issue_discard;

		dcc->f2fs_issue_discard = NULL;
		kthread_stop(discard_thread);
	}
}

/* This comes from f2fs_put_super */
bool f2fs_issue_discard_timeout(struct f2fs_sb_info *sbi)
{
	struct discard_cmd_control *dcc = SM_I(sbi)->dcc_info;
	struct discard_policy dpolicy;
	bool dropped;

	__init_discard_policy(sbi, &dpolicy, DPOLICY_UMOUNT,
					dcc->discard_granularity);
	dpolicy.timeout = UMOUNT_DISCARD_TIMEOUT;
	__issue_discard_cmd(sbi, &dpolicy);
	dropped = __drop_discard_cmd(sbi);

	/* just to make sure there is no pending discard commands */
	__wait_all_discard_cmd(sbi, NULL);

	f2fs_bug_on(sbi, atomic_read(&dcc->discard_cmd_cnt));
	return dropped;
}

static int issue_discard_thread(void *data)
{
	struct f2fs_sb_info *sbi = data;
	struct discard_cmd_control *dcc = SM_I(sbi)->dcc_info;
	wait_queue_head_t *q = &dcc->discard_wait_queue;
	struct discard_policy dpolicy;
	unsigned int wait_ms = DEF_MIN_DISCARD_ISSUE_TIME;
	int issued;

	set_freezable();

	do {
		__init_discard_policy(sbi, &dpolicy, DPOLICY_BG,
					dcc->discard_granularity);

		wait_event_interruptible_timeout(*q,
				kthread_should_stop() || freezing(current) ||
				dcc->discard_wake,
				msecs_to_jiffies(wait_ms));

		if (dcc->discard_wake)
			dcc->discard_wake = 0;

		/* clean up pending candidates before going to sleep */
		if (atomic_read(&dcc->queued_discard))
			__wait_all_discard_cmd(sbi, NULL);

		if (try_to_freeze())
			continue;
		if (f2fs_readonly(sbi->sb))
			continue;
		if (kthread_should_stop())
			return 0;
		if (is_sbi_flag_set(sbi, SBI_NEED_FSCK)) {
			wait_ms = dpolicy.max_interval;
			continue;
		}

		if (sbi->gc_mode == GC_URGENT)
			__init_discard_policy(sbi, &dpolicy, DPOLICY_FORCE, 1);

		sb_start_intwrite(sbi->sb);

		issued = __issue_discard_cmd(sbi, &dpolicy);
		if (issued > 0) {
			__wait_all_discard_cmd(sbi, &dpolicy);
			wait_ms = dpolicy.min_interval;
		} else if (issued == -1){
			wait_ms = f2fs_time_to_wait(sbi, DISCARD_TIME);
			if (!wait_ms)
				wait_ms = dpolicy.mid_interval;
		} else {
			wait_ms = dpolicy.max_interval;
		}

		sb_end_intwrite(sbi->sb);

	} while (!kthread_should_stop());
	return 0;
}

#ifdef CONFIG_BLK_DEV_ZONED
static int __f2fs_issue_discard_zone(struct f2fs_sb_info *sbi,
		struct block_device *bdev, block_t blkstart, block_t blklen)
{
	sector_t sector, nr_sects;
	block_t lblkstart = blkstart;
	int devi = 0;

	if (f2fs_is_multi_device(sbi)) {
		devi = f2fs_target_device_index(sbi, blkstart);
		if (blkstart < FDEV(devi).start_blk ||
		    blkstart > FDEV(devi).end_blk) {
			f2fs_err(sbi, "Invalid block %x", blkstart);
			return -EIO;
		}
		blkstart -= FDEV(devi).start_blk;
	}

	/* For sequential zones, reset the zone write pointer */
	if (f2fs_blkz_is_seq(sbi, devi, blkstart)) {
		sector = SECTOR_FROM_BLOCK(blkstart);
		nr_sects = SECTOR_FROM_BLOCK(blklen);

		if (sector & (bdev_zone_sectors(bdev) - 1) ||
				nr_sects != bdev_zone_sectors(bdev)) {
			f2fs_err(sbi, "(%d) %s: Unaligned zone reset attempted (block %x + %x)",
				 devi, sbi->s_ndevs ? FDEV(devi).path : "",
				 blkstart, blklen);
			return -EIO;
		}
		trace_f2fs_issue_reset_zone(bdev, blkstart);
		return blkdev_reset_zones(bdev, sector, nr_sects, GFP_NOFS);
	}

>>>>>>> a2898004
	/* For conventional zones, use regular discard if supported */
	return __queue_discard_cmd(sbi, bdev, lblkstart, blklen);
}
#endif

static int __issue_discard_async(struct f2fs_sb_info *sbi,
		struct block_device *bdev, block_t blkstart, block_t blklen)
{
#ifdef CONFIG_BLK_DEV_ZONED
	if (f2fs_sb_has_blkzoned(sbi) && bdev_is_zoned(bdev))
		return __f2fs_issue_discard_zone(sbi, bdev, blkstart, blklen);
#endif
	return __queue_discard_cmd(sbi, bdev, blkstart, blklen);
}

static int f2fs_issue_discard(struct f2fs_sb_info *sbi,
				block_t blkstart, block_t blklen)
{
	sector_t start = blkstart, len = 0;
	struct block_device *bdev;
	struct seg_entry *se;
	unsigned int offset;
	block_t i;
	int err = 0;

	bdev = f2fs_target_device(sbi, blkstart, NULL);

	for (i = blkstart; i < blkstart + blklen; i++, len++) {
		if (i != start) {
			struct block_device *bdev2 =
				f2fs_target_device(sbi, i, NULL);

			if (bdev2 != bdev) {
				err = __issue_discard_async(sbi, bdev,
						start, len);
				if (err)
					return err;
				bdev = bdev2;
				start = i;
				len = 0;
			}
		}

		se = get_seg_entry(sbi, GET_SEGNO(sbi, i));
		offset = GET_BLKOFF_FROM_SEG0(sbi, i);

		if (!f2fs_test_and_set_bit(offset, se->discard_map))
			sbi->discard_blks--;
	}

	if (len)
		err = __issue_discard_async(sbi, bdev, start, len);
	return err;
}

static bool add_discard_addrs(struct f2fs_sb_info *sbi, struct cp_control *cpc,
							bool check_only)
{
	int entries = SIT_VBLOCK_MAP_SIZE / sizeof(unsigned long);
	int max_blocks = sbi->blocks_per_seg;
	struct seg_entry *se = get_seg_entry(sbi, cpc->trim_start);
	unsigned long *cur_map = (unsigned long *)se->cur_valid_map;
	unsigned long *ckpt_map = (unsigned long *)se->ckpt_valid_map;
	unsigned long *discard_map = (unsigned long *)se->discard_map;
	unsigned long *dmap = SIT_I(sbi)->tmp_map;
	unsigned int start = 0, end = -1;
	bool force = (cpc->reason & CP_DISCARD);
	struct discard_entry *de = NULL;
	struct list_head *head = &SM_I(sbi)->dcc_info->entry_list;
	int i;

	if (se->valid_blocks == max_blocks || !f2fs_hw_support_discard(sbi))
		return false;

	if (!force) {
		if (!f2fs_realtime_discard_enable(sbi) || !se->valid_blocks ||
			SM_I(sbi)->dcc_info->nr_discards >=
				SM_I(sbi)->dcc_info->max_discards)
			return false;
	}

	/* SIT_VBLOCK_MAP_SIZE should be multiple of sizeof(unsigned long) */
	for (i = 0; i < entries; i++)
		dmap[i] = force ? ~ckpt_map[i] & ~discard_map[i] :
				(cur_map[i] ^ ckpt_map[i]) & ckpt_map[i];

	while (force || SM_I(sbi)->dcc_info->nr_discards <=
				SM_I(sbi)->dcc_info->max_discards) {
		start = __find_rev_next_bit(dmap, max_blocks, end + 1);
		if (start >= max_blocks)
			break;

		end = __find_rev_next_zero_bit(dmap, max_blocks, start + 1);
		if (force && start && end != max_blocks
					&& (end - start) < cpc->trim_minlen)
			continue;

		if (check_only)
			return true;

		if (!de) {
			de = f2fs_kmem_cache_alloc(discard_entry_slab,
								GFP_F2FS_ZERO);
			de->start_blkaddr = START_BLOCK(sbi, cpc->trim_start);
			list_add_tail(&de->list, head);
		}

		for (i = start; i < end; i++)
			__set_bit_le(i, (void *)de->discard_map);

		SM_I(sbi)->dcc_info->nr_discards += end - start;
	}
	return false;
<<<<<<< HEAD
}

static void release_discard_addr(struct discard_entry *entry)
{
	list_del(&entry->list);
	kmem_cache_free(discard_entry_slab, entry);
}

void f2fs_release_discard_addrs(struct f2fs_sb_info *sbi)
{
=======
}

static void release_discard_addr(struct discard_entry *entry)
{
	list_del(&entry->list);
	kmem_cache_free(discard_entry_slab, entry);
}

void f2fs_release_discard_addrs(struct f2fs_sb_info *sbi)
{
>>>>>>> a2898004
	struct list_head *head = &(SM_I(sbi)->dcc_info->entry_list);
	struct discard_entry *entry, *this;

	/* drop caches */
	list_for_each_entry_safe(entry, this, head, list)
		release_discard_addr(entry);
}

/*
 * Should call f2fs_clear_prefree_segments after checkpoint is done.
 */
static void set_prefree_as_free_segments(struct f2fs_sb_info *sbi)
{
	struct dirty_seglist_info *dirty_i = DIRTY_I(sbi);
	unsigned int segno;

	mutex_lock(&dirty_i->seglist_lock);
	for_each_set_bit(segno, dirty_i->dirty_segmap[PRE], MAIN_SEGS(sbi))
		__set_test_and_free(sbi, segno);
	mutex_unlock(&dirty_i->seglist_lock);
}

void f2fs_clear_prefree_segments(struct f2fs_sb_info *sbi,
						struct cp_control *cpc)
{
	struct discard_cmd_control *dcc = SM_I(sbi)->dcc_info;
	struct list_head *head = &dcc->entry_list;
	struct discard_entry *entry, *this;
	struct dirty_seglist_info *dirty_i = DIRTY_I(sbi);
	unsigned long *prefree_map = dirty_i->dirty_segmap[PRE];
	unsigned int start = 0, end = -1;
	unsigned int secno, start_segno;
	bool force = (cpc->reason & CP_DISCARD);
	bool need_align = test_opt(sbi, LFS) && __is_large_section(sbi);

	mutex_lock(&dirty_i->seglist_lock);

	while (1) {
		int i;

		if (need_align && end != -1)
			end--;
		start = find_next_bit(prefree_map, MAIN_SEGS(sbi), end + 1);
		if (start >= MAIN_SEGS(sbi))
			break;
		end = find_next_zero_bit(prefree_map, MAIN_SEGS(sbi),
								start + 1);

		if (need_align) {
			start = rounddown(start, sbi->segs_per_sec);
			end = roundup(end, sbi->segs_per_sec);
		}

		for (i = start; i < end; i++) {
			if (test_and_clear_bit(i, prefree_map))
				dirty_i->nr_dirty[PRE]--;
		}

		if (!f2fs_realtime_discard_enable(sbi))
			continue;

		if (force && start >= cpc->trim_start &&
					(end - 1) <= cpc->trim_end)
				continue;

		if (!test_opt(sbi, LFS) || !__is_large_section(sbi)) {
			f2fs_issue_discard(sbi, START_BLOCK(sbi, start),
				(end - start) << sbi->log_blocks_per_seg);
			continue;
		}
next:
		secno = GET_SEC_FROM_SEG(sbi, start);
		start_segno = GET_SEG_FROM_SEC(sbi, secno);
		if (!IS_CURSEC(sbi, secno) &&
			!get_valid_blocks(sbi, start, true))
			f2fs_issue_discard(sbi, START_BLOCK(sbi, start_segno),
				sbi->segs_per_sec << sbi->log_blocks_per_seg);

		start = start_segno + sbi->segs_per_sec;
		if (start < end)
			goto next;
		else
			end = start - 1;
	}
	mutex_unlock(&dirty_i->seglist_lock);

	/* send small discards */
	list_for_each_entry_safe(entry, this, head, list) {
		unsigned int cur_pos = 0, next_pos, len, total_len = 0;
		bool is_valid = test_bit_le(0, entry->discard_map);

find_next:
		if (is_valid) {
			next_pos = find_next_zero_bit_le(entry->discard_map,
					sbi->blocks_per_seg, cur_pos);
			len = next_pos - cur_pos;

			if (f2fs_sb_has_blkzoned(sbi) ||
			    (force && len < cpc->trim_minlen))
				goto skip;

			f2fs_issue_discard(sbi, entry->start_blkaddr + cur_pos,
									len);
			total_len += len;
		} else {
			next_pos = find_next_bit_le(entry->discard_map,
					sbi->blocks_per_seg, cur_pos);
		}
skip:
		cur_pos = next_pos;
		is_valid = !is_valid;

		if (cur_pos < sbi->blocks_per_seg)
			goto find_next;

		release_discard_addr(entry);
		dcc->nr_discards -= total_len;
	}

	wake_up_discard_thread(sbi, false);
}

static int create_discard_cmd_control(struct f2fs_sb_info *sbi)
{
	dev_t dev = sbi->sb->s_bdev->bd_dev;
	struct discard_cmd_control *dcc;
	int err = 0, i;

	if (SM_I(sbi)->dcc_info) {
		dcc = SM_I(sbi)->dcc_info;
		goto init_thread;
	}

	dcc = f2fs_kzalloc(sbi, sizeof(struct discard_cmd_control), GFP_KERNEL);
	if (!dcc)
		return -ENOMEM;

	dcc->discard_granularity = DEFAULT_DISCARD_GRANULARITY;
	INIT_LIST_HEAD(&dcc->entry_list);
	for (i = 0; i < MAX_PLIST_NUM; i++)
		INIT_LIST_HEAD(&dcc->pend_list[i]);
	INIT_LIST_HEAD(&dcc->wait_list);
	INIT_LIST_HEAD(&dcc->fstrim_list);
	mutex_init(&dcc->cmd_lock);
	atomic_set(&dcc->issued_discard, 0);
	atomic_set(&dcc->queued_discard, 0);
	atomic_set(&dcc->discard_cmd_cnt, 0);
	dcc->nr_discards = 0;
	dcc->max_discards = MAIN_SEGS(sbi) << sbi->log_blocks_per_seg;
	dcc->undiscard_blks = 0;
	dcc->next_pos = 0;
	dcc->root = RB_ROOT;
	dcc->rbtree_check = false;

	init_waitqueue_head(&dcc->discard_wait_queue);
	SM_I(sbi)->dcc_info = dcc;
init_thread:
	dcc->f2fs_issue_discard = kthread_run(issue_discard_thread, sbi,
				"f2fs_discard-%u:%u", MAJOR(dev), MINOR(dev));
	if (IS_ERR(dcc->f2fs_issue_discard)) {
		err = PTR_ERR(dcc->f2fs_issue_discard);
		kvfree(dcc);
		SM_I(sbi)->dcc_info = NULL;
		return err;
	}

	return err;
}

static void destroy_discard_cmd_control(struct f2fs_sb_info *sbi)
{
	struct discard_cmd_control *dcc = SM_I(sbi)->dcc_info;

	if (!dcc)
		return;

	f2fs_stop_discard_thread(sbi);

	kvfree(dcc);
	SM_I(sbi)->dcc_info = NULL;
}

static bool __mark_sit_entry_dirty(struct f2fs_sb_info *sbi, unsigned int segno)
{
	struct sit_info *sit_i = SIT_I(sbi);

	if (!__test_and_set_bit(segno, sit_i->dirty_sentries_bitmap)) {
		sit_i->dirty_sentries++;
		return false;
	}

	return true;
}

static void __set_sit_entry_type(struct f2fs_sb_info *sbi, int type,
					unsigned int segno, int modified)
{
	struct seg_entry *se = get_seg_entry(sbi, segno);
	se->type = type;
	if (modified)
		__mark_sit_entry_dirty(sbi, segno);
}

static void update_sit_entry(struct f2fs_sb_info *sbi, block_t blkaddr, int del)
{
	struct seg_entry *se;
	unsigned int segno, offset;
	long int new_vblocks;
	bool exist;
#ifdef CONFIG_F2FS_CHECK_FS
	bool mir_exist;
#endif

	segno = GET_SEGNO(sbi, blkaddr);

	se = get_seg_entry(sbi, segno);
	new_vblocks = se->valid_blocks + del;
	offset = GET_BLKOFF_FROM_SEG0(sbi, blkaddr);

	f2fs_bug_on(sbi, (new_vblocks >> (sizeof(unsigned short) << 3) ||
				(new_vblocks > sbi->blocks_per_seg)));

	se->valid_blocks = new_vblocks;
	se->mtime = get_mtime(sbi, false);
	if (se->mtime > SIT_I(sbi)->max_mtime)
		SIT_I(sbi)->max_mtime = se->mtime;

	/* Update valid block bitmap */
	if (del > 0) {
		exist = f2fs_test_and_set_bit(offset, se->cur_valid_map);
#ifdef CONFIG_F2FS_CHECK_FS
		mir_exist = f2fs_test_and_set_bit(offset,
						se->cur_valid_map_mir);
		if (unlikely(exist != mir_exist)) {
<<<<<<< HEAD
			f2fs_msg(sbi->sb, KERN_ERR, "Inconsistent error "
				"when setting bitmap, blk:%u, old bit:%d",
				blkaddr, exist);
			f2fs_bug_on(sbi, 1);
		}
#endif
		if (unlikely(exist)) {
			f2fs_msg(sbi->sb, KERN_ERR,
				"Bitmap was wrongly set, blk:%u", blkaddr);
			f2fs_bug_on(sbi, 1);
=======
			f2fs_err(sbi, "Inconsistent error when setting bitmap, blk:%u, old bit:%d",
				 blkaddr, exist);
			f2fs_bug_on(sbi, 1);
		}
#endif
		if (unlikely(exist)) {
			f2fs_err(sbi, "Bitmap was wrongly set, blk:%u",
				 blkaddr);
			f2fs_bug_on(sbi, 1);
>>>>>>> a2898004
			se->valid_blocks--;
			del = 0;
		}

		if (!f2fs_test_and_set_bit(offset, se->discard_map))
			sbi->discard_blks--;

		/* don't overwrite by SSR to keep node chain */
		if (IS_NODESEG(se->type) &&
				!is_sbi_flag_set(sbi, SBI_CP_DISABLED)) {
			if (!f2fs_test_and_set_bit(offset, se->ckpt_valid_map))
				se->ckpt_valid_blocks++;
		}
	} else {
		exist = f2fs_test_and_clear_bit(offset, se->cur_valid_map);
#ifdef CONFIG_F2FS_CHECK_FS
		mir_exist = f2fs_test_and_clear_bit(offset,
						se->cur_valid_map_mir);
		if (unlikely(exist != mir_exist)) {
<<<<<<< HEAD
			f2fs_msg(sbi->sb, KERN_ERR, "Inconsistent error "
				"when clearing bitmap, blk:%u, old bit:%d",
				blkaddr, exist);
=======
			f2fs_err(sbi, "Inconsistent error when clearing bitmap, blk:%u, old bit:%d",
				 blkaddr, exist);
>>>>>>> a2898004
			f2fs_bug_on(sbi, 1);
		}
#endif
		if (unlikely(!exist)) {
<<<<<<< HEAD
			f2fs_msg(sbi->sb, KERN_ERR,
				"Bitmap was wrongly cleared, blk:%u", blkaddr);
=======
			f2fs_err(sbi, "Bitmap was wrongly cleared, blk:%u",
				 blkaddr);
>>>>>>> a2898004
			f2fs_bug_on(sbi, 1);
			se->valid_blocks++;
			del = 0;
		} else if (unlikely(is_sbi_flag_set(sbi, SBI_CP_DISABLED))) {
			/*
			 * If checkpoints are off, we must not reuse data that
			 * was used in the previous checkpoint. If it was used
			 * before, we must track that to know how much space we
			 * really have.
			 */
			if (f2fs_test_bit(offset, se->ckpt_valid_map)) {
				spin_lock(&sbi->stat_lock);
				sbi->unusable_block_count++;
				spin_unlock(&sbi->stat_lock);
			}
		}

		if (f2fs_test_and_clear_bit(offset, se->discard_map))
			sbi->discard_blks++;
	}
	if (!f2fs_test_bit(offset, se->ckpt_valid_map))
		se->ckpt_valid_blocks += del;

	__mark_sit_entry_dirty(sbi, segno);

	/* update total number of valid blocks to be written in ckpt area */
	SIT_I(sbi)->written_valid_blocks += del;

	if (__is_large_section(sbi))
		get_sec_entry(sbi, segno)->valid_blocks += del;
}

void f2fs_invalidate_blocks(struct f2fs_sb_info *sbi, block_t addr)
{
	unsigned int segno = GET_SEGNO(sbi, addr);
	struct sit_info *sit_i = SIT_I(sbi);

	f2fs_bug_on(sbi, addr == NULL_ADDR);
	if (addr == NEW_ADDR)
		return;

	invalidate_mapping_pages(META_MAPPING(sbi), addr, addr);

	/* add it into sit main buffer */
	down_write(&sit_i->sentry_lock);

	update_sit_entry(sbi, addr, -1);

	/* add it into dirty seglist */
	locate_dirty_segment(sbi, segno);

	up_write(&sit_i->sentry_lock);
}

bool f2fs_is_checkpointed_data(struct f2fs_sb_info *sbi, block_t blkaddr)
{
	struct sit_info *sit_i = SIT_I(sbi);
	unsigned int segno, offset;
	struct seg_entry *se;
	bool is_cp = false;

	if (!__is_valid_data_blkaddr(blkaddr))
		return true;

	down_read(&sit_i->sentry_lock);

	segno = GET_SEGNO(sbi, blkaddr);
	se = get_seg_entry(sbi, segno);
	offset = GET_BLKOFF_FROM_SEG0(sbi, blkaddr);

	if (f2fs_test_bit(offset, se->ckpt_valid_map))
		is_cp = true;

	up_read(&sit_i->sentry_lock);

	return is_cp;
}

/*
 * This function should be resided under the curseg_mutex lock
 */
static void __add_sum_entry(struct f2fs_sb_info *sbi, int type,
					struct f2fs_summary *sum)
{
	struct curseg_info *curseg = CURSEG_I(sbi, type);
	void *addr = curseg->sum_blk;
	addr += curseg->next_blkoff * sizeof(struct f2fs_summary);
	memcpy(addr, sum, sizeof(struct f2fs_summary));
}

/*
 * Calculate the number of current summary pages for writing
 */
int f2fs_npages_for_summary_flush(struct f2fs_sb_info *sbi, bool for_ra)
{
	int valid_sum_count = 0;
	int i, sum_in_page;

	for (i = CURSEG_HOT_DATA; i <= CURSEG_COLD_DATA; i++) {
		if (sbi->ckpt->alloc_type[i] == SSR)
			valid_sum_count += sbi->blocks_per_seg;
		else {
			if (for_ra)
				valid_sum_count += le16_to_cpu(
					F2FS_CKPT(sbi)->cur_data_blkoff[i]);
			else
				valid_sum_count += curseg_blkoff(sbi, i);
		}
	}

	sum_in_page = (PAGE_SIZE - 2 * SUM_JOURNAL_SIZE -
			SUM_FOOTER_SIZE) / SUMMARY_SIZE;
	if (valid_sum_count <= sum_in_page)
		return 1;
	else if ((valid_sum_count - sum_in_page) <=
		(PAGE_SIZE - SUM_FOOTER_SIZE) / SUMMARY_SIZE)
		return 2;
	return 3;
}

/*
 * Caller should put this summary page
 */
struct page *f2fs_get_sum_page(struct f2fs_sb_info *sbi, unsigned int segno)
{
	return f2fs_get_meta_page_nofail(sbi, GET_SUM_BLOCK(sbi, segno));
}

void f2fs_update_meta_page(struct f2fs_sb_info *sbi,
					void *src, block_t blk_addr)
{
	struct page *page = f2fs_grab_meta_page(sbi, blk_addr);

	memcpy(page_address(page), src, PAGE_SIZE);
	set_page_dirty(page);
	f2fs_put_page(page, 1);
}

static void write_sum_page(struct f2fs_sb_info *sbi,
			struct f2fs_summary_block *sum_blk, block_t blk_addr)
{
	f2fs_update_meta_page(sbi, (void *)sum_blk, blk_addr);
}

static void write_current_sum_page(struct f2fs_sb_info *sbi,
						int type, block_t blk_addr)
{
	struct curseg_info *curseg = CURSEG_I(sbi, type);
	struct page *page = f2fs_grab_meta_page(sbi, blk_addr);
	struct f2fs_summary_block *src = curseg->sum_blk;
	struct f2fs_summary_block *dst;

	dst = (struct f2fs_summary_block *)page_address(page);
	memset(dst, 0, PAGE_SIZE);

	mutex_lock(&curseg->curseg_mutex);

	down_read(&curseg->journal_rwsem);
	memcpy(&dst->journal, curseg->journal, SUM_JOURNAL_SIZE);
	up_read(&curseg->journal_rwsem);

	memcpy(dst->entries, src->entries, SUM_ENTRY_SIZE);
	memcpy(&dst->footer, &src->footer, SUM_FOOTER_SIZE);

	mutex_unlock(&curseg->curseg_mutex);

	set_page_dirty(page);
	f2fs_put_page(page, 1);
}

static int is_next_segment_free(struct f2fs_sb_info *sbi, int type)
{
	struct curseg_info *curseg = CURSEG_I(sbi, type);
	unsigned int segno = curseg->segno + 1;
	struct free_segmap_info *free_i = FREE_I(sbi);

	if (segno < MAIN_SEGS(sbi) && segno % sbi->segs_per_sec)
		return !test_bit(segno, free_i->free_segmap);
	return 0;
}

/*
 * Find a new segment from the free segments bitmap to right order
 * This function should be returned with success, otherwise BUG
 */
static void get_new_segment(struct f2fs_sb_info *sbi,
			unsigned int *newseg, bool new_sec, int dir)
{
	struct free_segmap_info *free_i = FREE_I(sbi);
	unsigned int segno, secno, zoneno;
	unsigned int total_zones = MAIN_SECS(sbi) / sbi->secs_per_zone;
	unsigned int hint = GET_SEC_FROM_SEG(sbi, *newseg);
	unsigned int old_zoneno = GET_ZONE_FROM_SEG(sbi, *newseg);
	unsigned int left_start = hint;
	bool init = true;
	int go_left = 0;
	int i;

	spin_lock(&free_i->segmap_lock);

	if (!new_sec && ((*newseg + 1) % sbi->segs_per_sec)) {
		segno = find_next_zero_bit(free_i->free_segmap,
			GET_SEG_FROM_SEC(sbi, hint + 1), *newseg + 1);
		if (segno < GET_SEG_FROM_SEC(sbi, hint + 1))
			goto got_it;
	}
find_other_zone:
	secno = find_next_zero_bit(free_i->free_secmap, MAIN_SECS(sbi), hint);
	if (secno >= MAIN_SECS(sbi)) {
		if (dir == ALLOC_RIGHT) {
			secno = find_next_zero_bit(free_i->free_secmap,
							MAIN_SECS(sbi), 0);
			f2fs_bug_on(sbi, secno >= MAIN_SECS(sbi));
		} else {
			go_left = 1;
			left_start = hint - 1;
		}
	}
	if (go_left == 0)
		goto skip_left;

	while (test_bit(left_start, free_i->free_secmap)) {
		if (left_start > 0) {
			left_start--;
			continue;
		}
		left_start = find_next_zero_bit(free_i->free_secmap,
							MAIN_SECS(sbi), 0);
		f2fs_bug_on(sbi, left_start >= MAIN_SECS(sbi));
		break;
	}
	secno = left_start;
skip_left:
	segno = GET_SEG_FROM_SEC(sbi, secno);
	zoneno = GET_ZONE_FROM_SEC(sbi, secno);

	/* give up on finding another zone */
	if (!init)
		goto got_it;
	if (sbi->secs_per_zone == 1)
		goto got_it;
	if (zoneno == old_zoneno)
		goto got_it;
	if (dir == ALLOC_LEFT) {
		if (!go_left && zoneno + 1 >= total_zones)
			goto got_it;
		if (go_left && zoneno == 0)
			goto got_it;
	}
	for (i = 0; i < NR_CURSEG_TYPE; i++)
		if (CURSEG_I(sbi, i)->zone == zoneno)
			break;

	if (i < NR_CURSEG_TYPE) {
		/* zone is in user, try another */
		if (go_left)
			hint = zoneno * sbi->secs_per_zone - 1;
		else if (zoneno + 1 >= total_zones)
			hint = 0;
		else
			hint = (zoneno + 1) * sbi->secs_per_zone;
		init = false;
		goto find_other_zone;
	}
got_it:
	/* set it as dirty segment in free segmap */
	f2fs_bug_on(sbi, test_bit(segno, free_i->free_segmap));
	__set_inuse(sbi, segno);
	*newseg = segno;
	spin_unlock(&free_i->segmap_lock);
}

static void reset_curseg(struct f2fs_sb_info *sbi, int type, int modified)
{
	struct curseg_info *curseg = CURSEG_I(sbi, type);
	struct summary_footer *sum_footer;

	curseg->segno = curseg->next_segno;
	curseg->zone = GET_ZONE_FROM_SEG(sbi, curseg->segno);
	curseg->next_blkoff = 0;
	curseg->next_segno = NULL_SEGNO;

	sum_footer = &(curseg->sum_blk->footer);
	memset(sum_footer, 0, sizeof(struct summary_footer));
	if (IS_DATASEG(type))
		SET_SUM_TYPE(sum_footer, SUM_TYPE_DATA);
	if (IS_NODESEG(type))
		SET_SUM_TYPE(sum_footer, SUM_TYPE_NODE);
	__set_sit_entry_type(sbi, type, curseg->segno, modified);
}

static unsigned int __get_next_segno(struct f2fs_sb_info *sbi, int type)
{
	/* if segs_per_sec is large than 1, we need to keep original policy. */
	if (__is_large_section(sbi))
		return CURSEG_I(sbi, type)->segno;

	if (unlikely(is_sbi_flag_set(sbi, SBI_CP_DISABLED)))
		return 0;

	if (test_opt(sbi, NOHEAP) &&
		(type == CURSEG_HOT_DATA || IS_NODESEG(type)))
		return 0;

	if (SIT_I(sbi)->last_victim[ALLOC_NEXT])
		return SIT_I(sbi)->last_victim[ALLOC_NEXT];

	/* find segments from 0 to reuse freed segments */
	if (F2FS_OPTION(sbi).alloc_mode == ALLOC_MODE_REUSE)
		return 0;

	return CURSEG_I(sbi, type)->segno;
}

/*
 * Allocate a current working segment.
 * This function always allocates a free segment in LFS manner.
 */
static void new_curseg(struct f2fs_sb_info *sbi, int type, bool new_sec)
{
	struct curseg_info *curseg = CURSEG_I(sbi, type);
	unsigned int segno = curseg->segno;
	int dir = ALLOC_LEFT;

	write_sum_page(sbi, curseg->sum_blk,
				GET_SUM_BLOCK(sbi, segno));
	if (type == CURSEG_WARM_DATA || type == CURSEG_COLD_DATA)
		dir = ALLOC_RIGHT;

	if (test_opt(sbi, NOHEAP))
		dir = ALLOC_RIGHT;

	segno = __get_next_segno(sbi, type);
	get_new_segment(sbi, &segno, new_sec, dir);
	curseg->next_segno = segno;
	reset_curseg(sbi, type, 1);
	curseg->alloc_type = LFS;
}

static void __next_free_blkoff(struct f2fs_sb_info *sbi,
			struct curseg_info *seg, block_t start)
{
	struct seg_entry *se = get_seg_entry(sbi, seg->segno);
	int entries = SIT_VBLOCK_MAP_SIZE / sizeof(unsigned long);
	unsigned long *target_map = SIT_I(sbi)->tmp_map;
	unsigned long *ckpt_map = (unsigned long *)se->ckpt_valid_map;
	unsigned long *cur_map = (unsigned long *)se->cur_valid_map;
	int i, pos;

	for (i = 0; i < entries; i++)
		target_map[i] = ckpt_map[i] | cur_map[i];

	pos = __find_rev_next_zero_bit(target_map, sbi->blocks_per_seg, start);

	seg->next_blkoff = pos;
}

/*
 * If a segment is written by LFS manner, next block offset is just obtained
 * by increasing the current block offset. However, if a segment is written by
 * SSR manner, next block offset obtained by calling __next_free_blkoff
 */
static void __refresh_next_blkoff(struct f2fs_sb_info *sbi,
				struct curseg_info *seg)
{
	if (seg->alloc_type == SSR)
		__next_free_blkoff(sbi, seg, seg->next_blkoff + 1);
	else
		seg->next_blkoff++;
}

/*
 * This function always allocates a used segment(from dirty seglist) by SSR
 * manner, so it should recover the existing segment information of valid blocks
 */
static void change_curseg(struct f2fs_sb_info *sbi, int type)
{
	struct dirty_seglist_info *dirty_i = DIRTY_I(sbi);
	struct curseg_info *curseg = CURSEG_I(sbi, type);
	unsigned int new_segno = curseg->next_segno;
	struct f2fs_summary_block *sum_node;
	struct page *sum_page;

	write_sum_page(sbi, curseg->sum_blk,
				GET_SUM_BLOCK(sbi, curseg->segno));
	__set_test_and_inuse(sbi, new_segno);

	mutex_lock(&dirty_i->seglist_lock);
	__remove_dirty_segment(sbi, new_segno, PRE);
	__remove_dirty_segment(sbi, new_segno, DIRTY);
	mutex_unlock(&dirty_i->seglist_lock);

	reset_curseg(sbi, type, 1);
	curseg->alloc_type = SSR;
	__next_free_blkoff(sbi, curseg, 0);

	sum_page = f2fs_get_sum_page(sbi, new_segno);
	f2fs_bug_on(sbi, IS_ERR(sum_page));
	sum_node = (struct f2fs_summary_block *)page_address(sum_page);
	memcpy(curseg->sum_blk, sum_node, SUM_ENTRY_SIZE);
	f2fs_put_page(sum_page, 1);
}

static int get_ssr_segment(struct f2fs_sb_info *sbi, int type)
{
	struct curseg_info *curseg = CURSEG_I(sbi, type);
	const struct victim_selection *v_ops = DIRTY_I(sbi)->v_ops;
	unsigned segno = NULL_SEGNO;
	int i, cnt;
	bool reversed = false;

	/* f2fs_need_SSR() already forces to do this */
	if (v_ops->get_victim(sbi, &segno, BG_GC, type, SSR)) {
		curseg->next_segno = segno;
		return 1;
	}

	/* For node segments, let's do SSR more intensively */
	if (IS_NODESEG(type)) {
		if (type >= CURSEG_WARM_NODE) {
			reversed = true;
			i = CURSEG_COLD_NODE;
		} else {
			i = CURSEG_HOT_NODE;
		}
		cnt = NR_CURSEG_NODE_TYPE;
	} else {
		if (type >= CURSEG_WARM_DATA) {
			reversed = true;
			i = CURSEG_COLD_DATA;
		} else {
			i = CURSEG_HOT_DATA;
		}
		cnt = NR_CURSEG_DATA_TYPE;
	}

	for (; cnt-- > 0; reversed ? i-- : i++) {
		if (i == type)
			continue;
		if (v_ops->get_victim(sbi, &segno, BG_GC, i, SSR)) {
			curseg->next_segno = segno;
			return 1;
		}
	}

	/* find valid_blocks=0 in dirty list */
	if (unlikely(is_sbi_flag_set(sbi, SBI_CP_DISABLED))) {
		segno = get_free_segment(sbi);
		if (segno != NULL_SEGNO) {
			curseg->next_segno = segno;
			return 1;
		}
	}
	return 0;
}

/*
 * flush out current segment and replace it with new segment
 * This function should be returned with success, otherwise BUG
 */
static void allocate_segment_by_default(struct f2fs_sb_info *sbi,
						int type, bool force)
{
	struct curseg_info *curseg = CURSEG_I(sbi, type);

	if (force)
		new_curseg(sbi, type, true);
	else if (!is_set_ckpt_flags(sbi, CP_CRC_RECOVERY_FLAG) &&
					type == CURSEG_WARM_NODE)
		new_curseg(sbi, type, false);
	else if (curseg->alloc_type == LFS && is_next_segment_free(sbi, type) &&
			likely(!is_sbi_flag_set(sbi, SBI_CP_DISABLED)))
		new_curseg(sbi, type, false);
	else if (f2fs_need_SSR(sbi) && get_ssr_segment(sbi, type))
		change_curseg(sbi, type);
	else
		new_curseg(sbi, type, false);

	stat_inc_seg_type(sbi, curseg);
}

<<<<<<< HEAD
void f2fs_allocate_new_segments(struct f2fs_sb_info *sbi)
{
	struct curseg_info *curseg;
	unsigned int old_segno;
	int i;

	down_write(&SIT_I(sbi)->sentry_lock);

	for (i = CURSEG_HOT_DATA; i <= CURSEG_COLD_DATA; i++) {
		curseg = CURSEG_I(sbi, i);
		old_segno = curseg->segno;
		SIT_I(sbi)->s_ops->allocate_segment(sbi, i, true);
		locate_dirty_segment(sbi, old_segno);
	}

	up_write(&SIT_I(sbi)->sentry_lock);
}
=======
void allocate_segment_for_resize(struct f2fs_sb_info *sbi, int type,
					unsigned int start, unsigned int end)
{
	struct curseg_info *curseg = CURSEG_I(sbi, type);
	unsigned int segno;

	down_read(&SM_I(sbi)->curseg_lock);
	mutex_lock(&curseg->curseg_mutex);
	down_write(&SIT_I(sbi)->sentry_lock);

	segno = CURSEG_I(sbi, type)->segno;
	if (segno < start || segno > end)
		goto unlock;

	if (f2fs_need_SSR(sbi) && get_ssr_segment(sbi, type))
		change_curseg(sbi, type);
	else
		new_curseg(sbi, type, true);

	stat_inc_seg_type(sbi, curseg);

	locate_dirty_segment(sbi, segno);
unlock:
	up_write(&SIT_I(sbi)->sentry_lock);

	if (segno != curseg->segno)
		f2fs_notice(sbi, "For resize: curseg of type %d: %u ==> %u",
			    type, segno, curseg->segno);

	mutex_unlock(&curseg->curseg_mutex);
	up_read(&SM_I(sbi)->curseg_lock);
}

void f2fs_allocate_new_segments(struct f2fs_sb_info *sbi)
{
	struct curseg_info *curseg;
	unsigned int old_segno;
	int i;

	down_write(&SIT_I(sbi)->sentry_lock);

	for (i = CURSEG_HOT_DATA; i <= CURSEG_COLD_DATA; i++) {
		curseg = CURSEG_I(sbi, i);
		old_segno = curseg->segno;
		SIT_I(sbi)->s_ops->allocate_segment(sbi, i, true);
		locate_dirty_segment(sbi, old_segno);
	}

	up_write(&SIT_I(sbi)->sentry_lock);
}

static const struct segment_allocation default_salloc_ops = {
	.allocate_segment = allocate_segment_by_default,
};

bool f2fs_exist_trim_candidates(struct f2fs_sb_info *sbi,
						struct cp_control *cpc)
{
	__u64 trim_start = cpc->trim_start;
	bool has_candidate = false;

	down_write(&SIT_I(sbi)->sentry_lock);
	for (; cpc->trim_start <= cpc->trim_end; cpc->trim_start++) {
		if (add_discard_addrs(sbi, cpc, true)) {
			has_candidate = true;
			break;
		}
	}
	up_write(&SIT_I(sbi)->sentry_lock);

	cpc->trim_start = trim_start;
	return has_candidate;
}

static unsigned int __issue_discard_cmd_range(struct f2fs_sb_info *sbi,
					struct discard_policy *dpolicy,
					unsigned int start, unsigned int end)
{
	struct discard_cmd_control *dcc = SM_I(sbi)->dcc_info;
	struct discard_cmd *prev_dc = NULL, *next_dc = NULL;
	struct rb_node **insert_p = NULL, *insert_parent = NULL;
	struct discard_cmd *dc;
	struct blk_plug plug;
	int issued;
	unsigned int trimmed = 0;

next:
	issued = 0;

	mutex_lock(&dcc->cmd_lock);
	if (unlikely(dcc->rbtree_check))
		f2fs_bug_on(sbi, !f2fs_check_rb_tree_consistence(sbi,
								&dcc->root));

	dc = (struct discard_cmd *)f2fs_lookup_rb_tree_ret(&dcc->root,
					NULL, start,
					(struct rb_entry **)&prev_dc,
					(struct rb_entry **)&next_dc,
					&insert_p, &insert_parent, true);
	if (!dc)
		dc = next_dc;

	blk_start_plug(&plug);

	while (dc && dc->lstart <= end) {
		struct rb_node *node;
		int err = 0;

		if (dc->len < dpolicy->granularity)
			goto skip;

		if (dc->state != D_PREP) {
			list_move_tail(&dc->list, &dcc->fstrim_list);
			goto skip;
		}

		err = __submit_discard_cmd(sbi, dpolicy, dc, &issued);

		if (issued >= dpolicy->max_requests) {
			start = dc->lstart + dc->len;
>>>>>>> a2898004

			if (err)
				__remove_discard_cmd(sbi, dc);

			blk_finish_plug(&plug);
			mutex_unlock(&dcc->cmd_lock);
			trimmed += __wait_all_discard_cmd(sbi, NULL);
			congestion_wait(BLK_RW_ASYNC, HZ/50);
			goto next;
		}
skip:
		node = rb_next(&dc->rb_node);
		if (err)
			__remove_discard_cmd(sbi, dc);
		dc = rb_entry_safe(node, struct discard_cmd, rb_node);

		if (fatal_signal_pending(current))
			break;
	}

	blk_finish_plug(&plug);
	mutex_unlock(&dcc->cmd_lock);

	return trimmed;
}

bool f2fs_exist_trim_candidates(struct f2fs_sb_info *sbi,
						struct cp_control *cpc)
{
	__u64 trim_start = cpc->trim_start;
	bool has_candidate = false;

	down_write(&SIT_I(sbi)->sentry_lock);
	for (; cpc->trim_start <= cpc->trim_end; cpc->trim_start++) {
		if (add_discard_addrs(sbi, cpc, true)) {
			has_candidate = true;
			break;
		}
	}
	up_write(&SIT_I(sbi)->sentry_lock);

	cpc->trim_start = trim_start;
	return has_candidate;
}

static unsigned int __issue_discard_cmd_range(struct f2fs_sb_info *sbi,
					struct discard_policy *dpolicy,
					unsigned int start, unsigned int end)
{
	struct discard_cmd_control *dcc = SM_I(sbi)->dcc_info;
	struct discard_cmd *prev_dc = NULL, *next_dc = NULL;
	struct rb_node **insert_p = NULL, *insert_parent = NULL;
	struct discard_cmd *dc;
	struct blk_plug plug;
	int issued;
	unsigned int trimmed = 0;

next:
	issued = 0;

	mutex_lock(&dcc->cmd_lock);
	if (unlikely(dcc->rbtree_check))
		f2fs_bug_on(sbi, !f2fs_check_rb_tree_consistence(sbi,
								&dcc->root));

	dc = (struct discard_cmd *)f2fs_lookup_rb_tree_ret(&dcc->root,
					NULL, start,
					(struct rb_entry **)&prev_dc,
					(struct rb_entry **)&next_dc,
					&insert_p, &insert_parent, true);
	if (!dc)
		dc = next_dc;

	blk_start_plug(&plug);

	while (dc && dc->lstart <= end) {
		struct rb_node *node;
		int err = 0;

		if (dc->len < dpolicy->granularity)
			goto skip;

		if (dc->state != D_PREP) {
			list_move_tail(&dc->list, &dcc->fstrim_list);
			goto skip;
		}

		err = __submit_discard_cmd(sbi, dpolicy, dc, &issued);

		if (issued >= dpolicy->max_requests) {
			start = dc->lstart + dc->len;

			if (err)
				__remove_discard_cmd(sbi, dc);

			blk_finish_plug(&plug);
			mutex_unlock(&dcc->cmd_lock);
			trimmed += __wait_all_discard_cmd(sbi, NULL);
			congestion_wait(BLK_RW_ASYNC, HZ/50);
			goto next;
		}
skip:
		node = rb_next(&dc->rb_node);
		if (err)
			__remove_discard_cmd(sbi, dc);
		dc = rb_entry_safe(node, struct discard_cmd, rb_node);

		if (fatal_signal_pending(current))
			break;
	}

	blk_finish_plug(&plug);
	mutex_unlock(&dcc->cmd_lock);

	return trimmed;
}

int f2fs_trim_fs(struct f2fs_sb_info *sbi, struct fstrim_range *range)
{
	__u64 start = F2FS_BYTES_TO_BLK(range->start);
	__u64 end = start + F2FS_BYTES_TO_BLK(range->len) - 1;
	unsigned int start_segno, end_segno;
	block_t start_block, end_block;
	struct cp_control cpc;
	struct discard_policy dpolicy;
	unsigned long long trimmed = 0;
	int err = 0;
	bool need_align = test_opt(sbi, LFS) && __is_large_section(sbi);

	if (start >= MAX_BLKADDR(sbi) || range->len < sbi->blocksize)
		return -EINVAL;

	if (end < MAIN_BLKADDR(sbi))
		goto out;

	if (is_sbi_flag_set(sbi, SBI_NEED_FSCK)) {
<<<<<<< HEAD
		f2fs_msg(sbi->sb, KERN_WARNING,
			"Found FS corruption, run fsck to fix.");
		return -EIO;
=======
		f2fs_warn(sbi, "Found FS corruption, run fsck to fix.");
		return -EFSCORRUPTED;
>>>>>>> a2898004
	}

	/* start/end segment number in main_area */
	start_segno = (start <= MAIN_BLKADDR(sbi)) ? 0 : GET_SEGNO(sbi, start);
	end_segno = (end >= MAX_BLKADDR(sbi)) ? MAIN_SEGS(sbi) - 1 :
						GET_SEGNO(sbi, end);
	if (need_align) {
		start_segno = rounddown(start_segno, sbi->segs_per_sec);
		end_segno = roundup(end_segno + 1, sbi->segs_per_sec) - 1;
	}

	cpc.reason = CP_DISCARD;
	cpc.trim_minlen = max_t(__u64, 1, F2FS_BYTES_TO_BLK(range->minlen));
	cpc.trim_start = start_segno;
	cpc.trim_end = end_segno;
<<<<<<< HEAD

	if (sbi->discard_blks == 0)
		goto out;

	mutex_lock(&sbi->gc_mutex);
	err = f2fs_write_checkpoint(sbi, &cpc);
	mutex_unlock(&sbi->gc_mutex);
	if (err)
		goto out;

	/*
	 * We filed discard candidates, but actually we don't need to wait for
	 * all of them, since they'll be issued in idle time along with runtime
	 * discard option. User configuration looks like using runtime discard
	 * or periodic fstrim instead of it.
	 */
	if (f2fs_realtime_discard_enable(sbi))
		goto out;

=======

	if (sbi->discard_blks == 0)
		goto out;

	mutex_lock(&sbi->gc_mutex);
	err = f2fs_write_checkpoint(sbi, &cpc);
	mutex_unlock(&sbi->gc_mutex);
	if (err)
		goto out;

	/*
	 * We filed discard candidates, but actually we don't need to wait for
	 * all of them, since they'll be issued in idle time along with runtime
	 * discard option. User configuration looks like using runtime discard
	 * or periodic fstrim instead of it.
	 */
	if (f2fs_realtime_discard_enable(sbi))
		goto out;

>>>>>>> a2898004
	start_block = START_BLOCK(sbi, start_segno);
	end_block = START_BLOCK(sbi, end_segno + 1);

	__init_discard_policy(sbi, &dpolicy, DPOLICY_FSTRIM, cpc.trim_minlen);
	trimmed = __issue_discard_cmd_range(sbi, &dpolicy,
					start_block, end_block);

	trimmed += __wait_discard_cmd_range(sbi, &dpolicy,
					start_block, end_block);
out:
	if (!err)
		range->len = F2FS_BLK_TO_BYTES(trimmed);
	return err;
}

static bool __has_curseg_space(struct f2fs_sb_info *sbi, int type)
{
	struct curseg_info *curseg = CURSEG_I(sbi, type);
	if (curseg->next_blkoff < sbi->blocks_per_seg)
		return true;
	return false;
}

int f2fs_rw_hint_to_seg_type(enum rw_hint hint)
{
	switch (hint) {
	case WRITE_LIFE_SHORT:
		return CURSEG_HOT_DATA;
	case WRITE_LIFE_EXTREME:
		return CURSEG_COLD_DATA;
	default:
		return CURSEG_WARM_DATA;
	}
}

/* This returns write hints for each segment type. This hints will be
 * passed down to block layer. There are mapping tables which depend on
 * the mount option 'whint_mode'.
 *
 * 1) whint_mode=off. F2FS only passes down WRITE_LIFE_NOT_SET.
 *
 * 2) whint_mode=user-based. F2FS tries to pass down hints given by users.
 *
 * User                  F2FS                     Block
 * ----                  ----                     -----
 *                       META                     WRITE_LIFE_NOT_SET
 *                       HOT_NODE                 "
 *                       WARM_NODE                "
 *                       COLD_NODE                "
 * ioctl(COLD)           COLD_DATA                WRITE_LIFE_EXTREME
 * extension list        "                        "
 *
 * -- buffered io
 * WRITE_LIFE_EXTREME    COLD_DATA                WRITE_LIFE_EXTREME
 * WRITE_LIFE_SHORT      HOT_DATA                 WRITE_LIFE_SHORT
 * WRITE_LIFE_NOT_SET    WARM_DATA                WRITE_LIFE_NOT_SET
 * WRITE_LIFE_NONE       "                        "
 * WRITE_LIFE_MEDIUM     "                        "
 * WRITE_LIFE_LONG       "                        "
 *
 * -- direct io
 * WRITE_LIFE_EXTREME    COLD_DATA                WRITE_LIFE_EXTREME
 * WRITE_LIFE_SHORT      HOT_DATA                 WRITE_LIFE_SHORT
 * WRITE_LIFE_NOT_SET    WARM_DATA                WRITE_LIFE_NOT_SET
 * WRITE_LIFE_NONE       "                        WRITE_LIFE_NONE
 * WRITE_LIFE_MEDIUM     "                        WRITE_LIFE_MEDIUM
 * WRITE_LIFE_LONG       "                        WRITE_LIFE_LONG
 *
 * 3) whint_mode=fs-based. F2FS passes down hints with its policy.
 *
 * User                  F2FS                     Block
 * ----                  ----                     -----
 *                       META                     WRITE_LIFE_MEDIUM;
 *                       HOT_NODE                 WRITE_LIFE_NOT_SET
 *                       WARM_NODE                "
 *                       COLD_NODE                WRITE_LIFE_NONE
 * ioctl(COLD)           COLD_DATA                WRITE_LIFE_EXTREME
 * extension list        "                        "
 *
 * -- buffered io
 * WRITE_LIFE_EXTREME    COLD_DATA                WRITE_LIFE_EXTREME
 * WRITE_LIFE_SHORT      HOT_DATA                 WRITE_LIFE_SHORT
 * WRITE_LIFE_NOT_SET    WARM_DATA                WRITE_LIFE_LONG
 * WRITE_LIFE_NONE       "                        "
 * WRITE_LIFE_MEDIUM     "                        "
 * WRITE_LIFE_LONG       "                        "
 *
 * -- direct io
 * WRITE_LIFE_EXTREME    COLD_DATA                WRITE_LIFE_EXTREME
 * WRITE_LIFE_SHORT      HOT_DATA                 WRITE_LIFE_SHORT
 * WRITE_LIFE_NOT_SET    WARM_DATA                WRITE_LIFE_NOT_SET
 * WRITE_LIFE_NONE       "                        WRITE_LIFE_NONE
 * WRITE_LIFE_MEDIUM     "                        WRITE_LIFE_MEDIUM
 * WRITE_LIFE_LONG       "                        WRITE_LIFE_LONG
 */

enum rw_hint f2fs_io_type_to_rw_hint(struct f2fs_sb_info *sbi,
				enum page_type type, enum temp_type temp)
{
	if (F2FS_OPTION(sbi).whint_mode == WHINT_MODE_USER) {
		if (type == DATA) {
			if (temp == WARM)
				return WRITE_LIFE_NOT_SET;
			else if (temp == HOT)
				return WRITE_LIFE_SHORT;
			else if (temp == COLD)
				return WRITE_LIFE_EXTREME;
		} else {
			return WRITE_LIFE_NOT_SET;
		}
	} else if (F2FS_OPTION(sbi).whint_mode == WHINT_MODE_FS) {
		if (type == DATA) {
			if (temp == WARM)
				return WRITE_LIFE_LONG;
			else if (temp == HOT)
				return WRITE_LIFE_SHORT;
			else if (temp == COLD)
				return WRITE_LIFE_EXTREME;
		} else if (type == NODE) {
			if (temp == WARM || temp == HOT)
				return WRITE_LIFE_NOT_SET;
			else if (temp == COLD)
				return WRITE_LIFE_NONE;
		} else if (type == META) {
			return WRITE_LIFE_MEDIUM;
		}
	}
	return WRITE_LIFE_NOT_SET;
}

static int __get_segment_type_2(struct f2fs_io_info *fio)
{
	if (fio->type == DATA)
		return CURSEG_HOT_DATA;
	else
		return CURSEG_HOT_NODE;
}

static int __get_segment_type_4(struct f2fs_io_info *fio)
{
	if (fio->type == DATA) {
		struct inode *inode = fio->page->mapping->host;

		if (S_ISDIR(inode->i_mode))
			return CURSEG_HOT_DATA;
		else
			return CURSEG_COLD_DATA;
	} else {
		if (IS_DNODE(fio->page) && is_cold_node(fio->page))
			return CURSEG_WARM_NODE;
		else
			return CURSEG_COLD_NODE;
	}
}

static int __get_segment_type_6(struct f2fs_io_info *fio)
{
	if (fio->type == DATA) {
		struct inode *inode = fio->page->mapping->host;

		if (is_cold_data(fio->page) || file_is_cold(inode))
			return CURSEG_COLD_DATA;
		if (file_is_hot(inode) ||
				is_inode_flag_set(inode, FI_HOT_DATA) ||
				f2fs_is_atomic_file(inode) ||
				f2fs_is_volatile_file(inode))
			return CURSEG_HOT_DATA;
		/* f2fs_rw_hint_to_seg_type(inode->i_write_hint); */
		return CURSEG_WARM_DATA;
	} else {
		if (IS_DNODE(fio->page))
			return is_cold_node(fio->page) ? CURSEG_WARM_NODE :
						CURSEG_HOT_NODE;
		return CURSEG_COLD_NODE;
	}
}

static int __get_segment_type(struct f2fs_io_info *fio)
{
	int type = 0;

	switch (F2FS_OPTION(fio->sbi).active_logs) {
	case 2:
		type = __get_segment_type_2(fio);
		break;
	case 4:
		type = __get_segment_type_4(fio);
		break;
	case 6:
		type = __get_segment_type_6(fio);
		break;
	default:
		f2fs_bug_on(fio->sbi, true);
	}

	if (IS_HOT(type))
		fio->temp = HOT;
	else if (IS_WARM(type))
		fio->temp = WARM;
	else
		fio->temp = COLD;
	return type;
}

void f2fs_allocate_data_block(struct f2fs_sb_info *sbi, struct page *page,
		block_t old_blkaddr, block_t *new_blkaddr,
		struct f2fs_summary *sum, int type,
		struct f2fs_io_info *fio, bool add_list)
{
	struct sit_info *sit_i = SIT_I(sbi);
	struct curseg_info *curseg = CURSEG_I(sbi, type);

	down_read(&SM_I(sbi)->curseg_lock);

	mutex_lock(&curseg->curseg_mutex);
	down_write(&sit_i->sentry_lock);

	*new_blkaddr = NEXT_FREE_BLKADDR(sbi, curseg);

	f2fs_wait_discard_bio(sbi, *new_blkaddr);

	/*
	 * __add_sum_entry should be resided under the curseg_mutex
	 * because, this function updates a summary entry in the
	 * current summary block.
	 */
	__add_sum_entry(sbi, type, sum);

	__refresh_next_blkoff(sbi, curseg);

	stat_inc_block_count(sbi, curseg);

	/*
	 * SIT information should be updated before segment allocation,
	 * since SSR needs latest valid block information.
	 */
	update_sit_entry(sbi, *new_blkaddr, 1);
	if (GET_SEGNO(sbi, old_blkaddr) != NULL_SEGNO)
		update_sit_entry(sbi, old_blkaddr, -1);

	if (!__has_curseg_space(sbi, type))
		sit_i->s_ops->allocate_segment(sbi, type, false);

	/*
	 * segment dirty status should be updated after segment allocation,
	 * so we just need to update status only one time after previous
	 * segment being closed.
	 */
	locate_dirty_segment(sbi, GET_SEGNO(sbi, old_blkaddr));
	locate_dirty_segment(sbi, GET_SEGNO(sbi, *new_blkaddr));

	up_write(&sit_i->sentry_lock);

	if (page && IS_NODESEG(type)) {
		fill_node_footer_blkaddr(page, NEXT_FREE_BLKADDR(sbi, curseg));

		f2fs_inode_chksum_set(sbi, page);
	}

	if (add_list) {
		struct f2fs_bio_info *io;

		INIT_LIST_HEAD(&fio->list);
		fio->in_list = true;
		fio->retry = false;
		io = sbi->write_io[fio->type] + fio->temp;
		spin_lock(&io->io_lock);
		list_add_tail(&fio->list, &io->io_list);
		spin_unlock(&io->io_lock);
	}

	mutex_unlock(&curseg->curseg_mutex);

	up_read(&SM_I(sbi)->curseg_lock);
}

static void update_device_state(struct f2fs_io_info *fio)
{
	struct f2fs_sb_info *sbi = fio->sbi;
	unsigned int devidx;

	if (!f2fs_is_multi_device(sbi))
		return;

	devidx = f2fs_target_device_index(sbi, fio->new_blkaddr);

	/* update device state for fsync */
	f2fs_set_dirty_device(sbi, fio->ino, devidx, FLUSH_INO);

	/* update device state for checkpoint */
	if (!f2fs_test_bit(devidx, (char *)&sbi->dirty_device)) {
		spin_lock(&sbi->dev_lock);
		f2fs_set_bit(devidx, (char *)&sbi->dirty_device);
		spin_unlock(&sbi->dev_lock);
	}
}

static void do_write_page(struct f2fs_summary *sum, struct f2fs_io_info *fio)
{
	int type = __get_segment_type(fio);
	bool keep_order = (test_opt(fio->sbi, LFS) && type == CURSEG_COLD_DATA);

	if (keep_order)
		down_read(&fio->sbi->io_order_lock);
reallocate:
	f2fs_allocate_data_block(fio->sbi, fio->page, fio->old_blkaddr,
			&fio->new_blkaddr, sum, type, fio, true);
	if (GET_SEGNO(fio->sbi, fio->old_blkaddr) != NULL_SEGNO)
		invalidate_mapping_pages(META_MAPPING(fio->sbi),
					fio->old_blkaddr, fio->old_blkaddr);

	/* writeout dirty page into bdev */
	f2fs_submit_page_write(fio);
	if (fio->retry) {
		fio->old_blkaddr = fio->new_blkaddr;
		goto reallocate;
	}

	update_device_state(fio);

	if (keep_order)
		up_read(&fio->sbi->io_order_lock);
}

void f2fs_do_write_meta_page(struct f2fs_sb_info *sbi, struct page *page,
					enum iostat_type io_type)
{
	struct f2fs_io_info fio = {
		.sbi = sbi,
		.type = META,
		.temp = HOT,
		.op = REQ_OP_WRITE,
		.op_flags = REQ_SYNC | REQ_NOIDLE | REQ_META | REQ_PRIO,
		.old_blkaddr = page->index,
		.new_blkaddr = page->index,
		.page = page,
		.encrypted_page = NULL,
		.in_list = false,
	};

	if (unlikely(page->index >= MAIN_BLKADDR(sbi)))
		fio.op_flags &= ~REQ_META;

	set_page_writeback(page);
	ClearPageError(page);
	f2fs_submit_page_write(&fio);

	stat_inc_meta_count(sbi, page->index);
	f2fs_update_iostat(sbi, io_type, F2FS_BLKSIZE);
}

void f2fs_do_write_node_page(unsigned int nid, struct f2fs_io_info *fio)
{
	struct f2fs_summary sum;

	set_summary(&sum, nid, 0, 0);
	do_write_page(&sum, fio);

	f2fs_update_iostat(fio->sbi, fio->io_type, F2FS_BLKSIZE);
}

void f2fs_outplace_write_data(struct dnode_of_data *dn,
					struct f2fs_io_info *fio)
{
	struct f2fs_sb_info *sbi = fio->sbi;
	struct f2fs_summary sum;

	f2fs_bug_on(sbi, dn->data_blkaddr == NULL_ADDR);
	set_summary(&sum, dn->nid, dn->ofs_in_node, fio->version);
	do_write_page(&sum, fio);
	f2fs_update_data_blkaddr(dn, fio->new_blkaddr);

	f2fs_update_iostat(sbi, fio->io_type, F2FS_BLKSIZE);
}

int f2fs_inplace_write_data(struct f2fs_io_info *fio)
{
	int err;
	struct f2fs_sb_info *sbi = fio->sbi;
	unsigned int segno;

	fio->new_blkaddr = fio->old_blkaddr;
	/* i/o temperature is needed for passing down write hints */
	__get_segment_type(fio);

	segno = GET_SEGNO(sbi, fio->new_blkaddr);

	if (!IS_DATASEG(get_seg_entry(sbi, segno)->type)) {
		set_sbi_flag(sbi, SBI_NEED_FSCK);
<<<<<<< HEAD
		return -EFAULT;
=======
		f2fs_warn(sbi, "%s: incorrect segment(%u) type, run fsck to fix.",
			  __func__, segno);
		return -EFSCORRUPTED;
>>>>>>> a2898004
	}

	stat_inc_inplace_blocks(fio->sbi);

<<<<<<< HEAD
	err = f2fs_submit_page_bio(fio);
=======
	if (fio->bio)
		err = f2fs_merge_page_bio(fio);
	else
		err = f2fs_submit_page_bio(fio);
>>>>>>> a2898004
	if (!err) {
		update_device_state(fio);
		f2fs_update_iostat(fio->sbi, fio->io_type, F2FS_BLKSIZE);
	}

	return err;
}

static inline int __f2fs_get_curseg(struct f2fs_sb_info *sbi,
						unsigned int segno)
{
	int i;

	for (i = CURSEG_HOT_DATA; i < NO_CHECK_TYPE; i++) {
		if (CURSEG_I(sbi, i)->segno == segno)
			break;
	}
	return i;
}

void f2fs_do_replace_block(struct f2fs_sb_info *sbi, struct f2fs_summary *sum,
				block_t old_blkaddr, block_t new_blkaddr,
				bool recover_curseg, bool recover_newaddr)
{
	struct sit_info *sit_i = SIT_I(sbi);
	struct curseg_info *curseg;
	unsigned int segno, old_cursegno;
	struct seg_entry *se;
	int type;
	unsigned short old_blkoff;

	segno = GET_SEGNO(sbi, new_blkaddr);
	se = get_seg_entry(sbi, segno);
	type = se->type;

	down_write(&SM_I(sbi)->curseg_lock);

	if (!recover_curseg) {
		/* for recovery flow */
		if (se->valid_blocks == 0 && !IS_CURSEG(sbi, segno)) {
			if (old_blkaddr == NULL_ADDR)
				type = CURSEG_COLD_DATA;
			else
				type = CURSEG_WARM_DATA;
		}
	} else {
		if (IS_CURSEG(sbi, segno)) {
			/* se->type is volatile as SSR allocation */
			type = __f2fs_get_curseg(sbi, segno);
			f2fs_bug_on(sbi, type == NO_CHECK_TYPE);
		} else {
			type = CURSEG_WARM_DATA;
		}
	}

	f2fs_bug_on(sbi, !IS_DATASEG(type));
	curseg = CURSEG_I(sbi, type);

	mutex_lock(&curseg->curseg_mutex);
	down_write(&sit_i->sentry_lock);

	old_cursegno = curseg->segno;
	old_blkoff = curseg->next_blkoff;

	/* change the current segment */
	if (segno != curseg->segno) {
		curseg->next_segno = segno;
		change_curseg(sbi, type);
	}

	curseg->next_blkoff = GET_BLKOFF_FROM_SEG0(sbi, new_blkaddr);
	__add_sum_entry(sbi, type, sum);

	if (!recover_curseg || recover_newaddr)
		update_sit_entry(sbi, new_blkaddr, 1);
	if (GET_SEGNO(sbi, old_blkaddr) != NULL_SEGNO) {
		invalidate_mapping_pages(META_MAPPING(sbi),
					old_blkaddr, old_blkaddr);
		update_sit_entry(sbi, old_blkaddr, -1);
	}

	locate_dirty_segment(sbi, GET_SEGNO(sbi, old_blkaddr));
	locate_dirty_segment(sbi, GET_SEGNO(sbi, new_blkaddr));

	locate_dirty_segment(sbi, old_cursegno);

	if (recover_curseg) {
		if (old_cursegno != curseg->segno) {
			curseg->next_segno = old_cursegno;
			change_curseg(sbi, type);
		}
		curseg->next_blkoff = old_blkoff;
	}

	up_write(&sit_i->sentry_lock);
	mutex_unlock(&curseg->curseg_mutex);
	up_write(&SM_I(sbi)->curseg_lock);
}

void f2fs_replace_block(struct f2fs_sb_info *sbi, struct dnode_of_data *dn,
				block_t old_addr, block_t new_addr,
				unsigned char version, bool recover_curseg,
				bool recover_newaddr)
{
	struct f2fs_summary sum;

	set_summary(&sum, dn->nid, dn->ofs_in_node, version);

	f2fs_do_replace_block(sbi, &sum, old_addr, new_addr,
					recover_curseg, recover_newaddr);

	f2fs_update_data_blkaddr(dn, new_addr);
}

void f2fs_wait_on_page_writeback(struct page *page,
				enum page_type type, bool ordered, bool locked)
{
	if (PageWriteback(page)) {
		struct f2fs_sb_info *sbi = F2FS_P_SB(page);

		f2fs_submit_merged_write_cond(sbi, NULL, page, 0, type);
		if (ordered) {
			wait_on_page_writeback(page);
			f2fs_bug_on(sbi, locked && PageWriteback(page));
		} else {
			wait_for_stable_page(page);
		}
	}
}

void f2fs_wait_on_block_writeback(struct inode *inode, block_t blkaddr)
{
	struct f2fs_sb_info *sbi = F2FS_I_SB(inode);
	struct page *cpage;

	if (!f2fs_post_read_required(inode))
		return;

	if (!__is_valid_data_blkaddr(blkaddr))
		return;

	cpage = find_lock_page(META_MAPPING(sbi), blkaddr);
	if (cpage) {
		f2fs_wait_on_page_writeback(cpage, DATA, true, true);
		f2fs_put_page(cpage, 1);
	}
}

void f2fs_wait_on_block_writeback_range(struct inode *inode, block_t blkaddr,
								block_t len)
{
	block_t i;

	for (i = 0; i < len; i++)
		f2fs_wait_on_block_writeback(inode, blkaddr + i);
}

static int read_compacted_summaries(struct f2fs_sb_info *sbi)
{
	struct f2fs_checkpoint *ckpt = F2FS_CKPT(sbi);
	struct curseg_info *seg_i;
	unsigned char *kaddr;
	struct page *page;
	block_t start;
	int i, j, offset;

	start = start_sum_block(sbi);

	page = f2fs_get_meta_page(sbi, start++);
	if (IS_ERR(page))
		return PTR_ERR(page);
	kaddr = (unsigned char *)page_address(page);

	/* Step 1: restore nat cache */
	seg_i = CURSEG_I(sbi, CURSEG_HOT_DATA);
	memcpy(seg_i->journal, kaddr, SUM_JOURNAL_SIZE);

	/* Step 2: restore sit cache */
	seg_i = CURSEG_I(sbi, CURSEG_COLD_DATA);
	memcpy(seg_i->journal, kaddr + SUM_JOURNAL_SIZE, SUM_JOURNAL_SIZE);
	offset = 2 * SUM_JOURNAL_SIZE;

	/* Step 3: restore summary entries */
	for (i = CURSEG_HOT_DATA; i <= CURSEG_COLD_DATA; i++) {
		unsigned short blk_off;
		unsigned int segno;

		seg_i = CURSEG_I(sbi, i);
		segno = le32_to_cpu(ckpt->cur_data_segno[i]);
		blk_off = le16_to_cpu(ckpt->cur_data_blkoff[i]);
		seg_i->next_segno = segno;
		reset_curseg(sbi, i, 0);
		seg_i->alloc_type = ckpt->alloc_type[i];
		seg_i->next_blkoff = blk_off;

		if (seg_i->alloc_type == SSR)
			blk_off = sbi->blocks_per_seg;

		for (j = 0; j < blk_off; j++) {
			struct f2fs_summary *s;
			s = (struct f2fs_summary *)(kaddr + offset);
			seg_i->sum_blk->entries[j] = *s;
			offset += SUMMARY_SIZE;
			if (offset + SUMMARY_SIZE <= PAGE_SIZE -
						SUM_FOOTER_SIZE)
				continue;

			f2fs_put_page(page, 1);
			page = NULL;

			page = f2fs_get_meta_page(sbi, start++);
			if (IS_ERR(page))
				return PTR_ERR(page);
			kaddr = (unsigned char *)page_address(page);
			offset = 0;
		}
	}
	f2fs_put_page(page, 1);
	return 0;
}

static int read_normal_summaries(struct f2fs_sb_info *sbi, int type)
{
	struct f2fs_checkpoint *ckpt = F2FS_CKPT(sbi);
	struct f2fs_summary_block *sum;
	struct curseg_info *curseg;
	struct page *new;
	unsigned short blk_off;
	unsigned int segno = 0;
	block_t blk_addr = 0;
	int err = 0;

	/* get segment number and block addr */
	if (IS_DATASEG(type)) {
		segno = le32_to_cpu(ckpt->cur_data_segno[type]);
		blk_off = le16_to_cpu(ckpt->cur_data_blkoff[type -
							CURSEG_HOT_DATA]);
		if (__exist_node_summaries(sbi))
			blk_addr = sum_blk_addr(sbi, NR_CURSEG_TYPE, type);
		else
			blk_addr = sum_blk_addr(sbi, NR_CURSEG_DATA_TYPE, type);
	} else {
		segno = le32_to_cpu(ckpt->cur_node_segno[type -
							CURSEG_HOT_NODE]);
		blk_off = le16_to_cpu(ckpt->cur_node_blkoff[type -
							CURSEG_HOT_NODE]);
		if (__exist_node_summaries(sbi))
			blk_addr = sum_blk_addr(sbi, NR_CURSEG_NODE_TYPE,
							type - CURSEG_HOT_NODE);
		else
			blk_addr = GET_SUM_BLOCK(sbi, segno);
	}

	new = f2fs_get_meta_page(sbi, blk_addr);
	if (IS_ERR(new))
		return PTR_ERR(new);
	sum = (struct f2fs_summary_block *)page_address(new);

	if (IS_NODESEG(type)) {
		if (__exist_node_summaries(sbi)) {
			struct f2fs_summary *ns = &sum->entries[0];
			int i;
			for (i = 0; i < sbi->blocks_per_seg; i++, ns++) {
				ns->version = 0;
				ns->ofs_in_node = 0;
			}
		} else {
			err = f2fs_restore_node_summary(sbi, segno, sum);
			if (err)
				goto out;
		}
	}

	/* set uncompleted segment to curseg */
	curseg = CURSEG_I(sbi, type);
	mutex_lock(&curseg->curseg_mutex);

	/* update journal info */
	down_write(&curseg->journal_rwsem);
	memcpy(curseg->journal, &sum->journal, SUM_JOURNAL_SIZE);
	up_write(&curseg->journal_rwsem);

	memcpy(curseg->sum_blk->entries, sum->entries, SUM_ENTRY_SIZE);
	memcpy(&curseg->sum_blk->footer, &sum->footer, SUM_FOOTER_SIZE);
	curseg->next_segno = segno;
	reset_curseg(sbi, type, 0);
	curseg->alloc_type = ckpt->alloc_type[type];
	curseg->next_blkoff = blk_off;
	mutex_unlock(&curseg->curseg_mutex);
out:
	f2fs_put_page(new, 1);
	return err;
}

static int restore_curseg_summaries(struct f2fs_sb_info *sbi)
{
	struct f2fs_journal *sit_j = CURSEG_I(sbi, CURSEG_COLD_DATA)->journal;
	struct f2fs_journal *nat_j = CURSEG_I(sbi, CURSEG_HOT_DATA)->journal;
	int type = CURSEG_HOT_DATA;
	int err;

	if (is_set_ckpt_flags(sbi, CP_COMPACT_SUM_FLAG)) {
		int npages = f2fs_npages_for_summary_flush(sbi, true);

		if (npages >= 2)
			f2fs_ra_meta_pages(sbi, start_sum_block(sbi), npages,
							META_CP, true);

		/* restore for compacted data summary */
		err = read_compacted_summaries(sbi);
		if (err)
			return err;
		type = CURSEG_HOT_NODE;
	}

	if (__exist_node_summaries(sbi))
		f2fs_ra_meta_pages(sbi, sum_blk_addr(sbi, NR_CURSEG_TYPE, type),
					NR_CURSEG_TYPE - type, META_CP, true);

	for (; type <= CURSEG_COLD_NODE; type++) {
		err = read_normal_summaries(sbi, type);
		if (err)
			return err;
	}

	/* sanity check for summary blocks */
	if (nats_in_cursum(nat_j) > NAT_JOURNAL_ENTRIES ||
<<<<<<< HEAD
			sits_in_cursum(sit_j) > SIT_JOURNAL_ENTRIES)
		return -EINVAL;
=======
			sits_in_cursum(sit_j) > SIT_JOURNAL_ENTRIES) {
		f2fs_err(sbi, "invalid journal entries nats %u sits %u\n",
			 nats_in_cursum(nat_j), sits_in_cursum(sit_j));
		return -EINVAL;
	}
>>>>>>> a2898004

	return 0;
}

static void write_compacted_summaries(struct f2fs_sb_info *sbi, block_t blkaddr)
{
	struct page *page;
	unsigned char *kaddr;
	struct f2fs_summary *summary;
	struct curseg_info *seg_i;
	int written_size = 0;
	int i, j;

	page = f2fs_grab_meta_page(sbi, blkaddr++);
	kaddr = (unsigned char *)page_address(page);
	memset(kaddr, 0, PAGE_SIZE);

	/* Step 1: write nat cache */
	seg_i = CURSEG_I(sbi, CURSEG_HOT_DATA);
	memcpy(kaddr, seg_i->journal, SUM_JOURNAL_SIZE);
	written_size += SUM_JOURNAL_SIZE;

	/* Step 2: write sit cache */
	seg_i = CURSEG_I(sbi, CURSEG_COLD_DATA);
	memcpy(kaddr + written_size, seg_i->journal, SUM_JOURNAL_SIZE);
	written_size += SUM_JOURNAL_SIZE;

	/* Step 3: write summary entries */
	for (i = CURSEG_HOT_DATA; i <= CURSEG_COLD_DATA; i++) {
		unsigned short blkoff;
		seg_i = CURSEG_I(sbi, i);
		if (sbi->ckpt->alloc_type[i] == SSR)
			blkoff = sbi->blocks_per_seg;
		else
			blkoff = curseg_blkoff(sbi, i);

		for (j = 0; j < blkoff; j++) {
			if (!page) {
				page = f2fs_grab_meta_page(sbi, blkaddr++);
				kaddr = (unsigned char *)page_address(page);
				memset(kaddr, 0, PAGE_SIZE);
				written_size = 0;
			}
			summary = (struct f2fs_summary *)(kaddr + written_size);
			*summary = seg_i->sum_blk->entries[j];
			written_size += SUMMARY_SIZE;

			if (written_size + SUMMARY_SIZE <= PAGE_SIZE -
							SUM_FOOTER_SIZE)
				continue;

			set_page_dirty(page);
			f2fs_put_page(page, 1);
			page = NULL;
		}
	}
	if (page) {
		set_page_dirty(page);
		f2fs_put_page(page, 1);
	}
}

static void write_normal_summaries(struct f2fs_sb_info *sbi,
					block_t blkaddr, int type)
{
	int i, end;
	if (IS_DATASEG(type))
		end = type + NR_CURSEG_DATA_TYPE;
	else
		end = type + NR_CURSEG_NODE_TYPE;

	for (i = type; i < end; i++)
		write_current_sum_page(sbi, i, blkaddr + (i - type));
}

void f2fs_write_data_summaries(struct f2fs_sb_info *sbi, block_t start_blk)
{
	if (is_set_ckpt_flags(sbi, CP_COMPACT_SUM_FLAG))
		write_compacted_summaries(sbi, start_blk);
	else
		write_normal_summaries(sbi, start_blk, CURSEG_HOT_DATA);
}

void f2fs_write_node_summaries(struct f2fs_sb_info *sbi, block_t start_blk)
{
	write_normal_summaries(sbi, start_blk, CURSEG_HOT_NODE);
}

int f2fs_lookup_journal_in_cursum(struct f2fs_journal *journal, int type,
					unsigned int val, int alloc)
{
	int i;

	if (type == NAT_JOURNAL) {
		for (i = 0; i < nats_in_cursum(journal); i++) {
			if (le32_to_cpu(nid_in_journal(journal, i)) == val)
				return i;
		}
		if (alloc && __has_cursum_space(journal, 1, NAT_JOURNAL))
			return update_nats_in_cursum(journal, 1);
	} else if (type == SIT_JOURNAL) {
		for (i = 0; i < sits_in_cursum(journal); i++)
			if (le32_to_cpu(segno_in_journal(journal, i)) == val)
				return i;
		if (alloc && __has_cursum_space(journal, 1, SIT_JOURNAL))
			return update_sits_in_cursum(journal, 1);
	}
	return -1;
}

static struct page *get_current_sit_page(struct f2fs_sb_info *sbi,
					unsigned int segno)
{
	return f2fs_get_meta_page_nofail(sbi, current_sit_addr(sbi, segno));
}

static struct page *get_next_sit_page(struct f2fs_sb_info *sbi,
					unsigned int start)
{
	struct sit_info *sit_i = SIT_I(sbi);
	struct page *page;
	pgoff_t src_off, dst_off;

	src_off = current_sit_addr(sbi, start);
	dst_off = next_sit_addr(sbi, src_off);

	page = f2fs_grab_meta_page(sbi, dst_off);
	seg_info_to_sit_page(sbi, page, start);

	set_page_dirty(page);
	set_to_next_sit(sit_i, start);

	return page;
}

static struct sit_entry_set *grab_sit_entry_set(void)
{
	struct sit_entry_set *ses =
			f2fs_kmem_cache_alloc(sit_entry_set_slab, GFP_NOFS);

	ses->entry_cnt = 0;
	INIT_LIST_HEAD(&ses->set_list);
	return ses;
}

static void release_sit_entry_set(struct sit_entry_set *ses)
{
	list_del(&ses->set_list);
	kmem_cache_free(sit_entry_set_slab, ses);
}

static void adjust_sit_entry_set(struct sit_entry_set *ses,
						struct list_head *head)
{
	struct sit_entry_set *next = ses;

	if (list_is_last(&ses->set_list, head))
		return;

	list_for_each_entry_continue(next, head, set_list)
		if (ses->entry_cnt <= next->entry_cnt)
			break;

	list_move_tail(&ses->set_list, &next->set_list);
}

static void add_sit_entry(unsigned int segno, struct list_head *head)
{
	struct sit_entry_set *ses;
	unsigned int start_segno = START_SEGNO(segno);

	list_for_each_entry(ses, head, set_list) {
		if (ses->start_segno == start_segno) {
			ses->entry_cnt++;
			adjust_sit_entry_set(ses, head);
			return;
		}
	}

	ses = grab_sit_entry_set();

	ses->start_segno = start_segno;
	ses->entry_cnt++;
	list_add(&ses->set_list, head);
}

static void add_sits_in_set(struct f2fs_sb_info *sbi)
{
	struct f2fs_sm_info *sm_info = SM_I(sbi);
	struct list_head *set_list = &sm_info->sit_entry_set;
	unsigned long *bitmap = SIT_I(sbi)->dirty_sentries_bitmap;
	unsigned int segno;

	for_each_set_bit(segno, bitmap, MAIN_SEGS(sbi))
		add_sit_entry(segno, set_list);
}

static void remove_sits_in_journal(struct f2fs_sb_info *sbi)
{
	struct curseg_info *curseg = CURSEG_I(sbi, CURSEG_COLD_DATA);
	struct f2fs_journal *journal = curseg->journal;
	int i;

	down_write(&curseg->journal_rwsem);
	for (i = 0; i < sits_in_cursum(journal); i++) {
		unsigned int segno;
		bool dirtied;

		segno = le32_to_cpu(segno_in_journal(journal, i));
		dirtied = __mark_sit_entry_dirty(sbi, segno);

		if (!dirtied)
			add_sit_entry(segno, &SM_I(sbi)->sit_entry_set);
	}
	update_sits_in_cursum(journal, -i);
	up_write(&curseg->journal_rwsem);
}

/*
 * CP calls this function, which flushes SIT entries including sit_journal,
 * and moves prefree segs to free segs.
 */
void f2fs_flush_sit_entries(struct f2fs_sb_info *sbi, struct cp_control *cpc)
{
	struct sit_info *sit_i = SIT_I(sbi);
	unsigned long *bitmap = sit_i->dirty_sentries_bitmap;
	struct curseg_info *curseg = CURSEG_I(sbi, CURSEG_COLD_DATA);
	struct f2fs_journal *journal = curseg->journal;
	struct sit_entry_set *ses, *tmp;
	struct list_head *head = &SM_I(sbi)->sit_entry_set;
	bool to_journal = !is_sbi_flag_set(sbi, SBI_IS_RESIZEFS);
	struct seg_entry *se;

	down_write(&sit_i->sentry_lock);

	if (!sit_i->dirty_sentries)
		goto out;

	/*
	 * add and account sit entries of dirty bitmap in sit entry
	 * set temporarily
	 */
	add_sits_in_set(sbi);

	/*
	 * if there are no enough space in journal to store dirty sit
	 * entries, remove all entries from journal and add and account
	 * them in sit entry set.
	 */
<<<<<<< HEAD
	if (!__has_cursum_space(journal, sit_i->dirty_sentries, SIT_JOURNAL))
=======
	if (!__has_cursum_space(journal, sit_i->dirty_sentries, SIT_JOURNAL) ||
								!to_journal)
>>>>>>> a2898004
		remove_sits_in_journal(sbi);

	/*
	 * there are two steps to flush sit entries:
	 * #1, flush sit entries to journal in current cold data summary block.
	 * #2, flush sit entries to sit page.
	 */
	list_for_each_entry_safe(ses, tmp, head, set_list) {
		struct page *page = NULL;
		struct f2fs_sit_block *raw_sit = NULL;
		unsigned int start_segno = ses->start_segno;
		unsigned int end = min(start_segno + SIT_ENTRY_PER_BLOCK,
						(unsigned long)MAIN_SEGS(sbi));
		unsigned int segno = start_segno;

		if (to_journal &&
			!__has_cursum_space(journal, ses->entry_cnt, SIT_JOURNAL))
			to_journal = false;

		if (to_journal) {
			down_write(&curseg->journal_rwsem);
		} else {
			page = get_next_sit_page(sbi, start_segno);
			raw_sit = page_address(page);
		}

		/* flush dirty sit entries in region of current sit set */
		for_each_set_bit_from(segno, bitmap, end) {
			int offset, sit_offset;

			se = get_seg_entry(sbi, segno);
#ifdef CONFIG_F2FS_CHECK_FS
			if (memcmp(se->cur_valid_map, se->cur_valid_map_mir,
						SIT_VBLOCK_MAP_SIZE))
				f2fs_bug_on(sbi, 1);
#endif

			/* add discard candidates */
			if (!(cpc->reason & CP_DISCARD)) {
				cpc->trim_start = segno;
				add_discard_addrs(sbi, cpc, false);
			}

			if (to_journal) {
				offset = f2fs_lookup_journal_in_cursum(journal,
							SIT_JOURNAL, segno, 1);
				f2fs_bug_on(sbi, offset < 0);
				segno_in_journal(journal, offset) =
							cpu_to_le32(segno);
				seg_info_to_raw_sit(se,
					&sit_in_journal(journal, offset));
				check_block_count(sbi, segno,
					&sit_in_journal(journal, offset));
			} else {
				sit_offset = SIT_ENTRY_OFFSET(sit_i, segno);
				seg_info_to_raw_sit(se,
						&raw_sit->entries[sit_offset]);
				check_block_count(sbi, segno,
						&raw_sit->entries[sit_offset]);
			}

			__clear_bit(segno, bitmap);
			sit_i->dirty_sentries--;
			ses->entry_cnt--;
		}

		if (to_journal)
			up_write(&curseg->journal_rwsem);
		else
			f2fs_put_page(page, 1);

		f2fs_bug_on(sbi, ses->entry_cnt);
		release_sit_entry_set(ses);
	}

	f2fs_bug_on(sbi, !list_empty(head));
	f2fs_bug_on(sbi, sit_i->dirty_sentries);
out:
	if (cpc->reason & CP_DISCARD) {
		__u64 trim_start = cpc->trim_start;

		for (; cpc->trim_start <= cpc->trim_end; cpc->trim_start++)
			add_discard_addrs(sbi, cpc, false);

		cpc->trim_start = trim_start;
	}
	up_write(&sit_i->sentry_lock);

	set_prefree_as_free_segments(sbi);
}

static int build_sit_info(struct f2fs_sb_info *sbi)
{
	struct f2fs_super_block *raw_super = F2FS_RAW_SUPER(sbi);
	struct sit_info *sit_i;
	unsigned int sit_segs, start;
	char *src_bitmap;
	unsigned int bitmap_size;

	/* allocate memory for SIT information */
	sit_i = f2fs_kzalloc(sbi, sizeof(struct sit_info), GFP_KERNEL);
	if (!sit_i)
		return -ENOMEM;

	SM_I(sbi)->sit_info = sit_i;

	sit_i->sentries =
		f2fs_kvzalloc(sbi, array_size(sizeof(struct seg_entry),
					      MAIN_SEGS(sbi)),
			      GFP_KERNEL);
	if (!sit_i->sentries)
		return -ENOMEM;

	bitmap_size = f2fs_bitmap_size(MAIN_SEGS(sbi));
	sit_i->dirty_sentries_bitmap = f2fs_kvzalloc(sbi, bitmap_size,
								GFP_KERNEL);
	if (!sit_i->dirty_sentries_bitmap)
		return -ENOMEM;

	for (start = 0; start < MAIN_SEGS(sbi); start++) {
		sit_i->sentries[start].cur_valid_map
			= f2fs_kzalloc(sbi, SIT_VBLOCK_MAP_SIZE, GFP_KERNEL);
		sit_i->sentries[start].ckpt_valid_map
			= f2fs_kzalloc(sbi, SIT_VBLOCK_MAP_SIZE, GFP_KERNEL);
		if (!sit_i->sentries[start].cur_valid_map ||
				!sit_i->sentries[start].ckpt_valid_map)
			return -ENOMEM;

#ifdef CONFIG_F2FS_CHECK_FS
		sit_i->sentries[start].cur_valid_map_mir
			= f2fs_kzalloc(sbi, SIT_VBLOCK_MAP_SIZE, GFP_KERNEL);
		if (!sit_i->sentries[start].cur_valid_map_mir)
			return -ENOMEM;
#endif

		sit_i->sentries[start].discard_map
			= f2fs_kzalloc(sbi, SIT_VBLOCK_MAP_SIZE,
							GFP_KERNEL);
		if (!sit_i->sentries[start].discard_map)
			return -ENOMEM;
	}

	sit_i->tmp_map = f2fs_kzalloc(sbi, SIT_VBLOCK_MAP_SIZE, GFP_KERNEL);
	if (!sit_i->tmp_map)
		return -ENOMEM;

	if (__is_large_section(sbi)) {
		sit_i->sec_entries =
			f2fs_kvzalloc(sbi, array_size(sizeof(struct sec_entry),
						      MAIN_SECS(sbi)),
				      GFP_KERNEL);
		if (!sit_i->sec_entries)
			return -ENOMEM;
	}

	/* get information related with SIT */
	sit_segs = le32_to_cpu(raw_super->segment_count_sit) >> 1;

	/* setup SIT bitmap from ckeckpoint pack */
	bitmap_size = __bitmap_size(sbi, SIT_BITMAP);
	src_bitmap = __bitmap_ptr(sbi, SIT_BITMAP);

	sit_i->sit_bitmap = kmemdup(src_bitmap, bitmap_size, GFP_KERNEL);
	if (!sit_i->sit_bitmap)
		return -ENOMEM;

#ifdef CONFIG_F2FS_CHECK_FS
	sit_i->sit_bitmap_mir = kmemdup(src_bitmap, bitmap_size, GFP_KERNEL);
	if (!sit_i->sit_bitmap_mir)
		return -ENOMEM;
#endif

	/* init SIT information */
	sit_i->s_ops = &default_salloc_ops;

	sit_i->sit_base_addr = le32_to_cpu(raw_super->sit_blkaddr);
	sit_i->sit_blocks = sit_segs << sbi->log_blocks_per_seg;
	sit_i->written_valid_blocks = 0;
	sit_i->bitmap_size = bitmap_size;
	sit_i->dirty_sentries = 0;
	sit_i->sents_per_block = SIT_ENTRY_PER_BLOCK;
	sit_i->elapsed_time = le64_to_cpu(sbi->ckpt->elapsed_time);
	sit_i->mounted_time = CURRENT_TIME_SEC.tv_sec;
	init_rwsem(&sit_i->sentry_lock);
	return 0;
}

static int build_free_segmap(struct f2fs_sb_info *sbi)
{
	struct free_segmap_info *free_i;
	unsigned int bitmap_size, sec_bitmap_size;

	/* allocate memory for free segmap information */
	free_i = f2fs_kzalloc(sbi, sizeof(struct free_segmap_info), GFP_KERNEL);
	if (!free_i)
		return -ENOMEM;

	SM_I(sbi)->free_info = free_i;

	bitmap_size = f2fs_bitmap_size(MAIN_SEGS(sbi));
	free_i->free_segmap = f2fs_kvmalloc(sbi, bitmap_size, GFP_KERNEL);
	if (!free_i->free_segmap)
		return -ENOMEM;

	sec_bitmap_size = f2fs_bitmap_size(MAIN_SECS(sbi));
	free_i->free_secmap = f2fs_kvmalloc(sbi, sec_bitmap_size, GFP_KERNEL);
	if (!free_i->free_secmap)
		return -ENOMEM;

	/* set all segments as dirty temporarily */
	memset(free_i->free_segmap, 0xff, bitmap_size);
	memset(free_i->free_secmap, 0xff, sec_bitmap_size);

	/* init free segmap information */
	free_i->start_segno = GET_SEGNO_FROM_SEG0(sbi, MAIN_BLKADDR(sbi));
	free_i->free_segments = 0;
	free_i->free_sections = 0;
	spin_lock_init(&free_i->segmap_lock);
	return 0;
}

static int build_curseg(struct f2fs_sb_info *sbi)
{
	struct curseg_info *array;
	int i;

	array = f2fs_kzalloc(sbi, array_size(NR_CURSEG_TYPE, sizeof(*array)),
			     GFP_KERNEL);
	if (!array)
		return -ENOMEM;

	SM_I(sbi)->curseg_array = array;

	for (i = 0; i < NR_CURSEG_TYPE; i++) {
		mutex_init(&array[i].curseg_mutex);
		array[i].sum_blk = f2fs_kzalloc(sbi, PAGE_SIZE, GFP_KERNEL);
		if (!array[i].sum_blk)
			return -ENOMEM;
		init_rwsem(&array[i].journal_rwsem);
		array[i].journal = f2fs_kzalloc(sbi,
				sizeof(struct f2fs_journal), GFP_KERNEL);
		if (!array[i].journal)
			return -ENOMEM;
		array[i].segno = NULL_SEGNO;
		array[i].next_blkoff = 0;
	}
	return restore_curseg_summaries(sbi);
}

static int build_sit_entries(struct f2fs_sb_info *sbi)
{
	struct sit_info *sit_i = SIT_I(sbi);
	struct curseg_info *curseg = CURSEG_I(sbi, CURSEG_COLD_DATA);
	struct f2fs_journal *journal = curseg->journal;
	struct seg_entry *se;
	struct f2fs_sit_entry sit;
	int sit_blk_cnt = SIT_BLK_CNT(sbi);
	unsigned int i, start, end;
	unsigned int readed, start_blk = 0;
	int err = 0;
	block_t total_node_blocks = 0;

	do {
		readed = f2fs_ra_meta_pages(sbi, start_blk, BIO_MAX_PAGES,
							META_SIT, true);

		start = start_blk * sit_i->sents_per_block;
		end = (start_blk + readed) * sit_i->sents_per_block;

		for (; start < end && start < MAIN_SEGS(sbi); start++) {
			struct f2fs_sit_block *sit_blk;
			struct page *page;

			se = &sit_i->sentries[start];
			page = get_current_sit_page(sbi, start);
			if (IS_ERR(page))
				return PTR_ERR(page);
			sit_blk = (struct f2fs_sit_block *)page_address(page);
			sit = sit_blk->entries[SIT_ENTRY_OFFSET(sit_i, start)];
			f2fs_put_page(page, 1);

			err = check_block_count(sbi, start, &sit);
			if (err)
				return err;
			seg_info_from_raw_sit(se, &sit);
			if (IS_NODESEG(se->type))
				total_node_blocks += se->valid_blocks;

			/* build discard map only one time */
			if (is_set_ckpt_flags(sbi, CP_TRIMMED_FLAG)) {
				memset(se->discard_map, 0xff,
					SIT_VBLOCK_MAP_SIZE);
			} else {
				memcpy(se->discard_map,
					se->cur_valid_map,
					SIT_VBLOCK_MAP_SIZE);
				sbi->discard_blks +=
					sbi->blocks_per_seg -
					se->valid_blocks;
			}

			if (__is_large_section(sbi))
				get_sec_entry(sbi, start)->valid_blocks +=
							se->valid_blocks;
		}
		start_blk += readed;
	} while (start_blk < sit_blk_cnt);

	down_read(&curseg->journal_rwsem);
	for (i = 0; i < sits_in_cursum(journal); i++) {
		unsigned int old_valid_blocks;

		start = le32_to_cpu(segno_in_journal(journal, i));
		if (start >= MAIN_SEGS(sbi)) {
			f2fs_err(sbi, "Wrong journal entry on segno %u",
				 start);
			set_sbi_flag(sbi, SBI_NEED_FSCK);
			err = -EFSCORRUPTED;
			break;
		}

		se = &sit_i->sentries[start];
		sit = sit_in_journal(journal, i);

		old_valid_blocks = se->valid_blocks;
		if (IS_NODESEG(se->type))
			total_node_blocks -= old_valid_blocks;

		err = check_block_count(sbi, start, &sit);
		if (err)
			break;
		seg_info_from_raw_sit(se, &sit);
		if (IS_NODESEG(se->type))
			total_node_blocks += se->valid_blocks;

		if (is_set_ckpt_flags(sbi, CP_TRIMMED_FLAG)) {
			memset(se->discard_map, 0xff, SIT_VBLOCK_MAP_SIZE);
		} else {
			memcpy(se->discard_map, se->cur_valid_map,
						SIT_VBLOCK_MAP_SIZE);
			sbi->discard_blks += old_valid_blocks;
			sbi->discard_blks -= se->valid_blocks;
		}

		if (__is_large_section(sbi)) {
			get_sec_entry(sbi, start)->valid_blocks +=
							se->valid_blocks;
			get_sec_entry(sbi, start)->valid_blocks -=
							old_valid_blocks;
		}
	}
	up_read(&curseg->journal_rwsem);

	if (!err && total_node_blocks != valid_node_count(sbi)) {
<<<<<<< HEAD
		f2fs_msg(sbi->sb, KERN_ERR,
			"SIT is corrupted node# %u vs %u",
			total_node_blocks, valid_node_count(sbi));
		set_sbi_flag(sbi, SBI_NEED_FSCK);
		err = -EINVAL;
=======
		f2fs_err(sbi, "SIT is corrupted node# %u vs %u",
			 total_node_blocks, valid_node_count(sbi));
		set_sbi_flag(sbi, SBI_NEED_FSCK);
		err = -EFSCORRUPTED;
>>>>>>> a2898004
	}

	return err;
}

static void init_free_segmap(struct f2fs_sb_info *sbi)
{
	unsigned int start;
	int type;

	for (start = 0; start < MAIN_SEGS(sbi); start++) {
		struct seg_entry *sentry = get_seg_entry(sbi, start);
		if (!sentry->valid_blocks)
			__set_free(sbi, start);
		else
			SIT_I(sbi)->written_valid_blocks +=
						sentry->valid_blocks;
	}

	/* set use the current segments */
	for (type = CURSEG_HOT_DATA; type <= CURSEG_COLD_NODE; type++) {
		struct curseg_info *curseg_t = CURSEG_I(sbi, type);
		__set_test_and_inuse(sbi, curseg_t->segno);
	}
}

static void init_dirty_segmap(struct f2fs_sb_info *sbi)
{
	struct dirty_seglist_info *dirty_i = DIRTY_I(sbi);
	struct free_segmap_info *free_i = FREE_I(sbi);
	unsigned int segno = 0, offset = 0;
	unsigned short valid_blocks;

	while (1) {
		/* find dirty segment based on free segmap */
		segno = find_next_inuse(free_i, MAIN_SEGS(sbi), offset);
		if (segno >= MAIN_SEGS(sbi))
			break;
		offset = segno + 1;
		valid_blocks = get_valid_blocks(sbi, segno, false);
		if (valid_blocks == sbi->blocks_per_seg || !valid_blocks)
			continue;
		if (valid_blocks > sbi->blocks_per_seg) {
			f2fs_bug_on(sbi, 1);
			continue;
		}
		mutex_lock(&dirty_i->seglist_lock);
		__locate_dirty_segment(sbi, segno, DIRTY);
		mutex_unlock(&dirty_i->seglist_lock);
	}
}

static int init_victim_secmap(struct f2fs_sb_info *sbi)
{
	struct dirty_seglist_info *dirty_i = DIRTY_I(sbi);
	unsigned int bitmap_size = f2fs_bitmap_size(MAIN_SECS(sbi));

	dirty_i->victim_secmap = f2fs_kvzalloc(sbi, bitmap_size, GFP_KERNEL);
	if (!dirty_i->victim_secmap)
		return -ENOMEM;
	return 0;
}

static int build_dirty_segmap(struct f2fs_sb_info *sbi)
{
	struct dirty_seglist_info *dirty_i;
	unsigned int bitmap_size, i;

	/* allocate memory for dirty segments list information */
	dirty_i = f2fs_kzalloc(sbi, sizeof(struct dirty_seglist_info),
								GFP_KERNEL);
	if (!dirty_i)
		return -ENOMEM;

	SM_I(sbi)->dirty_info = dirty_i;
	mutex_init(&dirty_i->seglist_lock);

	bitmap_size = f2fs_bitmap_size(MAIN_SEGS(sbi));

	for (i = 0; i < NR_DIRTY_TYPE; i++) {
		dirty_i->dirty_segmap[i] = f2fs_kvzalloc(sbi, bitmap_size,
								GFP_KERNEL);
		if (!dirty_i->dirty_segmap[i])
			return -ENOMEM;
	}

	init_dirty_segmap(sbi);
	return init_victim_secmap(sbi);
}

static int sanity_check_curseg(struct f2fs_sb_info *sbi)
{
	int i;

	/*
	 * In LFS/SSR curseg, .next_blkoff should point to an unused blkaddr;
	 * In LFS curseg, all blkaddr after .next_blkoff should be unused.
	 */
	for (i = 0; i < NO_CHECK_TYPE; i++) {
		struct curseg_info *curseg = CURSEG_I(sbi, i);
		struct seg_entry *se = get_seg_entry(sbi, curseg->segno);
		unsigned int blkofs = curseg->next_blkoff;

		if (f2fs_test_bit(blkofs, se->cur_valid_map))
			goto out;

		if (curseg->alloc_type == SSR)
			continue;

		for (blkofs += 1; blkofs < sbi->blocks_per_seg; blkofs++) {
			if (!f2fs_test_bit(blkofs, se->cur_valid_map))
				continue;
out:
			f2fs_err(sbi,
				 "Current segment's next free block offset is inconsistent with bitmap, logtype:%u, segno:%u, type:%u, next_blkoff:%u, blkofs:%u",
				 i, curseg->segno, curseg->alloc_type,
				 curseg->next_blkoff, blkofs);
			return -EFSCORRUPTED;
		}
	}
	return 0;
}

/*
 * Update min, max modified time for cost-benefit GC algorithm
 */
static void init_min_max_mtime(struct f2fs_sb_info *sbi)
{
	struct sit_info *sit_i = SIT_I(sbi);
	unsigned int segno;

	down_write(&sit_i->sentry_lock);

	sit_i->min_mtime = ULLONG_MAX;

	for (segno = 0; segno < MAIN_SEGS(sbi); segno += sbi->segs_per_sec) {
		unsigned int i;
		unsigned long long mtime = 0;

		for (i = 0; i < sbi->segs_per_sec; i++)
			mtime += get_seg_entry(sbi, segno + i)->mtime;

		mtime = div_u64(mtime, sbi->segs_per_sec);

		if (sit_i->min_mtime > mtime)
			sit_i->min_mtime = mtime;
	}
	sit_i->max_mtime = get_mtime(sbi, false);
	up_write(&sit_i->sentry_lock);
}

int f2fs_build_segment_manager(struct f2fs_sb_info *sbi)
{
	struct f2fs_super_block *raw_super = F2FS_RAW_SUPER(sbi);
	struct f2fs_checkpoint *ckpt = F2FS_CKPT(sbi);
	struct f2fs_sm_info *sm_info;
	int err;

	sm_info = f2fs_kzalloc(sbi, sizeof(struct f2fs_sm_info), GFP_KERNEL);
	if (!sm_info)
		return -ENOMEM;

	/* init sm info */
	sbi->sm_info = sm_info;
	sm_info->seg0_blkaddr = le32_to_cpu(raw_super->segment0_blkaddr);
	sm_info->main_blkaddr = le32_to_cpu(raw_super->main_blkaddr);
	sm_info->segment_count = le32_to_cpu(raw_super->segment_count);
	sm_info->reserved_segments = le32_to_cpu(ckpt->rsvd_segment_count);
	sm_info->ovp_segments = le32_to_cpu(ckpt->overprov_segment_count);
	sm_info->main_segments = le32_to_cpu(raw_super->segment_count_main);
	sm_info->ssa_blkaddr = le32_to_cpu(raw_super->ssa_blkaddr);
	sm_info->rec_prefree_segments = sm_info->main_segments *
					DEF_RECLAIM_PREFREE_SEGMENTS / 100;
	if (sm_info->rec_prefree_segments > DEF_MAX_RECLAIM_PREFREE_SEGMENTS)
		sm_info->rec_prefree_segments = DEF_MAX_RECLAIM_PREFREE_SEGMENTS;

	if (!test_opt(sbi, LFS))
		sm_info->ipu_policy = 1 << F2FS_IPU_FSYNC;
	sm_info->min_ipu_util = DEF_MIN_IPU_UTIL;
	sm_info->min_fsync_blocks = DEF_MIN_FSYNC_BLOCKS;
	sm_info->min_seq_blocks = sbi->blocks_per_seg * sbi->segs_per_sec;
	sm_info->min_hot_blocks = DEF_MIN_HOT_BLOCKS;
	sm_info->min_ssr_sections = reserved_sections(sbi);

	INIT_LIST_HEAD(&sm_info->sit_entry_set);

	init_rwsem(&sm_info->curseg_lock);

	if (!f2fs_readonly(sbi->sb)) {
		err = f2fs_create_flush_cmd_control(sbi);
		if (err)
			return err;
	}

	err = create_discard_cmd_control(sbi);
	if (err)
		return err;

	err = build_sit_info(sbi);
	if (err)
		return err;
	err = build_free_segmap(sbi);
	if (err)
		return err;
	err = build_curseg(sbi);
	if (err)
		return err;

	/* reinit free segmap based on SIT */
	err = build_sit_entries(sbi);
	if (err)
		return err;

	init_free_segmap(sbi);
	err = build_dirty_segmap(sbi);
	if (err)
		return err;

	err = sanity_check_curseg(sbi);
	if (err)
		return err;

	init_min_max_mtime(sbi);
	return 0;
}

static void discard_dirty_segmap(struct f2fs_sb_info *sbi,
		enum dirty_type dirty_type)
{
	struct dirty_seglist_info *dirty_i = DIRTY_I(sbi);

	mutex_lock(&dirty_i->seglist_lock);
	kvfree(dirty_i->dirty_segmap[dirty_type]);
	dirty_i->nr_dirty[dirty_type] = 0;
	mutex_unlock(&dirty_i->seglist_lock);
}

static void destroy_victim_secmap(struct f2fs_sb_info *sbi)
{
	struct dirty_seglist_info *dirty_i = DIRTY_I(sbi);
	kvfree(dirty_i->victim_secmap);
}

static void destroy_dirty_segmap(struct f2fs_sb_info *sbi)
{
	struct dirty_seglist_info *dirty_i = DIRTY_I(sbi);
	int i;

	if (!dirty_i)
		return;

	/* discard pre-free/dirty segments list */
	for (i = 0; i < NR_DIRTY_TYPE; i++)
		discard_dirty_segmap(sbi, i);

	destroy_victim_secmap(sbi);
	SM_I(sbi)->dirty_info = NULL;
	kvfree(dirty_i);
}

static void destroy_curseg(struct f2fs_sb_info *sbi)
{
	struct curseg_info *array = SM_I(sbi)->curseg_array;
	int i;

	if (!array)
		return;
	SM_I(sbi)->curseg_array = NULL;
	for (i = 0; i < NR_CURSEG_TYPE; i++) {
		kvfree(array[i].sum_blk);
		kvfree(array[i].journal);
	}
	kvfree(array);
}

static void destroy_free_segmap(struct f2fs_sb_info *sbi)
{
	struct free_segmap_info *free_i = SM_I(sbi)->free_info;
	if (!free_i)
		return;
	SM_I(sbi)->free_info = NULL;
	kvfree(free_i->free_segmap);
	kvfree(free_i->free_secmap);
	kvfree(free_i);
}

static void destroy_sit_info(struct f2fs_sb_info *sbi)
{
	struct sit_info *sit_i = SIT_I(sbi);
	unsigned int start;

	if (!sit_i)
		return;

	if (sit_i->sentries) {
		for (start = 0; start < MAIN_SEGS(sbi); start++) {
			kvfree(sit_i->sentries[start].cur_valid_map);
#ifdef CONFIG_F2FS_CHECK_FS
			kvfree(sit_i->sentries[start].cur_valid_map_mir);
#endif
			kvfree(sit_i->sentries[start].ckpt_valid_map);
			kvfree(sit_i->sentries[start].discard_map);
		}
	}
	kvfree(sit_i->tmp_map);

	kvfree(sit_i->sentries);
	kvfree(sit_i->sec_entries);
	kvfree(sit_i->dirty_sentries_bitmap);

	SM_I(sbi)->sit_info = NULL;
	kvfree(sit_i->sit_bitmap);
#ifdef CONFIG_F2FS_CHECK_FS
	kvfree(sit_i->sit_bitmap_mir);
#endif
	kvfree(sit_i);
}

void f2fs_destroy_segment_manager(struct f2fs_sb_info *sbi)
{
	struct f2fs_sm_info *sm_info = SM_I(sbi);

	if (!sm_info)
		return;
	f2fs_destroy_flush_cmd_control(sbi, true);
	destroy_discard_cmd_control(sbi);
	destroy_dirty_segmap(sbi);
	destroy_curseg(sbi);
	destroy_free_segmap(sbi);
	destroy_sit_info(sbi);
	sbi->sm_info = NULL;
	kvfree(sm_info);
}

int __init f2fs_create_segment_manager_caches(void)
{
	discard_entry_slab = f2fs_kmem_cache_create("discard_entry",
			sizeof(struct discard_entry));
	if (!discard_entry_slab)
		goto fail;

	discard_cmd_slab = f2fs_kmem_cache_create("discard_cmd",
			sizeof(struct discard_cmd));
	if (!discard_cmd_slab)
		goto destroy_discard_entry;

	sit_entry_set_slab = f2fs_kmem_cache_create("sit_entry_set",
			sizeof(struct sit_entry_set));
	if (!sit_entry_set_slab)
		goto destroy_discard_cmd;

	inmem_entry_slab = f2fs_kmem_cache_create("inmem_page_entry",
			sizeof(struct inmem_pages));
	if (!inmem_entry_slab)
		goto destroy_sit_entry_set;
	return 0;

destroy_sit_entry_set:
	kmem_cache_destroy(sit_entry_set_slab);
destroy_discard_cmd:
	kmem_cache_destroy(discard_cmd_slab);
destroy_discard_entry:
	kmem_cache_destroy(discard_entry_slab);
fail:
	return -ENOMEM;
}

void f2fs_destroy_segment_manager_caches(void)
{
	kmem_cache_destroy(sit_entry_set_slab);
	kmem_cache_destroy(discard_cmd_slab);
	kmem_cache_destroy(discard_entry_slab);
	kmem_cache_destroy(inmem_entry_slab);
}<|MERGE_RESOLUTION|>--- conflicted
+++ resolved
@@ -546,19 +546,13 @@
 		if (test_opt(sbi, DATA_FLUSH)) {
 			struct blk_plug plug;
 
-<<<<<<< HEAD
+			mutex_lock(&sbi->flush_lock);
+
 			blk_start_plug(&plug);
 			f2fs_sync_dirty_inodes(sbi, FILE_INODE);
 			blk_finish_plug(&plug);
-=======
-			mutex_lock(&sbi->flush_lock);
-
-			blk_start_plug(&plug);
-			f2fs_sync_dirty_inodes(sbi, FILE_INODE);
-			blk_finish_plug(&plug);
 
 			mutex_unlock(&sbi->flush_lock);
->>>>>>> a2898004
 		}
 		f2fs_sync_fs(sbi->sb, true);
 		stat_inc_bg_cp_count(sbi->stat_info);
@@ -620,7 +614,6 @@
 
 		fcc->dispatch_list = llist_del_all(&fcc->issue_list);
 		fcc->dispatch_list = llist_reverse_order(fcc->dispatch_list);
-<<<<<<< HEAD
 
 		cmd = llist_entry(fcc->dispatch_list, struct flush_cmd, llnode);
 
@@ -880,11 +873,14 @@
 	mutex_unlock(&dirty_i->seglist_lock);
 }
 
-int f2fs_disable_cp_again(struct f2fs_sb_info *sbi)
-{
+block_t f2fs_get_unusable_blocks(struct f2fs_sb_info *sbi)
+{
+	int ovp_hole_segs =
+		(overprovision_segments(sbi) - reserved_segments(sbi));
+	block_t ovp_holes = ovp_hole_segs << sbi->log_blocks_per_seg;
 	struct dirty_seglist_info *dirty_i = DIRTY_I(sbi);
-	block_t ovp = overprovision_segments(sbi) << sbi->log_blocks_per_seg;
 	block_t holes[2] = {0, 0};	/* DATA and NODE */
+	block_t unusable;
 	struct seg_entry *se;
 	unsigned int segno;
 
@@ -898,10 +894,20 @@
 	}
 	mutex_unlock(&dirty_i->seglist_lock);
 
-	if (holes[DATA] > ovp || holes[NODE] > ovp)
+	unusable = holes[DATA] > holes[NODE] ? holes[DATA] : holes[NODE];
+	if (unusable > ovp_holes)
+		return unusable - ovp_holes;
+	return 0;
+}
+
+int f2fs_disable_cp_again(struct f2fs_sb_info *sbi, block_t unusable)
+{
+	int ovp_hole_segs =
+		(overprovision_segments(sbi) - reserved_segments(sbi));
+	if (unusable > F2FS_OPTION(sbi).unusable_cap)
 		return -EAGAIN;
 	if (is_sbi_flag_set(sbi, SBI_CP_DISABLED_QUICK) &&
-		dirty_segments(sbi) > overprovision_segments(sbi))
+		dirty_segments(sbi) > ovp_hole_segs)
 		return -EAGAIN;
 	return 0;
 }
@@ -1567,6 +1573,10 @@
 		list_for_each_entry_safe(dc, tmp, pend_list, list) {
 			f2fs_bug_on(sbi, dc->state != D_PREP);
 
+			if (dpolicy->timeout != 0 &&
+				f2fs_time_over(sbi, dpolicy->timeout))
+				break;
+
 			if (dpolicy->io_aware && i < dpolicy->io_aware_gran &&
 						!is_idle(sbi, DISCARD_TIME)) {
 				io_interrupted = true;
@@ -1591,13 +1601,6 @@
 
 	return issued;
 }
-=======
-
-		cmd = llist_entry(fcc->dispatch_list, struct flush_cmd, llnode);
-
-		ret = submit_flush_wait(sbi, cmd->ino);
-		atomic_inc(&fcc->issued_flush);
->>>>>>> a2898004
 
 static bool __drop_discard_cmd(struct f2fs_sb_info *sbi)
 {
@@ -1615,14 +1618,9 @@
 			__remove_discard_cmd(sbi, dc);
 			dropped = true;
 		}
-<<<<<<< HEAD
-=======
-		fcc->dispatch_list = NULL;
->>>>>>> a2898004
 	}
 	mutex_unlock(&dcc->cmd_lock);
 
-<<<<<<< HEAD
 	return dropped;
 }
 
@@ -1647,25 +1645,10 @@
 		__remove_discard_cmd(sbi, dc);
 	}
 	mutex_unlock(&dcc->cmd_lock);
-=======
-	sb_end_intwrite(sbi->sb);
-
-	wait_event_interruptible(*q,
-		kthread_should_stop() || !llist_empty(&fcc->issue_list));
-	goto repeat;
-}
-
-int f2fs_issue_flush(struct f2fs_sb_info *sbi, nid_t ino)
-{
-	struct flush_cmd_control *fcc = SM_I(sbi)->fcc_info;
-	struct flush_cmd cmd;
-	int ret;
->>>>>>> a2898004
 
 	return len;
 }
 
-<<<<<<< HEAD
 static unsigned int __wait_discard_cmd_range(struct f2fs_sb_info *sbi,
 						struct discard_policy *dpolicy,
 						block_t start, block_t end)
@@ -1706,27 +1689,6 @@
 
 	return trimmed;
 }
-=======
-	if (!test_opt(sbi, FLUSH_MERGE)) {
-		atomic_inc(&fcc->queued_flush);
-		ret = submit_flush_wait(sbi, ino);
-		atomic_dec(&fcc->queued_flush);
-		atomic_inc(&fcc->issued_flush);
-		return ret;
-	}
-
-	if (atomic_inc_return(&fcc->queued_flush) == 1 ||
-	    f2fs_is_multi_device(sbi)) {
-		ret = submit_flush_wait(sbi, ino);
-		atomic_dec(&fcc->queued_flush);
-
-		atomic_inc(&fcc->issued_flush);
-		return ret;
-	}
-
-	cmd.ino = ino;
-	init_completion(&cmd.wait);
->>>>>>> a2898004
 
 static unsigned int __wait_all_discard_cmd(struct f2fs_sb_info *sbi,
 						struct discard_policy *dpolicy)
@@ -1734,7 +1696,6 @@
 	struct discard_policy dp;
 	unsigned int discard_blks;
 
-<<<<<<< HEAD
 	if (dpolicy)
 		return __wait_discard_cmd_range(sbi, dpolicy, 0, UINT_MAX);
 
@@ -1743,50 +1704,12 @@
 	discard_blks = __wait_discard_cmd_range(sbi, &dp, 0, UINT_MAX);
 	__init_discard_policy(sbi, &dp, DPOLICY_UMOUNT, 1);
 	discard_blks += __wait_discard_cmd_range(sbi, &dp, 0, UINT_MAX);
-=======
-	/* update issue_list before we wake up issue_flush thread */
-	smp_mb();
-
-	if (waitqueue_active(&fcc->flush_wait_queue))
-		wake_up(&fcc->flush_wait_queue);
-
-	if (fcc->f2fs_issue_flush) {
-		wait_for_completion(&cmd.wait);
-		atomic_dec(&fcc->queued_flush);
-	} else {
-		struct llist_node *list;
-
-		list = llist_del_all(&fcc->issue_list);
-		if (!list) {
-			wait_for_completion(&cmd.wait);
-			atomic_dec(&fcc->queued_flush);
-		} else {
-			struct flush_cmd *tmp, *next;
-
-			ret = submit_flush_wait(sbi, ino);
-
-			llist_for_each_entry_safe(tmp, next, list, llnode) {
-				if (tmp == &cmd) {
-					cmd.ret = ret;
-					atomic_dec(&fcc->queued_flush);
-					continue;
-				}
-				tmp->ret = ret;
-				complete(&tmp->wait);
-			}
-		}
-	}
->>>>>>> a2898004
 
 	return discard_blks;
 }
 
-<<<<<<< HEAD
 /* This should be covered by global mutex, &sit_i->sentry_lock */
 static void f2fs_wait_discard_bio(struct f2fs_sb_info *sbi, block_t blkaddr)
-=======
-int f2fs_create_flush_cmd_control(struct f2fs_sb_info *sbi)
->>>>>>> a2898004
 {
 	struct discard_cmd_control *dcc = SM_I(sbi)->dcc_info;
 	struct discard_cmd *dc;
@@ -1805,7 +1728,6 @@
 	}
 	mutex_unlock(&dcc->cmd_lock);
 
-<<<<<<< HEAD
 	if (need_wait)
 		__wait_one_discard_bio(sbi, dc);
 }
@@ -1915,1160 +1837,6 @@
 		devi = f2fs_target_device_index(sbi, blkstart);
 		if (blkstart < FDEV(devi).start_blk ||
 		    blkstart > FDEV(devi).end_blk) {
-			f2fs_msg(sbi->sb, KERN_ERR, "Invalid block %x",
-				 blkstart);
-			return -EIO;
-		}
-		blkstart -= FDEV(devi).start_blk;
-	}
-
-	/* For sequential zones, reset the zone write pointer */
-	if (f2fs_blkz_is_seq(sbi, devi, blkstart)) {
-		sector = SECTOR_FROM_BLOCK(blkstart);
-		nr_sects = SECTOR_FROM_BLOCK(blklen);
-
-		if (sector & (bdev_zone_sectors(bdev) - 1) ||
-				nr_sects != bdev_zone_sectors(bdev)) {
-			f2fs_msg(sbi->sb, KERN_ERR,
-				"(%d) %s: Unaligned zone reset attempted (block %x + %x)",
-				devi, sbi->s_ndevs ? FDEV(devi).path: "",
-				blkstart, blklen);
-			return -EIO;
-		}
-		trace_f2fs_issue_reset_zone(bdev, blkstart);
-		return blkdev_reset_zones(bdev, sector, nr_sects, GFP_NOFS);
-	}
-
-=======
-	if (SM_I(sbi)->fcc_info) {
-		fcc = SM_I(sbi)->fcc_info;
-		if (fcc->f2fs_issue_flush)
-			return err;
-		goto init_thread;
-	}
-
-	fcc = f2fs_kzalloc(sbi, sizeof(struct flush_cmd_control), GFP_KERNEL);
-	if (!fcc)
-		return -ENOMEM;
-	atomic_set(&fcc->issued_flush, 0);
-	atomic_set(&fcc->queued_flush, 0);
-	init_waitqueue_head(&fcc->flush_wait_queue);
-	init_llist_head(&fcc->issue_list);
-	SM_I(sbi)->fcc_info = fcc;
-	if (!test_opt(sbi, FLUSH_MERGE))
-		return err;
-
-init_thread:
-	fcc->f2fs_issue_flush = kthread_run(issue_flush_thread, sbi,
-				"f2fs_flush-%u:%u", MAJOR(dev), MINOR(dev));
-	if (IS_ERR(fcc->f2fs_issue_flush)) {
-		err = PTR_ERR(fcc->f2fs_issue_flush);
-		kvfree(fcc);
-		SM_I(sbi)->fcc_info = NULL;
-		return err;
-	}
-
-	return err;
-}
-
-void f2fs_destroy_flush_cmd_control(struct f2fs_sb_info *sbi, bool free)
-{
-	struct flush_cmd_control *fcc = SM_I(sbi)->fcc_info;
-
-	if (fcc && fcc->f2fs_issue_flush) {
-		struct task_struct *flush_thread = fcc->f2fs_issue_flush;
-
-		fcc->f2fs_issue_flush = NULL;
-		kthread_stop(flush_thread);
-	}
-	if (free) {
-		kvfree(fcc);
-		SM_I(sbi)->fcc_info = NULL;
-	}
-}
-
-int f2fs_flush_device_cache(struct f2fs_sb_info *sbi)
-{
-	int ret = 0, i;
-
-	if (!f2fs_is_multi_device(sbi))
-		return 0;
-
-	for (i = 1; i < sbi->s_ndevs; i++) {
-		if (!f2fs_test_bit(i, (char *)&sbi->dirty_device))
-			continue;
-		ret = __submit_flush_wait(sbi, FDEV(i).bdev);
-		if (ret)
-			break;
-
-		spin_lock(&sbi->dev_lock);
-		f2fs_clear_bit(i, (char *)&sbi->dirty_device);
-		spin_unlock(&sbi->dev_lock);
-	}
-
-	return ret;
-}
-
-static void __locate_dirty_segment(struct f2fs_sb_info *sbi, unsigned int segno,
-		enum dirty_type dirty_type)
-{
-	struct dirty_seglist_info *dirty_i = DIRTY_I(sbi);
-
-	/* need not be added */
-	if (IS_CURSEG(sbi, segno))
-		return;
-
-	if (!test_and_set_bit(segno, dirty_i->dirty_segmap[dirty_type]))
-		dirty_i->nr_dirty[dirty_type]++;
-
-	if (dirty_type == DIRTY) {
-		struct seg_entry *sentry = get_seg_entry(sbi, segno);
-		enum dirty_type t = sentry->type;
-
-		if (unlikely(t >= DIRTY)) {
-			f2fs_bug_on(sbi, 1);
-			return;
-		}
-		if (!test_and_set_bit(segno, dirty_i->dirty_segmap[t]))
-			dirty_i->nr_dirty[t]++;
-	}
-}
-
-static void __remove_dirty_segment(struct f2fs_sb_info *sbi, unsigned int segno,
-		enum dirty_type dirty_type)
-{
-	struct dirty_seglist_info *dirty_i = DIRTY_I(sbi);
-
-	if (test_and_clear_bit(segno, dirty_i->dirty_segmap[dirty_type]))
-		dirty_i->nr_dirty[dirty_type]--;
-
-	if (dirty_type == DIRTY) {
-		struct seg_entry *sentry = get_seg_entry(sbi, segno);
-		enum dirty_type t = sentry->type;
-
-		if (test_and_clear_bit(segno, dirty_i->dirty_segmap[t]))
-			dirty_i->nr_dirty[t]--;
-
-		if (get_valid_blocks(sbi, segno, true) == 0)
-			clear_bit(GET_SEC_FROM_SEG(sbi, segno),
-						dirty_i->victim_secmap);
-	}
-}
-
-/*
- * Should not occur error such as -ENOMEM.
- * Adding dirty entry into seglist is not critical operation.
- * If a given segment is one of current working segments, it won't be added.
- */
-static void locate_dirty_segment(struct f2fs_sb_info *sbi, unsigned int segno)
-{
-	struct dirty_seglist_info *dirty_i = DIRTY_I(sbi);
-	unsigned short valid_blocks, ckpt_valid_blocks;
-
-	if (segno == NULL_SEGNO || IS_CURSEG(sbi, segno))
-		return;
-
-	mutex_lock(&dirty_i->seglist_lock);
-
-	valid_blocks = get_valid_blocks(sbi, segno, false);
-	ckpt_valid_blocks = get_ckpt_valid_blocks(sbi, segno);
-
-	if (valid_blocks == 0 && (!is_sbi_flag_set(sbi, SBI_CP_DISABLED) ||
-				ckpt_valid_blocks == sbi->blocks_per_seg)) {
-		__locate_dirty_segment(sbi, segno, PRE);
-		__remove_dirty_segment(sbi, segno, DIRTY);
-	} else if (valid_blocks < sbi->blocks_per_seg) {
-		__locate_dirty_segment(sbi, segno, DIRTY);
-	} else {
-		/* Recovery routine with SSR needs this */
-		__remove_dirty_segment(sbi, segno, DIRTY);
-	}
-
-	mutex_unlock(&dirty_i->seglist_lock);
-}
-
-/* This moves currently empty dirty blocks to prefree. Must hold seglist_lock */
-void f2fs_dirty_to_prefree(struct f2fs_sb_info *sbi)
-{
-	struct dirty_seglist_info *dirty_i = DIRTY_I(sbi);
-	unsigned int segno;
-
-	mutex_lock(&dirty_i->seglist_lock);
-	for_each_set_bit(segno, dirty_i->dirty_segmap[DIRTY], MAIN_SEGS(sbi)) {
-		if (get_valid_blocks(sbi, segno, false))
-			continue;
-		if (IS_CURSEG(sbi, segno))
-			continue;
-		__locate_dirty_segment(sbi, segno, PRE);
-		__remove_dirty_segment(sbi, segno, DIRTY);
-	}
-	mutex_unlock(&dirty_i->seglist_lock);
-}
-
-block_t f2fs_get_unusable_blocks(struct f2fs_sb_info *sbi)
-{
-	int ovp_hole_segs =
-		(overprovision_segments(sbi) - reserved_segments(sbi));
-	block_t ovp_holes = ovp_hole_segs << sbi->log_blocks_per_seg;
-	struct dirty_seglist_info *dirty_i = DIRTY_I(sbi);
-	block_t holes[2] = {0, 0};	/* DATA and NODE */
-	block_t unusable;
-	struct seg_entry *se;
-	unsigned int segno;
-
-	mutex_lock(&dirty_i->seglist_lock);
-	for_each_set_bit(segno, dirty_i->dirty_segmap[DIRTY], MAIN_SEGS(sbi)) {
-		se = get_seg_entry(sbi, segno);
-		if (IS_NODESEG(se->type))
-			holes[NODE] += sbi->blocks_per_seg - se->valid_blocks;
-		else
-			holes[DATA] += sbi->blocks_per_seg - se->valid_blocks;
-	}
-	mutex_unlock(&dirty_i->seglist_lock);
-
-	unusable = holes[DATA] > holes[NODE] ? holes[DATA] : holes[NODE];
-	if (unusable > ovp_holes)
-		return unusable - ovp_holes;
-	return 0;
-}
-
-int f2fs_disable_cp_again(struct f2fs_sb_info *sbi, block_t unusable)
-{
-	int ovp_hole_segs =
-		(overprovision_segments(sbi) - reserved_segments(sbi));
-	if (unusable > F2FS_OPTION(sbi).unusable_cap)
-		return -EAGAIN;
-	if (is_sbi_flag_set(sbi, SBI_CP_DISABLED_QUICK) &&
-		dirty_segments(sbi) > ovp_hole_segs)
-		return -EAGAIN;
-	return 0;
-}
-
-/* This is only used by SBI_CP_DISABLED */
-static unsigned int get_free_segment(struct f2fs_sb_info *sbi)
-{
-	struct dirty_seglist_info *dirty_i = DIRTY_I(sbi);
-	unsigned int segno = 0;
-
-	mutex_lock(&dirty_i->seglist_lock);
-	for_each_set_bit(segno, dirty_i->dirty_segmap[DIRTY], MAIN_SEGS(sbi)) {
-		if (get_valid_blocks(sbi, segno, false))
-			continue;
-		if (get_ckpt_valid_blocks(sbi, segno))
-			continue;
-		mutex_unlock(&dirty_i->seglist_lock);
-		return segno;
-	}
-	mutex_unlock(&dirty_i->seglist_lock);
-	return NULL_SEGNO;
-}
-
-static struct discard_cmd *__create_discard_cmd(struct f2fs_sb_info *sbi,
-		struct block_device *bdev, block_t lstart,
-		block_t start, block_t len)
-{
-	struct discard_cmd_control *dcc = SM_I(sbi)->dcc_info;
-	struct list_head *pend_list;
-	struct discard_cmd *dc;
-
-	f2fs_bug_on(sbi, !len);
-
-	pend_list = &dcc->pend_list[plist_idx(len)];
-
-	dc = f2fs_kmem_cache_alloc(discard_cmd_slab, GFP_NOFS);
-	INIT_LIST_HEAD(&dc->list);
-	dc->bdev = bdev;
-	dc->lstart = lstart;
-	dc->start = start;
-	dc->len = len;
-	dc->ref = 0;
-	dc->state = D_PREP;
-	dc->queued = 0;
-	dc->error = 0;
-	init_completion(&dc->wait);
-	list_add_tail(&dc->list, pend_list);
-	spin_lock_init(&dc->lock);
-	dc->bio_ref = 0;
-	atomic_inc(&dcc->discard_cmd_cnt);
-	dcc->undiscard_blks += len;
-
-	return dc;
-}
-
-static struct discard_cmd *__attach_discard_cmd(struct f2fs_sb_info *sbi,
-				struct block_device *bdev, block_t lstart,
-				block_t start, block_t len,
-				struct rb_node *parent, struct rb_node **p)
-{
-	struct discard_cmd_control *dcc = SM_I(sbi)->dcc_info;
-	struct discard_cmd *dc;
-
-	dc = __create_discard_cmd(sbi, bdev, lstart, start, len);
-
-	rb_link_node(&dc->rb_node, parent, p);
-	rb_insert_color(&dc->rb_node, &dcc->root);
-
-	return dc;
-}
-
-static void __detach_discard_cmd(struct discard_cmd_control *dcc,
-							struct discard_cmd *dc)
-{
-	if (dc->state == D_DONE)
-		atomic_sub(dc->queued, &dcc->queued_discard);
-
-	list_del(&dc->list);
-	rb_erase(&dc->rb_node, &dcc->root);
-	dcc->undiscard_blks -= dc->len;
-
-	kmem_cache_free(discard_cmd_slab, dc);
-
-	atomic_dec(&dcc->discard_cmd_cnt);
-}
-
-static void __remove_discard_cmd(struct f2fs_sb_info *sbi,
-							struct discard_cmd *dc)
-{
-	struct discard_cmd_control *dcc = SM_I(sbi)->dcc_info;
-	unsigned long flags;
-
-	trace_f2fs_remove_discard(dc->bdev, dc->start, dc->len);
-
-	spin_lock_irqsave(&dc->lock, flags);
-	if (dc->bio_ref) {
-		spin_unlock_irqrestore(&dc->lock, flags);
-		return;
-	}
-	spin_unlock_irqrestore(&dc->lock, flags);
-
-	f2fs_bug_on(sbi, dc->ref);
-
-	if (dc->error == -EOPNOTSUPP)
-		dc->error = 0;
-
-	if (dc->error)
-		printk_ratelimited(
-			"%sF2FS-fs: Issue discard(%u, %u, %u) failed, ret: %d",
-			KERN_INFO, dc->lstart, dc->start, dc->len, dc->error);
-	__detach_discard_cmd(dcc, dc);
-}
-
-static void f2fs_submit_discard_endio(struct bio *bio)
-{
-	struct discard_cmd *dc = (struct discard_cmd *)bio->bi_private;
-	unsigned long flags;
-
-	dc->error = bio->bi_error;
-
-	spin_lock_irqsave(&dc->lock, flags);
-	dc->bio_ref--;
-	if (!dc->bio_ref && dc->state == D_SUBMIT) {
-		dc->state = D_DONE;
-		complete_all(&dc->wait);
-	}
-	spin_unlock_irqrestore(&dc->lock, flags);
-	bio_put(bio);
-}
-
-/* copied from block/blk-lib.c in 4.10-rc1 */
-static int __blkdev_issue_discard(struct block_device *bdev, sector_t sector,
-		sector_t nr_sects, gfp_t gfp_mask, int flags,
-		struct bio **biop)
-{
-	struct request_queue *q = bdev_get_queue(bdev);
-	struct bio *bio = *biop;
-	unsigned int granularity;
-	int op = REQ_WRITE | REQ_DISCARD;
-	int alignment;
-	sector_t bs_mask;
-
-	if (!q)
-		return -ENXIO;
-
-	if (!blk_queue_discard(q))
-		return -EOPNOTSUPP;
-
-	if (flags & BLKDEV_DISCARD_SECURE) {
-		if (!blk_queue_secdiscard(q))
-			return -EOPNOTSUPP;
-		op |= REQ_SECURE;
-	}
-
-	bs_mask = (bdev_logical_block_size(bdev) >> 9) - 1;
-	if ((sector | nr_sects) & bs_mask)
-		return -EINVAL;
-
-	/* Zero-sector (unknown) and one-sector granularities are the same.  */
-	granularity = max(q->limits.discard_granularity >> 9, 1U);
-	alignment = (bdev_discard_alignment(bdev) >> 9) % granularity;
-
-	while (nr_sects) {
-		unsigned int req_sects;
-		sector_t end_sect, tmp;
-
-		/* Make sure bi_size doesn't overflow */
-		req_sects = min_t(sector_t, nr_sects, UINT_MAX >> 9);
-
-		/**
-		 * If splitting a request, and the next starting sector would be
-		 * misaligned, stop the discard at the previous aligned sector.
-		 */
-		end_sect = sector + req_sects;
-		tmp = end_sect;
-		if (req_sects < nr_sects &&
-		    sector_div(tmp, granularity) != alignment) {
-			end_sect = end_sect - alignment;
-			sector_div(end_sect, granularity);
-			end_sect = end_sect * granularity + alignment;
-			req_sects = end_sect - sector;
-		}
-
-		if (bio) {
-			int ret = submit_bio_wait(op, bio);
-			bio_put(bio);
-			if (ret)
-				return ret;
-		}
-		bio = bio_alloc(GFP_NOIO | __GFP_NOFAIL, 1);
-		bio->bi_iter.bi_sector = sector;
-		bio->bi_bdev = bdev;
-		bio_set_op_attrs(bio, op, 0);
-
-		bio->bi_iter.bi_size = req_sects << 9;
-		nr_sects -= req_sects;
-		sector = end_sect;
-
-		/*
-		 * We can loop for a long time in here, if someone does
-		 * full device discards (like mkfs). Be nice and allow
-		 * us to schedule out to avoid softlocking if preempt
-		 * is disabled.
-		 */
-		cond_resched();
-	}
-
-	*biop = bio;
-	return 0;
-}
-
-static void __check_sit_bitmap(struct f2fs_sb_info *sbi,
-				block_t start, block_t end)
-{
-#ifdef CONFIG_F2FS_CHECK_FS
-	struct seg_entry *sentry;
-	unsigned int segno;
-	block_t blk = start;
-	unsigned long offset, size, max_blocks = sbi->blocks_per_seg;
-	unsigned long *map;
-
-	while (blk < end) {
-		segno = GET_SEGNO(sbi, blk);
-		sentry = get_seg_entry(sbi, segno);
-		offset = GET_BLKOFF_FROM_SEG0(sbi, blk);
-
-		if (end < START_BLOCK(sbi, segno + 1))
-			size = GET_BLKOFF_FROM_SEG0(sbi, end);
-		else
-			size = max_blocks;
-		map = (unsigned long *)(sentry->cur_valid_map);
-		offset = __find_rev_next_bit(map, size, offset);
-		f2fs_bug_on(sbi, offset != size);
-		blk = START_BLOCK(sbi, segno + 1);
-	}
-#endif
-}
-
-static void __init_discard_policy(struct f2fs_sb_info *sbi,
-				struct discard_policy *dpolicy,
-				int discard_type, unsigned int granularity)
-{
-	/* common policy */
-	dpolicy->type = discard_type;
-	dpolicy->sync = true;
-	dpolicy->ordered = false;
-	dpolicy->granularity = granularity;
-
-	dpolicy->max_requests = DEF_MAX_DISCARD_REQUEST;
-	dpolicy->io_aware_gran = MAX_PLIST_NUM;
-	dpolicy->timeout = 0;
-
-	if (discard_type == DPOLICY_BG) {
-		dpolicy->min_interval = DEF_MIN_DISCARD_ISSUE_TIME;
-		dpolicy->mid_interval = DEF_MID_DISCARD_ISSUE_TIME;
-		dpolicy->max_interval = DEF_MAX_DISCARD_ISSUE_TIME;
-		dpolicy->io_aware = true;
-		dpolicy->sync = false;
-		dpolicy->ordered = true;
-		if (utilization(sbi) > DEF_DISCARD_URGENT_UTIL) {
-			dpolicy->granularity = 1;
-			dpolicy->max_interval = DEF_MIN_DISCARD_ISSUE_TIME;
-		}
-	} else if (discard_type == DPOLICY_FORCE) {
-		dpolicy->min_interval = DEF_MIN_DISCARD_ISSUE_TIME;
-		dpolicy->mid_interval = DEF_MID_DISCARD_ISSUE_TIME;
-		dpolicy->max_interval = DEF_MAX_DISCARD_ISSUE_TIME;
-		dpolicy->io_aware = false;
-	} else if (discard_type == DPOLICY_FSTRIM) {
-		dpolicy->io_aware = false;
-	} else if (discard_type == DPOLICY_UMOUNT) {
-		dpolicy->max_requests = UINT_MAX;
-		dpolicy->io_aware = false;
-		/* we need to issue all to keep CP_TRIMMED_FLAG */
-		dpolicy->granularity = 1;
-	}
-}
-
-static void __update_discard_tree_range(struct f2fs_sb_info *sbi,
-				struct block_device *bdev, block_t lstart,
-				block_t start, block_t len);
-/* this function is copied from blkdev_issue_discard from block/blk-lib.c */
-static int __submit_discard_cmd(struct f2fs_sb_info *sbi,
-						struct discard_policy *dpolicy,
-						struct discard_cmd *dc,
-						unsigned int *issued)
-{
-	struct block_device *bdev = dc->bdev;
-	struct request_queue *q = bdev_get_queue(bdev);
-	unsigned int max_discard_blocks =
-			SECTOR_TO_BLOCK(q->limits.max_discard_sectors);
-	struct discard_cmd_control *dcc = SM_I(sbi)->dcc_info;
-	struct list_head *wait_list = (dpolicy->type == DPOLICY_FSTRIM) ?
-					&(dcc->fstrim_list) : &(dcc->wait_list);
-	int flag = dpolicy->sync ? REQ_SYNC : 0;
-	block_t lstart, start, len, total_len;
-	int err = 0;
-
-	if (dc->state != D_PREP)
-		return 0;
-
-	if (is_sbi_flag_set(sbi, SBI_NEED_FSCK))
-		return 0;
-
-	trace_f2fs_issue_discard(bdev, dc->start, dc->len);
-
-	lstart = dc->lstart;
-	start = dc->start;
-	len = dc->len;
-	total_len = len;
-
-	dc->len = 0;
-
-	while (total_len && *issued < dpolicy->max_requests && !err) {
-		struct bio *bio = NULL;
-		unsigned long flags;
-		bool last = true;
-
-		if (len > max_discard_blocks) {
-			len = max_discard_blocks;
-			last = false;
-		}
-
-		(*issued)++;
-		if (*issued == dpolicy->max_requests)
-			last = true;
-
-		dc->len += len;
-
-		if (time_to_inject(sbi, FAULT_DISCARD)) {
-			f2fs_show_injection_info(FAULT_DISCARD);
-			err = -EIO;
-			goto submit;
-		}
-		err = __blkdev_issue_discard(bdev,
-					SECTOR_FROM_BLOCK(start),
-					SECTOR_FROM_BLOCK(len),
-					GFP_NOFS, 0, &bio);
-submit:
-		if (err) {
-			spin_lock_irqsave(&dc->lock, flags);
-			if (dc->state == D_PARTIAL)
-				dc->state = D_SUBMIT;
-			spin_unlock_irqrestore(&dc->lock, flags);
-
-			break;
-		}
-
-		f2fs_bug_on(sbi, !bio);
-
-		/*
-		 * should keep before submission to avoid D_DONE
-		 * right away
-		 */
-		spin_lock_irqsave(&dc->lock, flags);
-		if (last)
-			dc->state = D_SUBMIT;
-		else
-			dc->state = D_PARTIAL;
-		dc->bio_ref++;
-		spin_unlock_irqrestore(&dc->lock, flags);
-
-		atomic_inc(&dcc->queued_discard);
-		dc->queued++;
-		list_move_tail(&dc->list, wait_list);
-
-		/* sanity check on discard range */
-		__check_sit_bitmap(sbi, lstart, lstart + len);
-
-		bio->bi_private = dc;
-		bio->bi_end_io = f2fs_submit_discard_endio;
-		submit_bio(flag, bio);
-
-		atomic_inc(&dcc->issued_discard);
-
-		f2fs_update_iostat(sbi, FS_DISCARD, 1);
-
-		lstart += len;
-		start += len;
-		total_len -= len;
-		len = total_len;
-	}
-
-	if (!err && len)
-		__update_discard_tree_range(sbi, bdev, lstart, start, len);
-	return err;
-}
-
-static struct discard_cmd *__insert_discard_tree(struct f2fs_sb_info *sbi,
-				struct block_device *bdev, block_t lstart,
-				block_t start, block_t len,
-				struct rb_node **insert_p,
-				struct rb_node *insert_parent)
-{
-	struct discard_cmd_control *dcc = SM_I(sbi)->dcc_info;
-	struct rb_node **p;
-	struct rb_node *parent = NULL;
-	struct discard_cmd *dc = NULL;
-
-	if (insert_p && insert_parent) {
-		parent = insert_parent;
-		p = insert_p;
-		goto do_insert;
-	}
-
-	p = f2fs_lookup_rb_tree_for_insert(sbi, &dcc->root, &parent, lstart);
-do_insert:
-	dc = __attach_discard_cmd(sbi, bdev, lstart, start, len, parent, p);
-	if (!dc)
-		return NULL;
-
-	return dc;
-}
-
-static void __relocate_discard_cmd(struct discard_cmd_control *dcc,
-						struct discard_cmd *dc)
-{
-	list_move_tail(&dc->list, &dcc->pend_list[plist_idx(dc->len)]);
-}
-
-static void __punch_discard_cmd(struct f2fs_sb_info *sbi,
-				struct discard_cmd *dc, block_t blkaddr)
-{
-	struct discard_cmd_control *dcc = SM_I(sbi)->dcc_info;
-	struct discard_info di = dc->di;
-	bool modified = false;
-
-	if (dc->state == D_DONE || dc->len == 1) {
-		__remove_discard_cmd(sbi, dc);
-		return;
-	}
-
-	dcc->undiscard_blks -= di.len;
-
-	if (blkaddr > di.lstart) {
-		dc->len = blkaddr - dc->lstart;
-		dcc->undiscard_blks += dc->len;
-		__relocate_discard_cmd(dcc, dc);
-		modified = true;
-	}
-
-	if (blkaddr < di.lstart + di.len - 1) {
-		if (modified) {
-			__insert_discard_tree(sbi, dc->bdev, blkaddr + 1,
-					di.start + blkaddr + 1 - di.lstart,
-					di.lstart + di.len - 1 - blkaddr,
-					NULL, NULL);
-		} else {
-			dc->lstart++;
-			dc->len--;
-			dc->start++;
-			dcc->undiscard_blks += dc->len;
-			__relocate_discard_cmd(dcc, dc);
-		}
-	}
-}
-
-static void __update_discard_tree_range(struct f2fs_sb_info *sbi,
-				struct block_device *bdev, block_t lstart,
-				block_t start, block_t len)
-{
-	struct discard_cmd_control *dcc = SM_I(sbi)->dcc_info;
-	struct discard_cmd *prev_dc = NULL, *next_dc = NULL;
-	struct discard_cmd *dc;
-	struct discard_info di = {0};
-	struct rb_node **insert_p = NULL, *insert_parent = NULL;
-	struct request_queue *q = bdev_get_queue(bdev);
-	unsigned int max_discard_blocks =
-			SECTOR_TO_BLOCK(q->limits.max_discard_sectors);
-	block_t end = lstart + len;
-
-	dc = (struct discard_cmd *)f2fs_lookup_rb_tree_ret(&dcc->root,
-					NULL, lstart,
-					(struct rb_entry **)&prev_dc,
-					(struct rb_entry **)&next_dc,
-					&insert_p, &insert_parent, true);
-	if (dc)
-		prev_dc = dc;
-
-	if (!prev_dc) {
-		di.lstart = lstart;
-		di.len = next_dc ? next_dc->lstart - lstart : len;
-		di.len = min(di.len, len);
-		di.start = start;
-	}
-
-	while (1) {
-		struct rb_node *node;
-		bool merged = false;
-		struct discard_cmd *tdc = NULL;
-
-		if (prev_dc) {
-			di.lstart = prev_dc->lstart + prev_dc->len;
-			if (di.lstart < lstart)
-				di.lstart = lstart;
-			if (di.lstart >= end)
-				break;
-
-			if (!next_dc || next_dc->lstart > end)
-				di.len = end - di.lstart;
-			else
-				di.len = next_dc->lstart - di.lstart;
-			di.start = start + di.lstart - lstart;
-		}
-
-		if (!di.len)
-			goto next;
-
-		if (prev_dc && prev_dc->state == D_PREP &&
-			prev_dc->bdev == bdev &&
-			__is_discard_back_mergeable(&di, &prev_dc->di,
-							max_discard_blocks)) {
-			prev_dc->di.len += di.len;
-			dcc->undiscard_blks += di.len;
-			__relocate_discard_cmd(dcc, prev_dc);
-			di = prev_dc->di;
-			tdc = prev_dc;
-			merged = true;
-		}
-
-		if (next_dc && next_dc->state == D_PREP &&
-			next_dc->bdev == bdev &&
-			__is_discard_front_mergeable(&di, &next_dc->di,
-							max_discard_blocks)) {
-			next_dc->di.lstart = di.lstart;
-			next_dc->di.len += di.len;
-			next_dc->di.start = di.start;
-			dcc->undiscard_blks += di.len;
-			__relocate_discard_cmd(dcc, next_dc);
-			if (tdc)
-				__remove_discard_cmd(sbi, tdc);
-			merged = true;
-		}
-
-		if (!merged) {
-			__insert_discard_tree(sbi, bdev, di.lstart, di.start,
-							di.len, NULL, NULL);
-		}
- next:
-		prev_dc = next_dc;
-		if (!prev_dc)
-			break;
-
-		node = rb_next(&prev_dc->rb_node);
-		next_dc = rb_entry_safe(node, struct discard_cmd, rb_node);
-	}
-}
-
-static int __queue_discard_cmd(struct f2fs_sb_info *sbi,
-		struct block_device *bdev, block_t blkstart, block_t blklen)
-{
-	block_t lblkstart = blkstart;
-
-	if (!f2fs_bdev_support_discard(bdev))
-		return 0;
-
-	trace_f2fs_queue_discard(bdev, blkstart, blklen);
-
-	if (f2fs_is_multi_device(sbi)) {
-		int devi = f2fs_target_device_index(sbi, blkstart);
-
-		blkstart -= FDEV(devi).start_blk;
-	}
-	mutex_lock(&SM_I(sbi)->dcc_info->cmd_lock);
-	__update_discard_tree_range(sbi, bdev, lblkstart, blkstart, blklen);
-	mutex_unlock(&SM_I(sbi)->dcc_info->cmd_lock);
-	return 0;
-}
-
-static unsigned int __issue_discard_cmd_orderly(struct f2fs_sb_info *sbi,
-					struct discard_policy *dpolicy)
-{
-	struct discard_cmd_control *dcc = SM_I(sbi)->dcc_info;
-	struct discard_cmd *prev_dc = NULL, *next_dc = NULL;
-	struct rb_node **insert_p = NULL, *insert_parent = NULL;
-	struct discard_cmd *dc;
-	struct blk_plug plug;
-	unsigned int pos = dcc->next_pos;
-	unsigned int issued = 0;
-	bool io_interrupted = false;
-
-	mutex_lock(&dcc->cmd_lock);
-	dc = (struct discard_cmd *)f2fs_lookup_rb_tree_ret(&dcc->root,
-					NULL, pos,
-					(struct rb_entry **)&prev_dc,
-					(struct rb_entry **)&next_dc,
-					&insert_p, &insert_parent, true);
-	if (!dc)
-		dc = next_dc;
-
-	blk_start_plug(&plug);
-
-	while (dc) {
-		struct rb_node *node;
-		int err = 0;
-
-		if (dc->state != D_PREP)
-			goto next;
-
-		if (dpolicy->io_aware && !is_idle(sbi, DISCARD_TIME)) {
-			io_interrupted = true;
-			break;
-		}
-
-		dcc->next_pos = dc->lstart + dc->len;
-		err = __submit_discard_cmd(sbi, dpolicy, dc, &issued);
-
-		if (issued >= dpolicy->max_requests)
-			break;
-next:
-		node = rb_next(&dc->rb_node);
-		if (err)
-			__remove_discard_cmd(sbi, dc);
-		dc = rb_entry_safe(node, struct discard_cmd, rb_node);
-	}
-
-	blk_finish_plug(&plug);
-
-	if (!dc)
-		dcc->next_pos = 0;
-
-	mutex_unlock(&dcc->cmd_lock);
-
-	if (!issued && io_interrupted)
-		issued = -1;
-
-	return issued;
-}
-
-static int __issue_discard_cmd(struct f2fs_sb_info *sbi,
-					struct discard_policy *dpolicy)
-{
-	struct discard_cmd_control *dcc = SM_I(sbi)->dcc_info;
-	struct list_head *pend_list;
-	struct discard_cmd *dc, *tmp;
-	struct blk_plug plug;
-	int i, issued = 0;
-	bool io_interrupted = false;
-
-	if (dpolicy->timeout != 0)
-		f2fs_update_time(sbi, dpolicy->timeout);
-
-	for (i = MAX_PLIST_NUM - 1; i >= 0; i--) {
-		if (dpolicy->timeout != 0 &&
-				f2fs_time_over(sbi, dpolicy->timeout))
-			break;
-
-		if (i + 1 < dpolicy->granularity)
-			break;
-
-		if (i < DEFAULT_DISCARD_GRANULARITY && dpolicy->ordered)
-			return __issue_discard_cmd_orderly(sbi, dpolicy);
-
-		pend_list = &dcc->pend_list[i];
-
-		mutex_lock(&dcc->cmd_lock);
-		if (list_empty(pend_list))
-			goto next;
-		if (unlikely(dcc->rbtree_check))
-			f2fs_bug_on(sbi, !f2fs_check_rb_tree_consistence(sbi,
-								&dcc->root));
-		blk_start_plug(&plug);
-		list_for_each_entry_safe(dc, tmp, pend_list, list) {
-			f2fs_bug_on(sbi, dc->state != D_PREP);
-
-			if (dpolicy->timeout != 0 &&
-				f2fs_time_over(sbi, dpolicy->timeout))
-				break;
-
-			if (dpolicy->io_aware && i < dpolicy->io_aware_gran &&
-						!is_idle(sbi, DISCARD_TIME)) {
-				io_interrupted = true;
-				break;
-			}
-
-			__submit_discard_cmd(sbi, dpolicy, dc, &issued);
-
-			if (issued >= dpolicy->max_requests)
-				break;
-		}
-		blk_finish_plug(&plug);
-next:
-		mutex_unlock(&dcc->cmd_lock);
-
-		if (issued >= dpolicy->max_requests || io_interrupted)
-			break;
-	}
-
-	if (!issued && io_interrupted)
-		issued = -1;
-
-	return issued;
-}
-
-static bool __drop_discard_cmd(struct f2fs_sb_info *sbi)
-{
-	struct discard_cmd_control *dcc = SM_I(sbi)->dcc_info;
-	struct list_head *pend_list;
-	struct discard_cmd *dc, *tmp;
-	int i;
-	bool dropped = false;
-
-	mutex_lock(&dcc->cmd_lock);
-	for (i = MAX_PLIST_NUM - 1; i >= 0; i--) {
-		pend_list = &dcc->pend_list[i];
-		list_for_each_entry_safe(dc, tmp, pend_list, list) {
-			f2fs_bug_on(sbi, dc->state != D_PREP);
-			__remove_discard_cmd(sbi, dc);
-			dropped = true;
-		}
-	}
-	mutex_unlock(&dcc->cmd_lock);
-
-	return dropped;
-}
-
-void f2fs_drop_discard_cmd(struct f2fs_sb_info *sbi)
-{
-	__drop_discard_cmd(sbi);
-}
-
-static unsigned int __wait_one_discard_bio(struct f2fs_sb_info *sbi,
-							struct discard_cmd *dc)
-{
-	struct discard_cmd_control *dcc = SM_I(sbi)->dcc_info;
-	unsigned int len = 0;
-
-	wait_for_completion_io(&dc->wait);
-	mutex_lock(&dcc->cmd_lock);
-	f2fs_bug_on(sbi, dc->state != D_DONE);
-	dc->ref--;
-	if (!dc->ref) {
-		if (!dc->error)
-			len = dc->len;
-		__remove_discard_cmd(sbi, dc);
-	}
-	mutex_unlock(&dcc->cmd_lock);
-
-	return len;
-}
-
-static unsigned int __wait_discard_cmd_range(struct f2fs_sb_info *sbi,
-						struct discard_policy *dpolicy,
-						block_t start, block_t end)
-{
-	struct discard_cmd_control *dcc = SM_I(sbi)->dcc_info;
-	struct list_head *wait_list = (dpolicy->type == DPOLICY_FSTRIM) ?
-					&(dcc->fstrim_list) : &(dcc->wait_list);
-	struct discard_cmd *dc, *tmp;
-	bool need_wait;
-	unsigned int trimmed = 0;
-
-next:
-	need_wait = false;
-
-	mutex_lock(&dcc->cmd_lock);
-	list_for_each_entry_safe(dc, tmp, wait_list, list) {
-		if (dc->lstart + dc->len <= start || end <= dc->lstart)
-			continue;
-		if (dc->len < dpolicy->granularity)
-			continue;
-		if (dc->state == D_DONE && !dc->ref) {
-			wait_for_completion_io(&dc->wait);
-			if (!dc->error)
-				trimmed += dc->len;
-			__remove_discard_cmd(sbi, dc);
-		} else {
-			dc->ref++;
-			need_wait = true;
-			break;
-		}
-	}
-	mutex_unlock(&dcc->cmd_lock);
-
-	if (need_wait) {
-		trimmed += __wait_one_discard_bio(sbi, dc);
-		goto next;
-	}
-
-	return trimmed;
-}
-
-static unsigned int __wait_all_discard_cmd(struct f2fs_sb_info *sbi,
-						struct discard_policy *dpolicy)
-{
-	struct discard_policy dp;
-	unsigned int discard_blks;
-
-	if (dpolicy)
-		return __wait_discard_cmd_range(sbi, dpolicy, 0, UINT_MAX);
-
-	/* wait all */
-	__init_discard_policy(sbi, &dp, DPOLICY_FSTRIM, 1);
-	discard_blks = __wait_discard_cmd_range(sbi, &dp, 0, UINT_MAX);
-	__init_discard_policy(sbi, &dp, DPOLICY_UMOUNT, 1);
-	discard_blks += __wait_discard_cmd_range(sbi, &dp, 0, UINT_MAX);
-
-	return discard_blks;
-}
-
-/* This should be covered by global mutex, &sit_i->sentry_lock */
-static void f2fs_wait_discard_bio(struct f2fs_sb_info *sbi, block_t blkaddr)
-{
-	struct discard_cmd_control *dcc = SM_I(sbi)->dcc_info;
-	struct discard_cmd *dc;
-	bool need_wait = false;
-
-	mutex_lock(&dcc->cmd_lock);
-	dc = (struct discard_cmd *)f2fs_lookup_rb_tree(&dcc->root,
-							NULL, blkaddr);
-	if (dc) {
-		if (dc->state == D_PREP) {
-			__punch_discard_cmd(sbi, dc, blkaddr);
-		} else {
-			dc->ref++;
-			need_wait = true;
-		}
-	}
-	mutex_unlock(&dcc->cmd_lock);
-
-	if (need_wait)
-		__wait_one_discard_bio(sbi, dc);
-}
-
-void f2fs_stop_discard_thread(struct f2fs_sb_info *sbi)
-{
-	struct discard_cmd_control *dcc = SM_I(sbi)->dcc_info;
-
-	if (dcc && dcc->f2fs_issue_discard) {
-		struct task_struct *discard_thread = dcc->f2fs_issue_discard;
-
-		dcc->f2fs_issue_discard = NULL;
-		kthread_stop(discard_thread);
-	}
-}
-
-/* This comes from f2fs_put_super */
-bool f2fs_issue_discard_timeout(struct f2fs_sb_info *sbi)
-{
-	struct discard_cmd_control *dcc = SM_I(sbi)->dcc_info;
-	struct discard_policy dpolicy;
-	bool dropped;
-
-	__init_discard_policy(sbi, &dpolicy, DPOLICY_UMOUNT,
-					dcc->discard_granularity);
-	dpolicy.timeout = UMOUNT_DISCARD_TIMEOUT;
-	__issue_discard_cmd(sbi, &dpolicy);
-	dropped = __drop_discard_cmd(sbi);
-
-	/* just to make sure there is no pending discard commands */
-	__wait_all_discard_cmd(sbi, NULL);
-
-	f2fs_bug_on(sbi, atomic_read(&dcc->discard_cmd_cnt));
-	return dropped;
-}
-
-static int issue_discard_thread(void *data)
-{
-	struct f2fs_sb_info *sbi = data;
-	struct discard_cmd_control *dcc = SM_I(sbi)->dcc_info;
-	wait_queue_head_t *q = &dcc->discard_wait_queue;
-	struct discard_policy dpolicy;
-	unsigned int wait_ms = DEF_MIN_DISCARD_ISSUE_TIME;
-	int issued;
-
-	set_freezable();
-
-	do {
-		__init_discard_policy(sbi, &dpolicy, DPOLICY_BG,
-					dcc->discard_granularity);
-
-		wait_event_interruptible_timeout(*q,
-				kthread_should_stop() || freezing(current) ||
-				dcc->discard_wake,
-				msecs_to_jiffies(wait_ms));
-
-		if (dcc->discard_wake)
-			dcc->discard_wake = 0;
-
-		/* clean up pending candidates before going to sleep */
-		if (atomic_read(&dcc->queued_discard))
-			__wait_all_discard_cmd(sbi, NULL);
-
-		if (try_to_freeze())
-			continue;
-		if (f2fs_readonly(sbi->sb))
-			continue;
-		if (kthread_should_stop())
-			return 0;
-		if (is_sbi_flag_set(sbi, SBI_NEED_FSCK)) {
-			wait_ms = dpolicy.max_interval;
-			continue;
-		}
-
-		if (sbi->gc_mode == GC_URGENT)
-			__init_discard_policy(sbi, &dpolicy, DPOLICY_FORCE, 1);
-
-		sb_start_intwrite(sbi->sb);
-
-		issued = __issue_discard_cmd(sbi, &dpolicy);
-		if (issued > 0) {
-			__wait_all_discard_cmd(sbi, &dpolicy);
-			wait_ms = dpolicy.min_interval;
-		} else if (issued == -1){
-			wait_ms = f2fs_time_to_wait(sbi, DISCARD_TIME);
-			if (!wait_ms)
-				wait_ms = dpolicy.mid_interval;
-		} else {
-			wait_ms = dpolicy.max_interval;
-		}
-
-		sb_end_intwrite(sbi->sb);
-
-	} while (!kthread_should_stop());
-	return 0;
-}
-
-#ifdef CONFIG_BLK_DEV_ZONED
-static int __f2fs_issue_discard_zone(struct f2fs_sb_info *sbi,
-		struct block_device *bdev, block_t blkstart, block_t blklen)
-{
-	sector_t sector, nr_sects;
-	block_t lblkstart = blkstart;
-	int devi = 0;
-
-	if (f2fs_is_multi_device(sbi)) {
-		devi = f2fs_target_device_index(sbi, blkstart);
-		if (blkstart < FDEV(devi).start_blk ||
-		    blkstart > FDEV(devi).end_blk) {
 			f2fs_err(sbi, "Invalid block %x", blkstart);
 			return -EIO;
 		}
@@ -3091,7 +1859,6 @@
 		return blkdev_reset_zones(bdev, sector, nr_sects, GFP_NOFS);
 	}
 
->>>>>>> a2898004
 	/* For conventional zones, use regular discard if supported */
 	return __queue_discard_cmd(sbi, bdev, lblkstart, blklen);
 }
@@ -3205,7 +1972,6 @@
 		SM_I(sbi)->dcc_info->nr_discards += end - start;
 	}
 	return false;
-<<<<<<< HEAD
 }
 
 static void release_discard_addr(struct discard_entry *entry)
@@ -3216,18 +1982,6 @@
 
 void f2fs_release_discard_addrs(struct f2fs_sb_info *sbi)
 {
-=======
-}
-
-static void release_discard_addr(struct discard_entry *entry)
-{
-	list_del(&entry->list);
-	kmem_cache_free(discard_entry_slab, entry);
-}
-
-void f2fs_release_discard_addrs(struct f2fs_sb_info *sbi)
-{
->>>>>>> a2898004
 	struct list_head *head = &(SM_I(sbi)->dcc_info->entry_list);
 	struct discard_entry *entry, *this;
 
@@ -3462,18 +2216,6 @@
 		mir_exist = f2fs_test_and_set_bit(offset,
 						se->cur_valid_map_mir);
 		if (unlikely(exist != mir_exist)) {
-<<<<<<< HEAD
-			f2fs_msg(sbi->sb, KERN_ERR, "Inconsistent error "
-				"when setting bitmap, blk:%u, old bit:%d",
-				blkaddr, exist);
-			f2fs_bug_on(sbi, 1);
-		}
-#endif
-		if (unlikely(exist)) {
-			f2fs_msg(sbi->sb, KERN_ERR,
-				"Bitmap was wrongly set, blk:%u", blkaddr);
-			f2fs_bug_on(sbi, 1);
-=======
 			f2fs_err(sbi, "Inconsistent error when setting bitmap, blk:%u, old bit:%d",
 				 blkaddr, exist);
 			f2fs_bug_on(sbi, 1);
@@ -3483,7 +2225,6 @@
 			f2fs_err(sbi, "Bitmap was wrongly set, blk:%u",
 				 blkaddr);
 			f2fs_bug_on(sbi, 1);
->>>>>>> a2898004
 			se->valid_blocks--;
 			del = 0;
 		}
@@ -3503,25 +2244,14 @@
 		mir_exist = f2fs_test_and_clear_bit(offset,
 						se->cur_valid_map_mir);
 		if (unlikely(exist != mir_exist)) {
-<<<<<<< HEAD
-			f2fs_msg(sbi->sb, KERN_ERR, "Inconsistent error "
-				"when clearing bitmap, blk:%u, old bit:%d",
-				blkaddr, exist);
-=======
 			f2fs_err(sbi, "Inconsistent error when clearing bitmap, blk:%u, old bit:%d",
 				 blkaddr, exist);
->>>>>>> a2898004
 			f2fs_bug_on(sbi, 1);
 		}
 #endif
 		if (unlikely(!exist)) {
-<<<<<<< HEAD
-			f2fs_msg(sbi->sb, KERN_ERR,
-				"Bitmap was wrongly cleared, blk:%u", blkaddr);
-=======
 			f2fs_err(sbi, "Bitmap was wrongly cleared, blk:%u",
 				 blkaddr);
->>>>>>> a2898004
 			f2fs_bug_on(sbi, 1);
 			se->valid_blocks++;
 			del = 0;
@@ -4003,7 +2733,39 @@
 	stat_inc_seg_type(sbi, curseg);
 }
 
-<<<<<<< HEAD
+void allocate_segment_for_resize(struct f2fs_sb_info *sbi, int type,
+					unsigned int start, unsigned int end)
+{
+	struct curseg_info *curseg = CURSEG_I(sbi, type);
+	unsigned int segno;
+
+	down_read(&SM_I(sbi)->curseg_lock);
+	mutex_lock(&curseg->curseg_mutex);
+	down_write(&SIT_I(sbi)->sentry_lock);
+
+	segno = CURSEG_I(sbi, type)->segno;
+	if (segno < start || segno > end)
+		goto unlock;
+
+	if (f2fs_need_SSR(sbi) && get_ssr_segment(sbi, type))
+		change_curseg(sbi, type);
+	else
+		new_curseg(sbi, type, true);
+
+	stat_inc_seg_type(sbi, curseg);
+
+	locate_dirty_segment(sbi, segno);
+unlock:
+	up_write(&SIT_I(sbi)->sentry_lock);
+
+	if (segno != curseg->segno)
+		f2fs_notice(sbi, "For resize: curseg of type %d: %u ==> %u",
+			    type, segno, curseg->segno);
+
+	mutex_unlock(&curseg->curseg_mutex);
+	up_read(&SM_I(sbi)->curseg_lock);
+}
+
 void f2fs_allocate_new_segments(struct f2fs_sb_info *sbi)
 {
 	struct curseg_info *curseg;
@@ -4021,153 +2783,10 @@
 
 	up_write(&SIT_I(sbi)->sentry_lock);
 }
-=======
-void allocate_segment_for_resize(struct f2fs_sb_info *sbi, int type,
-					unsigned int start, unsigned int end)
-{
-	struct curseg_info *curseg = CURSEG_I(sbi, type);
-	unsigned int segno;
-
-	down_read(&SM_I(sbi)->curseg_lock);
-	mutex_lock(&curseg->curseg_mutex);
-	down_write(&SIT_I(sbi)->sentry_lock);
-
-	segno = CURSEG_I(sbi, type)->segno;
-	if (segno < start || segno > end)
-		goto unlock;
-
-	if (f2fs_need_SSR(sbi) && get_ssr_segment(sbi, type))
-		change_curseg(sbi, type);
-	else
-		new_curseg(sbi, type, true);
-
-	stat_inc_seg_type(sbi, curseg);
-
-	locate_dirty_segment(sbi, segno);
-unlock:
-	up_write(&SIT_I(sbi)->sentry_lock);
-
-	if (segno != curseg->segno)
-		f2fs_notice(sbi, "For resize: curseg of type %d: %u ==> %u",
-			    type, segno, curseg->segno);
-
-	mutex_unlock(&curseg->curseg_mutex);
-	up_read(&SM_I(sbi)->curseg_lock);
-}
-
-void f2fs_allocate_new_segments(struct f2fs_sb_info *sbi)
-{
-	struct curseg_info *curseg;
-	unsigned int old_segno;
-	int i;
-
-	down_write(&SIT_I(sbi)->sentry_lock);
-
-	for (i = CURSEG_HOT_DATA; i <= CURSEG_COLD_DATA; i++) {
-		curseg = CURSEG_I(sbi, i);
-		old_segno = curseg->segno;
-		SIT_I(sbi)->s_ops->allocate_segment(sbi, i, true);
-		locate_dirty_segment(sbi, old_segno);
-	}
-
-	up_write(&SIT_I(sbi)->sentry_lock);
-}
 
 static const struct segment_allocation default_salloc_ops = {
 	.allocate_segment = allocate_segment_by_default,
 };
-
-bool f2fs_exist_trim_candidates(struct f2fs_sb_info *sbi,
-						struct cp_control *cpc)
-{
-	__u64 trim_start = cpc->trim_start;
-	bool has_candidate = false;
-
-	down_write(&SIT_I(sbi)->sentry_lock);
-	for (; cpc->trim_start <= cpc->trim_end; cpc->trim_start++) {
-		if (add_discard_addrs(sbi, cpc, true)) {
-			has_candidate = true;
-			break;
-		}
-	}
-	up_write(&SIT_I(sbi)->sentry_lock);
-
-	cpc->trim_start = trim_start;
-	return has_candidate;
-}
-
-static unsigned int __issue_discard_cmd_range(struct f2fs_sb_info *sbi,
-					struct discard_policy *dpolicy,
-					unsigned int start, unsigned int end)
-{
-	struct discard_cmd_control *dcc = SM_I(sbi)->dcc_info;
-	struct discard_cmd *prev_dc = NULL, *next_dc = NULL;
-	struct rb_node **insert_p = NULL, *insert_parent = NULL;
-	struct discard_cmd *dc;
-	struct blk_plug plug;
-	int issued;
-	unsigned int trimmed = 0;
-
-next:
-	issued = 0;
-
-	mutex_lock(&dcc->cmd_lock);
-	if (unlikely(dcc->rbtree_check))
-		f2fs_bug_on(sbi, !f2fs_check_rb_tree_consistence(sbi,
-								&dcc->root));
-
-	dc = (struct discard_cmd *)f2fs_lookup_rb_tree_ret(&dcc->root,
-					NULL, start,
-					(struct rb_entry **)&prev_dc,
-					(struct rb_entry **)&next_dc,
-					&insert_p, &insert_parent, true);
-	if (!dc)
-		dc = next_dc;
-
-	blk_start_plug(&plug);
-
-	while (dc && dc->lstart <= end) {
-		struct rb_node *node;
-		int err = 0;
-
-		if (dc->len < dpolicy->granularity)
-			goto skip;
-
-		if (dc->state != D_PREP) {
-			list_move_tail(&dc->list, &dcc->fstrim_list);
-			goto skip;
-		}
-
-		err = __submit_discard_cmd(sbi, dpolicy, dc, &issued);
-
-		if (issued >= dpolicy->max_requests) {
-			start = dc->lstart + dc->len;
->>>>>>> a2898004
-
-			if (err)
-				__remove_discard_cmd(sbi, dc);
-
-			blk_finish_plug(&plug);
-			mutex_unlock(&dcc->cmd_lock);
-			trimmed += __wait_all_discard_cmd(sbi, NULL);
-			congestion_wait(BLK_RW_ASYNC, HZ/50);
-			goto next;
-		}
-skip:
-		node = rb_next(&dc->rb_node);
-		if (err)
-			__remove_discard_cmd(sbi, dc);
-		dc = rb_entry_safe(node, struct discard_cmd, rb_node);
-
-		if (fatal_signal_pending(current))
-			break;
-	}
-
-	blk_finish_plug(&plug);
-	mutex_unlock(&dcc->cmd_lock);
-
-	return trimmed;
-}
 
 bool f2fs_exist_trim_candidates(struct f2fs_sb_info *sbi,
 						struct cp_control *cpc)
@@ -4279,14 +2898,8 @@
 		goto out;
 
 	if (is_sbi_flag_set(sbi, SBI_NEED_FSCK)) {
-<<<<<<< HEAD
-		f2fs_msg(sbi->sb, KERN_WARNING,
-			"Found FS corruption, run fsck to fix.");
-		return -EIO;
-=======
 		f2fs_warn(sbi, "Found FS corruption, run fsck to fix.");
 		return -EFSCORRUPTED;
->>>>>>> a2898004
 	}
 
 	/* start/end segment number in main_area */
@@ -4302,7 +2915,6 @@
 	cpc.trim_minlen = max_t(__u64, 1, F2FS_BYTES_TO_BLK(range->minlen));
 	cpc.trim_start = start_segno;
 	cpc.trim_end = end_segno;
-<<<<<<< HEAD
 
 	if (sbi->discard_blks == 0)
 		goto out;
@@ -4322,27 +2934,6 @@
 	if (f2fs_realtime_discard_enable(sbi))
 		goto out;
 
-=======
-
-	if (sbi->discard_blks == 0)
-		goto out;
-
-	mutex_lock(&sbi->gc_mutex);
-	err = f2fs_write_checkpoint(sbi, &cpc);
-	mutex_unlock(&sbi->gc_mutex);
-	if (err)
-		goto out;
-
-	/*
-	 * We filed discard candidates, but actually we don't need to wait for
-	 * all of them, since they'll be issued in idle time along with runtime
-	 * discard option. User configuration looks like using runtime discard
-	 * or periodic fstrim instead of it.
-	 */
-	if (f2fs_realtime_discard_enable(sbi))
-		goto out;
-
->>>>>>> a2898004
 	start_block = START_BLOCK(sbi, start_segno);
 	end_block = START_BLOCK(sbi, end_segno + 1);
 
@@ -4732,25 +3323,17 @@
 
 	if (!IS_DATASEG(get_seg_entry(sbi, segno)->type)) {
 		set_sbi_flag(sbi, SBI_NEED_FSCK);
-<<<<<<< HEAD
-		return -EFAULT;
-=======
 		f2fs_warn(sbi, "%s: incorrect segment(%u) type, run fsck to fix.",
 			  __func__, segno);
 		return -EFSCORRUPTED;
->>>>>>> a2898004
 	}
 
 	stat_inc_inplace_blocks(fio->sbi);
 
-<<<<<<< HEAD
-	err = f2fs_submit_page_bio(fio);
-=======
 	if (fio->bio)
 		err = f2fs_merge_page_bio(fio);
 	else
 		err = f2fs_submit_page_bio(fio);
->>>>>>> a2898004
 	if (!err) {
 		update_device_state(fio);
 		f2fs_update_iostat(fio->sbi, fio->io_type, F2FS_BLKSIZE);
@@ -5078,16 +3661,11 @@
 
 	/* sanity check for summary blocks */
 	if (nats_in_cursum(nat_j) > NAT_JOURNAL_ENTRIES ||
-<<<<<<< HEAD
-			sits_in_cursum(sit_j) > SIT_JOURNAL_ENTRIES)
-		return -EINVAL;
-=======
 			sits_in_cursum(sit_j) > SIT_JOURNAL_ENTRIES) {
 		f2fs_err(sbi, "invalid journal entries nats %u sits %u\n",
 			 nats_in_cursum(nat_j), sits_in_cursum(sit_j));
 		return -EINVAL;
 	}
->>>>>>> a2898004
 
 	return 0;
 }
@@ -5337,12 +3915,8 @@
 	 * entries, remove all entries from journal and add and account
 	 * them in sit entry set.
 	 */
-<<<<<<< HEAD
-	if (!__has_cursum_space(journal, sit_i->dirty_sentries, SIT_JOURNAL))
-=======
 	if (!__has_cursum_space(journal, sit_i->dirty_sentries, SIT_JOURNAL) ||
 								!to_journal)
->>>>>>> a2898004
 		remove_sits_in_journal(sbi);
 
 	/*
@@ -5697,18 +4271,10 @@
 	up_read(&curseg->journal_rwsem);
 
 	if (!err && total_node_blocks != valid_node_count(sbi)) {
-<<<<<<< HEAD
-		f2fs_msg(sbi->sb, KERN_ERR,
-			"SIT is corrupted node# %u vs %u",
-			total_node_blocks, valid_node_count(sbi));
-		set_sbi_flag(sbi, SBI_NEED_FSCK);
-		err = -EINVAL;
-=======
 		f2fs_err(sbi, "SIT is corrupted node# %u vs %u",
 			 total_node_blocks, valid_node_count(sbi));
 		set_sbi_flag(sbi, SBI_NEED_FSCK);
 		err = -EFSCORRUPTED;
->>>>>>> a2898004
 	}
 
 	return err;
