// SPDX-License-Identifier: GPL-2.0
/*
 * fs/f2fs/segment.c
 *
 * Copyright (c) 2012 Samsung Electronics Co., Ltd.
 *             http://www.samsung.com/
 */
#include <linux/fs.h>
#include <linux/f2fs_fs.h>
#include <linux/bio.h>
#include <linux/blkdev.h>
#include <linux/prefetch.h>
#include <linux/kthread.h>
#include <linux/swap.h>
#include <linux/timer.h>
#include <linux/freezer.h>
#include <linux/sched.h>

#include "f2fs.h"
#include "segment.h"
#include "node.h"
#include "gc.h"
#include "trace.h"
#include <trace/events/f2fs.h>

#define __reverse_ffz(x) __reverse_ffs(~(x))

static struct kmem_cache *discard_entry_slab;
static struct kmem_cache *discard_cmd_slab;
static struct kmem_cache *sit_entry_set_slab;
static struct kmem_cache *inmem_entry_slab;

static unsigned long __reverse_ulong(unsigned char *str)
{
	unsigned long tmp = 0;
	int shift = 24, idx = 0;

#if BITS_PER_LONG == 64
	shift = 56;
#endif
	while (shift >= 0) {
		tmp |= (unsigned long)str[idx++] << shift;
		shift -= BITS_PER_BYTE;
	}
	return tmp;
}

/*
 * __reverse_ffs is copied from include/asm-generic/bitops/__ffs.h since
 * MSB and LSB are reversed in a byte by f2fs_set_bit.
 */
static inline unsigned long __reverse_ffs(unsigned long word)
{
	int num = 0;

#if BITS_PER_LONG == 64
	if ((word & 0xffffffff00000000UL) == 0)
		num += 32;
	else
		word >>= 32;
#endif
	if ((word & 0xffff0000) == 0)
		num += 16;
	else
		word >>= 16;

	if ((word & 0xff00) == 0)
		num += 8;
	else
		word >>= 8;

	if ((word & 0xf0) == 0)
		num += 4;
	else
		word >>= 4;

	if ((word & 0xc) == 0)
		num += 2;
	else
		word >>= 2;

	if ((word & 0x2) == 0)
		num += 1;
	return num;
}

/*
 * __find_rev_next(_zero)_bit is copied from lib/find_next_bit.c because
 * f2fs_set_bit makes MSB and LSB reversed in a byte.
 * @size must be integral times of unsigned long.
 * Example:
 *                             MSB <--> LSB
 *   f2fs_set_bit(0, bitmap) => 1000 0000
 *   f2fs_set_bit(7, bitmap) => 0000 0001
 */
static unsigned long __find_rev_next_bit(const unsigned long *addr,
			unsigned long size, unsigned long offset)
{
	const unsigned long *p = addr + BIT_WORD(offset);
	unsigned long result = size;
	unsigned long tmp;

	if (offset >= size)
		return size;

	size -= (offset & ~(BITS_PER_LONG - 1));
	offset %= BITS_PER_LONG;

	while (1) {
		if (*p == 0)
			goto pass;

		tmp = __reverse_ulong((unsigned char *)p);

		tmp &= ~0UL >> offset;
		if (size < BITS_PER_LONG)
			tmp &= (~0UL << (BITS_PER_LONG - size));
		if (tmp)
			goto found;
pass:
		if (size <= BITS_PER_LONG)
			break;
		size -= BITS_PER_LONG;
		offset = 0;
		p++;
	}
	return result;
found:
	return result - size + __reverse_ffs(tmp);
}

static unsigned long __find_rev_next_zero_bit(const unsigned long *addr,
			unsigned long size, unsigned long offset)
{
	const unsigned long *p = addr + BIT_WORD(offset);
	unsigned long result = size;
	unsigned long tmp;

	if (offset >= size)
		return size;

	size -= (offset & ~(BITS_PER_LONG - 1));
	offset %= BITS_PER_LONG;

	while (1) {
		if (*p == ~0UL)
			goto pass;

		tmp = __reverse_ulong((unsigned char *)p);

		if (offset)
			tmp |= ~0UL << (BITS_PER_LONG - offset);
		if (size < BITS_PER_LONG)
			tmp |= ~0UL >> size;
		if (tmp != ~0UL)
			goto found;
pass:
		if (size <= BITS_PER_LONG)
			break;
		size -= BITS_PER_LONG;
		offset = 0;
		p++;
	}
	return result;
found:
	return result - size + __reverse_ffz(tmp);
}

bool f2fs_need_SSR(struct f2fs_sb_info *sbi)
{
	int node_secs = get_blocktype_secs(sbi, F2FS_DIRTY_NODES);
	int dent_secs = get_blocktype_secs(sbi, F2FS_DIRTY_DENTS);
	int imeta_secs = get_blocktype_secs(sbi, F2FS_DIRTY_IMETA);

	if (test_opt(sbi, LFS))
		return false;
	if (sbi->gc_mode == GC_URGENT)
		return true;
	if (unlikely(is_sbi_flag_set(sbi, SBI_CP_DISABLED)))
		return true;

	return free_sections(sbi) <= (node_secs + 2 * dent_secs + imeta_secs +
			SM_I(sbi)->min_ssr_sections + reserved_sections(sbi));
}

void f2fs_register_inmem_page(struct inode *inode, struct page *page)
{
	struct f2fs_sb_info *sbi = F2FS_I_SB(inode);
	struct f2fs_inode_info *fi = F2FS_I(inode);
	struct inmem_pages *new;

	f2fs_trace_pid(page);

	f2fs_set_page_private(page, (unsigned long)ATOMIC_WRITTEN_PAGE);

	new = f2fs_kmem_cache_alloc(inmem_entry_slab, GFP_NOFS);

	/* add atomic page indices to the list */
	new->page = page;
	INIT_LIST_HEAD(&new->list);

	/* increase reference count with clean state */
	mutex_lock(&fi->inmem_lock);
	get_page(page);
	list_add_tail(&new->list, &fi->inmem_pages);
	spin_lock(&sbi->inode_lock[ATOMIC_FILE]);
	if (list_empty(&fi->inmem_ilist))
		list_add_tail(&fi->inmem_ilist, &sbi->inode_list[ATOMIC_FILE]);
	spin_unlock(&sbi->inode_lock[ATOMIC_FILE]);
	inc_page_count(F2FS_I_SB(inode), F2FS_INMEM_PAGES);
	mutex_unlock(&fi->inmem_lock);

	trace_f2fs_register_inmem_page(page, INMEM);
}

static int __revoke_inmem_pages(struct inode *inode,
<<<<<<< HEAD
				struct list_head *head, bool drop, bool recover)
=======
				struct list_head *head, bool drop, bool recover,
				bool trylock)
>>>>>>> d4f47e6c
{
	struct f2fs_sb_info *sbi = F2FS_I_SB(inode);
	struct inmem_pages *cur, *tmp;
	int err = 0;

	list_for_each_entry_safe(cur, tmp, head, list) {
		struct page *page = cur->page;

		if (drop)
			trace_f2fs_commit_inmem_page(page, INMEM_DROP);

<<<<<<< HEAD
		lock_page(page);
=======
		if (trylock) {
			/*
			 * to avoid deadlock in between page lock and
			 * inmem_lock.
			 */
			if (!trylock_page(page))
				continue;
		} else {
			lock_page(page);
		}
>>>>>>> d4f47e6c

		f2fs_wait_on_page_writeback(page, DATA, true, true);

		if (recover) {
			struct dnode_of_data dn;
			struct node_info ni;

			trace_f2fs_commit_inmem_page(page, INMEM_REVOKE);
retry:
			set_new_dnode(&dn, inode, NULL, NULL, 0);
			err = f2fs_get_dnode_of_data(&dn, page->index,
								LOOKUP_NODE);
			if (err) {
				if (err == -ENOMEM) {
					congestion_wait(BLK_RW_ASYNC, HZ/50);
					cond_resched();
					goto retry;
				}
				err = -EAGAIN;
				goto next;
			}

			err = f2fs_get_node_info(sbi, dn.nid, &ni);
			if (err) {
				f2fs_put_dnode(&dn);
				return err;
			}

			if (cur->old_addr == NEW_ADDR) {
				f2fs_invalidate_blocks(sbi, dn.data_blkaddr);
				f2fs_update_data_blkaddr(&dn, NEW_ADDR);
			} else
				f2fs_replace_block(sbi, &dn, dn.data_blkaddr,
					cur->old_addr, ni.version, true, true);
			f2fs_put_dnode(&dn);
		}
next:
		/* we don't need to invalidate this in the sccessful status */
		if (drop || recover) {
			ClearPageUptodate(page);
			clear_cold_data(page);
		}
<<<<<<< HEAD
		set_page_private(page, 0);
		ClearPagePrivate(page);
=======
		f2fs_clear_page_private(page);
>>>>>>> d4f47e6c
		f2fs_put_page(page, 1);

		list_del(&cur->list);
		kmem_cache_free(inmem_entry_slab, cur);
		dec_page_count(F2FS_I_SB(inode), F2FS_INMEM_PAGES);
	}
	return err;
}

void f2fs_drop_inmem_pages_all(struct f2fs_sb_info *sbi, bool gc_failure)
{
	struct list_head *head = &sbi->inode_list[ATOMIC_FILE];
	struct inode *inode;
	struct f2fs_inode_info *fi;
next:
	spin_lock(&sbi->inode_lock[ATOMIC_FILE]);
	if (list_empty(head)) {
		spin_unlock(&sbi->inode_lock[ATOMIC_FILE]);
		return;
	}
	fi = list_first_entry(head, struct f2fs_inode_info, inmem_ilist);
	inode = igrab(&fi->vfs_inode);
	spin_unlock(&sbi->inode_lock[ATOMIC_FILE]);

	if (inode) {
		if (gc_failure) {
			if (fi->i_gc_failures[GC_FAILURE_ATOMIC])
				goto drop;
			goto skip;
		}
drop:
		set_inode_flag(inode, FI_ATOMIC_REVOKE_REQUEST);
		f2fs_drop_inmem_pages(inode);
		iput(inode);
	}
skip:
	congestion_wait(BLK_RW_ASYNC, HZ/50);
	cond_resched();
	goto next;
}

void f2fs_drop_inmem_pages(struct inode *inode)
{
	struct f2fs_sb_info *sbi = F2FS_I_SB(inode);
	struct f2fs_inode_info *fi = F2FS_I(inode);

<<<<<<< HEAD
	mutex_lock(&fi->inmem_lock);
	__revoke_inmem_pages(inode, &fi->inmem_pages, true, false);
	spin_lock(&sbi->inode_lock[ATOMIC_FILE]);
	if (!list_empty(&fi->inmem_ilist))
		list_del_init(&fi->inmem_ilist);
	spin_unlock(&sbi->inode_lock[ATOMIC_FILE]);
	mutex_unlock(&fi->inmem_lock);
=======
	while (!list_empty(&fi->inmem_pages)) {
		mutex_lock(&fi->inmem_lock);
		__revoke_inmem_pages(inode, &fi->inmem_pages,
						true, false, true);

		if (list_empty(&fi->inmem_pages)) {
			spin_lock(&sbi->inode_lock[ATOMIC_FILE]);
			if (!list_empty(&fi->inmem_ilist))
				list_del_init(&fi->inmem_ilist);
			spin_unlock(&sbi->inode_lock[ATOMIC_FILE]);
		}
		mutex_unlock(&fi->inmem_lock);
	}
>>>>>>> d4f47e6c

	clear_inode_flag(inode, FI_ATOMIC_FILE);
	fi->i_gc_failures[GC_FAILURE_ATOMIC] = 0;
	stat_dec_atomic_write(inode);
}

void f2fs_drop_inmem_page(struct inode *inode, struct page *page)
{
	struct f2fs_inode_info *fi = F2FS_I(inode);
	struct f2fs_sb_info *sbi = F2FS_I_SB(inode);
	struct list_head *head = &fi->inmem_pages;
	struct inmem_pages *cur = NULL;

	f2fs_bug_on(sbi, !IS_ATOMIC_WRITTEN_PAGE(page));

	mutex_lock(&fi->inmem_lock);
	list_for_each_entry(cur, head, list) {
		if (cur->page == page)
			break;
	}

	f2fs_bug_on(sbi, list_empty(head) || cur->page != page);
	list_del(&cur->list);
	mutex_unlock(&fi->inmem_lock);

	dec_page_count(sbi, F2FS_INMEM_PAGES);
	kmem_cache_free(inmem_entry_slab, cur);

	ClearPageUptodate(page);
<<<<<<< HEAD
	set_page_private(page, 0);
	ClearPagePrivate(page);
=======
	f2fs_clear_page_private(page);
>>>>>>> d4f47e6c
	f2fs_put_page(page, 0);

	trace_f2fs_commit_inmem_page(page, INMEM_INVALIDATE);
}

static int __f2fs_commit_inmem_pages(struct inode *inode)
{
	struct f2fs_sb_info *sbi = F2FS_I_SB(inode);
	struct f2fs_inode_info *fi = F2FS_I(inode);
	struct inmem_pages *cur, *tmp;
	struct f2fs_io_info fio = {
		.sbi = sbi,
		.ino = inode->i_ino,
		.type = DATA,
		.op = REQ_OP_WRITE,
		.op_flags = REQ_SYNC | REQ_PRIO,
		.io_type = FS_DATA_IO,
	};
	struct list_head revoke_list;
	bool submit_bio = false;
	int err = 0;

	INIT_LIST_HEAD(&revoke_list);

	list_for_each_entry_safe(cur, tmp, &fi->inmem_pages, list) {
		struct page *page = cur->page;

		lock_page(page);
		if (page->mapping == inode->i_mapping) {
			trace_f2fs_commit_inmem_page(page, INMEM);

			f2fs_wait_on_page_writeback(page, DATA, true, true);

			set_page_dirty(page);
			if (clear_page_dirty_for_io(page)) {
				inode_dec_dirty_pages(inode);
				f2fs_remove_dirty_inode(inode);
			}
retry:
			fio.page = page;
			fio.old_blkaddr = NULL_ADDR;
			fio.encrypted_page = NULL;
			fio.need_lock = LOCK_DONE;
			err = f2fs_do_write_data_page(&fio);
			if (err) {
				if (err == -ENOMEM) {
					congestion_wait(BLK_RW_ASYNC, HZ/50);
					cond_resched();
					goto retry;
				}
				unlock_page(page);
				break;
			}
			/* record old blkaddr for revoking */
			cur->old_addr = fio.old_blkaddr;
			submit_bio = true;
		}
		unlock_page(page);
		list_move_tail(&cur->list, &revoke_list);
	}

	if (submit_bio)
		f2fs_submit_merged_write_cond(sbi, inode, NULL, 0, DATA);

	if (err) {
		/*
		 * try to revoke all committed pages, but still we could fail
		 * due to no memory or other reason, if that happened, EAGAIN
		 * will be returned, which means in such case, transaction is
		 * already not integrity, caller should use journal to do the
		 * recovery or rewrite & commit last transaction. For other
		 * error number, revoking was done by filesystem itself.
		 */
<<<<<<< HEAD
		err = __revoke_inmem_pages(inode, &revoke_list, false, true);

		/* drop all uncommitted pages */
		__revoke_inmem_pages(inode, &fi->inmem_pages, true, false);
	} else {
		__revoke_inmem_pages(inode, &revoke_list, false, false);
=======
		err = __revoke_inmem_pages(inode, &revoke_list,
						false, true, false);

		/* drop all uncommitted pages */
		__revoke_inmem_pages(inode, &fi->inmem_pages,
						true, false, false);
	} else {
		__revoke_inmem_pages(inode, &revoke_list,
						false, false, false);
>>>>>>> d4f47e6c
	}

	return err;
}

int f2fs_commit_inmem_pages(struct inode *inode)
{
	struct f2fs_sb_info *sbi = F2FS_I_SB(inode);
	struct f2fs_inode_info *fi = F2FS_I(inode);
	int err;

	f2fs_balance_fs(sbi, true);

	down_write(&fi->i_gc_rwsem[WRITE]);

	f2fs_lock_op(sbi);
	set_inode_flag(inode, FI_ATOMIC_COMMIT);

	mutex_lock(&fi->inmem_lock);
	err = __f2fs_commit_inmem_pages(inode);

	spin_lock(&sbi->inode_lock[ATOMIC_FILE]);
	if (!list_empty(&fi->inmem_ilist))
		list_del_init(&fi->inmem_ilist);
	spin_unlock(&sbi->inode_lock[ATOMIC_FILE]);
	mutex_unlock(&fi->inmem_lock);

	clear_inode_flag(inode, FI_ATOMIC_COMMIT);

	f2fs_unlock_op(sbi);
	up_write(&fi->i_gc_rwsem[WRITE]);

	return err;
}

/*
 * This function balances dirty node and dentry pages.
 * In addition, it controls garbage collection.
 */
void f2fs_balance_fs(struct f2fs_sb_info *sbi, bool need)
{
	if (time_to_inject(sbi, FAULT_CHECKPOINT)) {
		f2fs_show_injection_info(FAULT_CHECKPOINT);
		f2fs_stop_checkpoint(sbi, false);
	}

	/* balance_fs_bg is able to be pending */
	if (need && excess_cached_nats(sbi))
		f2fs_balance_fs_bg(sbi);

	if (f2fs_is_checkpoint_ready(sbi))
		return;

	/*
	 * We should do GC or end up with checkpoint, if there are so many dirty
	 * dir/node pages without enough free segments.
	 */
	if (has_not_enough_free_secs(sbi, 0, 0)) {
		mutex_lock(&sbi->gc_mutex);
		f2fs_gc(sbi, false, false, NULL_SEGNO);
	}
}

void f2fs_balance_fs_bg(struct f2fs_sb_info *sbi)
{
	if (unlikely(is_sbi_flag_set(sbi, SBI_POR_DOING)))
		return;

	/* try to shrink extent cache when there is no enough memory */
	if (!f2fs_available_free_memory(sbi, EXTENT_CACHE))
		f2fs_shrink_extent_tree(sbi, EXTENT_CACHE_SHRINK_NUMBER);

	/* check the # of cached NAT entries */
	if (!f2fs_available_free_memory(sbi, NAT_ENTRIES))
		f2fs_try_to_free_nats(sbi, NAT_ENTRY_PER_BLOCK);

	if (!f2fs_available_free_memory(sbi, FREE_NIDS))
		f2fs_try_to_free_nids(sbi, MAX_FREE_NIDS);
	else
		f2fs_build_free_nids(sbi, false, false);

	if (!is_idle(sbi, REQ_TIME) &&
		(!excess_dirty_nats(sbi) && !excess_dirty_nodes(sbi)))
		return;

	/* checkpoint is the only way to shrink partial cached entries */
	if (!f2fs_available_free_memory(sbi, NAT_ENTRIES) ||
			!f2fs_available_free_memory(sbi, INO_ENTRIES) ||
			excess_prefree_segs(sbi) ||
			excess_dirty_nats(sbi) ||
			excess_dirty_nodes(sbi) ||
			f2fs_time_over(sbi, CP_TIME)) {
		if (test_opt(sbi, DATA_FLUSH)) {
			struct blk_plug plug;

			blk_start_plug(&plug);
			f2fs_sync_dirty_inodes(sbi, FILE_INODE);
			blk_finish_plug(&plug);
		}
		f2fs_sync_fs(sbi->sb, true);
		stat_inc_bg_cp_count(sbi->stat_info);
	}
}

static int __submit_flush_wait(struct f2fs_sb_info *sbi,
				struct block_device *bdev)
{
<<<<<<< HEAD
	struct bio *bio = f2fs_bio_alloc(sbi, 0, true);
	int ret;

=======
	struct bio *bio;
	int ret;

	bio = f2fs_bio_alloc(sbi, 0, false);
	if (!bio)
		return -ENOMEM;

>>>>>>> d4f47e6c
	bio->bi_rw = REQ_OP_WRITE;
	bio->bi_bdev = bdev;
	ret = submit_bio_wait(WRITE_FLUSH, bio);
	bio_put(bio);

	trace_f2fs_issue_flush(bdev, test_opt(sbi, NOBARRIER),
				test_opt(sbi, FLUSH_MERGE), ret);
	return ret;
}

static int submit_flush_wait(struct f2fs_sb_info *sbi, nid_t ino)
{
	int ret = 0;
	int i;

	if (!sbi->s_ndevs)
		return __submit_flush_wait(sbi, sbi->sb->s_bdev);

	for (i = 0; i < sbi->s_ndevs; i++) {
		if (!f2fs_is_dirty_device(sbi, ino, i, FLUSH_INO))
			continue;
		ret = __submit_flush_wait(sbi, FDEV(i).bdev);
		if (ret)
			break;
	}
	return ret;
}

static int issue_flush_thread(void *data)
{
	struct f2fs_sb_info *sbi = data;
	struct flush_cmd_control *fcc = SM_I(sbi)->fcc_info;
	wait_queue_head_t *q = &fcc->flush_wait_queue;
repeat:
	if (kthread_should_stop())
		return 0;

	sb_start_intwrite(sbi->sb);

	if (!llist_empty(&fcc->issue_list)) {
		struct flush_cmd *cmd, *next;
		int ret;

		fcc->dispatch_list = llist_del_all(&fcc->issue_list);
		fcc->dispatch_list = llist_reverse_order(fcc->dispatch_list);

		cmd = llist_entry(fcc->dispatch_list, struct flush_cmd, llnode);

		ret = submit_flush_wait(sbi, cmd->ino);
		atomic_inc(&fcc->issued_flush);

		llist_for_each_entry_safe(cmd, next,
					  fcc->dispatch_list, llnode) {
			cmd->ret = ret;
			complete(&cmd->wait);
		}
		fcc->dispatch_list = NULL;
	}

	sb_end_intwrite(sbi->sb);

	wait_event_interruptible(*q,
		kthread_should_stop() || !llist_empty(&fcc->issue_list));
	goto repeat;
}

int f2fs_issue_flush(struct f2fs_sb_info *sbi, nid_t ino)
{
	struct flush_cmd_control *fcc = SM_I(sbi)->fcc_info;
	struct flush_cmd cmd;
	int ret;

	if (test_opt(sbi, NOBARRIER))
		return 0;

	if (!test_opt(sbi, FLUSH_MERGE)) {
		atomic_inc(&fcc->queued_flush);
		ret = submit_flush_wait(sbi, ino);
		atomic_dec(&fcc->queued_flush);
		atomic_inc(&fcc->issued_flush);
		return ret;
	}

	if (atomic_inc_return(&fcc->queued_flush) == 1 || sbi->s_ndevs > 1) {
		ret = submit_flush_wait(sbi, ino);
		atomic_dec(&fcc->queued_flush);

		atomic_inc(&fcc->issued_flush);
		return ret;
	}

	cmd.ino = ino;
	init_completion(&cmd.wait);

	llist_add(&cmd.llnode, &fcc->issue_list);

	/* update issue_list before we wake up issue_flush thread */
	smp_mb();

	if (waitqueue_active(&fcc->flush_wait_queue))
		wake_up(&fcc->flush_wait_queue);

	if (fcc->f2fs_issue_flush) {
		wait_for_completion(&cmd.wait);
		atomic_dec(&fcc->queued_flush);
	} else {
		struct llist_node *list;

		list = llist_del_all(&fcc->issue_list);
		if (!list) {
			wait_for_completion(&cmd.wait);
			atomic_dec(&fcc->queued_flush);
		} else {
			struct flush_cmd *tmp, *next;

			ret = submit_flush_wait(sbi, ino);

			llist_for_each_entry_safe(tmp, next, list, llnode) {
				if (tmp == &cmd) {
					cmd.ret = ret;
					atomic_dec(&fcc->queued_flush);
					continue;
				}
				tmp->ret = ret;
				complete(&tmp->wait);
			}
		}
	}

	return cmd.ret;
}

int f2fs_create_flush_cmd_control(struct f2fs_sb_info *sbi)
{
	dev_t dev = sbi->sb->s_bdev->bd_dev;
	struct flush_cmd_control *fcc;
	int err = 0;

	if (SM_I(sbi)->fcc_info) {
		fcc = SM_I(sbi)->fcc_info;
		if (fcc->f2fs_issue_flush)
			return err;
		goto init_thread;
	}

	fcc = f2fs_kzalloc(sbi, sizeof(struct flush_cmd_control), GFP_KERNEL);
	if (!fcc)
		return -ENOMEM;
	atomic_set(&fcc->issued_flush, 0);
	atomic_set(&fcc->queued_flush, 0);
	init_waitqueue_head(&fcc->flush_wait_queue);
	init_llist_head(&fcc->issue_list);
	SM_I(sbi)->fcc_info = fcc;
	if (!test_opt(sbi, FLUSH_MERGE))
		return err;

init_thread:
	fcc->f2fs_issue_flush = kthread_run(issue_flush_thread, sbi,
				"f2fs_flush-%u:%u", MAJOR(dev), MINOR(dev));
	if (IS_ERR(fcc->f2fs_issue_flush)) {
		err = PTR_ERR(fcc->f2fs_issue_flush);
		kvfree(fcc);
		SM_I(sbi)->fcc_info = NULL;
		return err;
	}

	return err;
}

void f2fs_destroy_flush_cmd_control(struct f2fs_sb_info *sbi, bool free)
{
	struct flush_cmd_control *fcc = SM_I(sbi)->fcc_info;

	if (fcc && fcc->f2fs_issue_flush) {
		struct task_struct *flush_thread = fcc->f2fs_issue_flush;

		fcc->f2fs_issue_flush = NULL;
		kthread_stop(flush_thread);
	}
	if (free) {
		kvfree(fcc);
		SM_I(sbi)->fcc_info = NULL;
	}
}

int f2fs_flush_device_cache(struct f2fs_sb_info *sbi)
{
	int ret = 0, i;

	if (!sbi->s_ndevs)
		return 0;

	for (i = 1; i < sbi->s_ndevs; i++) {
		if (!f2fs_test_bit(i, (char *)&sbi->dirty_device))
			continue;
		ret = __submit_flush_wait(sbi, FDEV(i).bdev);
		if (ret)
			break;

		spin_lock(&sbi->dev_lock);
		f2fs_clear_bit(i, (char *)&sbi->dirty_device);
		spin_unlock(&sbi->dev_lock);
	}

	return ret;
}

static void __locate_dirty_segment(struct f2fs_sb_info *sbi, unsigned int segno,
		enum dirty_type dirty_type)
{
	struct dirty_seglist_info *dirty_i = DIRTY_I(sbi);

	/* need not be added */
	if (IS_CURSEG(sbi, segno))
		return;

	if (!test_and_set_bit(segno, dirty_i->dirty_segmap[dirty_type]))
		dirty_i->nr_dirty[dirty_type]++;

	if (dirty_type == DIRTY) {
		struct seg_entry *sentry = get_seg_entry(sbi, segno);
		enum dirty_type t = sentry->type;

		if (unlikely(t >= DIRTY)) {
			f2fs_bug_on(sbi, 1);
			return;
		}
		if (!test_and_set_bit(segno, dirty_i->dirty_segmap[t]))
			dirty_i->nr_dirty[t]++;
	}
}

static void __remove_dirty_segment(struct f2fs_sb_info *sbi, unsigned int segno,
		enum dirty_type dirty_type)
{
	struct dirty_seglist_info *dirty_i = DIRTY_I(sbi);

	if (test_and_clear_bit(segno, dirty_i->dirty_segmap[dirty_type]))
		dirty_i->nr_dirty[dirty_type]--;

	if (dirty_type == DIRTY) {
		struct seg_entry *sentry = get_seg_entry(sbi, segno);
		enum dirty_type t = sentry->type;

		if (test_and_clear_bit(segno, dirty_i->dirty_segmap[t]))
			dirty_i->nr_dirty[t]--;

		if (get_valid_blocks(sbi, segno, true) == 0)
			clear_bit(GET_SEC_FROM_SEG(sbi, segno),
						dirty_i->victim_secmap);
	}
}

/*
 * Should not occur error such as -ENOMEM.
 * Adding dirty entry into seglist is not critical operation.
 * If a given segment is one of current working segments, it won't be added.
 */
static void locate_dirty_segment(struct f2fs_sb_info *sbi, unsigned int segno)
{
	struct dirty_seglist_info *dirty_i = DIRTY_I(sbi);
	unsigned short valid_blocks, ckpt_valid_blocks;

	if (segno == NULL_SEGNO || IS_CURSEG(sbi, segno))
		return;

	mutex_lock(&dirty_i->seglist_lock);

	valid_blocks = get_valid_blocks(sbi, segno, false);
	ckpt_valid_blocks = get_ckpt_valid_blocks(sbi, segno);

	if (valid_blocks == 0 && (!is_sbi_flag_set(sbi, SBI_CP_DISABLED) ||
				ckpt_valid_blocks == sbi->blocks_per_seg)) {
		__locate_dirty_segment(sbi, segno, PRE);
		__remove_dirty_segment(sbi, segno, DIRTY);
	} else if (valid_blocks < sbi->blocks_per_seg) {
		__locate_dirty_segment(sbi, segno, DIRTY);
	} else {
		/* Recovery routine with SSR needs this */
		__remove_dirty_segment(sbi, segno, DIRTY);
	}

	mutex_unlock(&dirty_i->seglist_lock);
}

/* This moves currently empty dirty blocks to prefree. Must hold seglist_lock */
void f2fs_dirty_to_prefree(struct f2fs_sb_info *sbi)
{
	struct dirty_seglist_info *dirty_i = DIRTY_I(sbi);
	unsigned int segno;

	mutex_lock(&dirty_i->seglist_lock);
	for_each_set_bit(segno, dirty_i->dirty_segmap[DIRTY], MAIN_SEGS(sbi)) {
		if (get_valid_blocks(sbi, segno, false))
			continue;
		if (IS_CURSEG(sbi, segno))
			continue;
		__locate_dirty_segment(sbi, segno, PRE);
		__remove_dirty_segment(sbi, segno, DIRTY);
	}
	mutex_unlock(&dirty_i->seglist_lock);
}

int f2fs_disable_cp_again(struct f2fs_sb_info *sbi)
{
	struct dirty_seglist_info *dirty_i = DIRTY_I(sbi);
	block_t ovp = overprovision_segments(sbi) << sbi->log_blocks_per_seg;
	block_t holes[2] = {0, 0};	/* DATA and NODE */
	struct seg_entry *se;
	unsigned int segno;

	mutex_lock(&dirty_i->seglist_lock);
	for_each_set_bit(segno, dirty_i->dirty_segmap[DIRTY], MAIN_SEGS(sbi)) {
		se = get_seg_entry(sbi, segno);
		if (IS_NODESEG(se->type))
			holes[NODE] += sbi->blocks_per_seg - se->valid_blocks;
		else
			holes[DATA] += sbi->blocks_per_seg - se->valid_blocks;
	}
	mutex_unlock(&dirty_i->seglist_lock);

	if (holes[DATA] > ovp || holes[NODE] > ovp)
		return -EAGAIN;
<<<<<<< HEAD
=======
	if (is_sbi_flag_set(sbi, SBI_CP_DISABLED_QUICK) &&
		dirty_segments(sbi) > overprovision_segments(sbi))
		return -EAGAIN;
>>>>>>> d4f47e6c
	return 0;
}

/* This is only used by SBI_CP_DISABLED */
static unsigned int get_free_segment(struct f2fs_sb_info *sbi)
{
	struct dirty_seglist_info *dirty_i = DIRTY_I(sbi);
	unsigned int segno = 0;

	mutex_lock(&dirty_i->seglist_lock);
	for_each_set_bit(segno, dirty_i->dirty_segmap[DIRTY], MAIN_SEGS(sbi)) {
		if (get_valid_blocks(sbi, segno, false))
			continue;
		if (get_ckpt_valid_blocks(sbi, segno))
			continue;
		mutex_unlock(&dirty_i->seglist_lock);
		return segno;
	}
	mutex_unlock(&dirty_i->seglist_lock);
	return NULL_SEGNO;
}

static struct discard_cmd *__create_discard_cmd(struct f2fs_sb_info *sbi,
		struct block_device *bdev, block_t lstart,
		block_t start, block_t len)
{
	struct discard_cmd_control *dcc = SM_I(sbi)->dcc_info;
	struct list_head *pend_list;
	struct discard_cmd *dc;

	f2fs_bug_on(sbi, !len);

	pend_list = &dcc->pend_list[plist_idx(len)];

	dc = f2fs_kmem_cache_alloc(discard_cmd_slab, GFP_NOFS);
	INIT_LIST_HEAD(&dc->list);
	dc->bdev = bdev;
	dc->lstart = lstart;
	dc->start = start;
	dc->len = len;
	dc->ref = 0;
	dc->state = D_PREP;
	dc->queued = 0;
	dc->error = 0;
	init_completion(&dc->wait);
	list_add_tail(&dc->list, pend_list);
	spin_lock_init(&dc->lock);
	dc->bio_ref = 0;
	atomic_inc(&dcc->discard_cmd_cnt);
	dcc->undiscard_blks += len;

	return dc;
}

static struct discard_cmd *__attach_discard_cmd(struct f2fs_sb_info *sbi,
				struct block_device *bdev, block_t lstart,
				block_t start, block_t len,
				struct rb_node *parent, struct rb_node **p)
{
	struct discard_cmd_control *dcc = SM_I(sbi)->dcc_info;
	struct discard_cmd *dc;

	dc = __create_discard_cmd(sbi, bdev, lstart, start, len);

	rb_link_node(&dc->rb_node, parent, p);
	rb_insert_color(&dc->rb_node, &dcc->root);

	return dc;
}

static void __detach_discard_cmd(struct discard_cmd_control *dcc,
							struct discard_cmd *dc)
{
	if (dc->state == D_DONE)
		atomic_sub(dc->queued, &dcc->queued_discard);

	list_del(&dc->list);
	rb_erase(&dc->rb_node, &dcc->root);
	dcc->undiscard_blks -= dc->len;

	kmem_cache_free(discard_cmd_slab, dc);

	atomic_dec(&dcc->discard_cmd_cnt);
}

static void __remove_discard_cmd(struct f2fs_sb_info *sbi,
							struct discard_cmd *dc)
{
	struct discard_cmd_control *dcc = SM_I(sbi)->dcc_info;
	unsigned long flags;

	trace_f2fs_remove_discard(dc->bdev, dc->start, dc->len);

	spin_lock_irqsave(&dc->lock, flags);
	if (dc->bio_ref) {
		spin_unlock_irqrestore(&dc->lock, flags);
		return;
	}
	spin_unlock_irqrestore(&dc->lock, flags);

	f2fs_bug_on(sbi, dc->ref);

	if (dc->error == -EOPNOTSUPP)
		dc->error = 0;

	if (dc->error)
		printk_ratelimited(
			"%sF2FS-fs: Issue discard(%u, %u, %u) failed, ret: %d",
			KERN_INFO, dc->lstart, dc->start, dc->len, dc->error);
	__detach_discard_cmd(dcc, dc);
}

static void f2fs_submit_discard_endio(struct bio *bio)
{
	struct discard_cmd *dc = (struct discard_cmd *)bio->bi_private;
	unsigned long flags;

	dc->error = bio->bi_error;

	spin_lock_irqsave(&dc->lock, flags);
	dc->bio_ref--;
	if (!dc->bio_ref && dc->state == D_SUBMIT) {
		dc->state = D_DONE;
		complete_all(&dc->wait);
	}
	spin_unlock_irqrestore(&dc->lock, flags);
	bio_put(bio);
}

/* copied from block/blk-lib.c in 4.10-rc1 */
static int __blkdev_issue_discard(struct block_device *bdev, sector_t sector,
		sector_t nr_sects, gfp_t gfp_mask, int flags,
		struct bio **biop)
{
	struct request_queue *q = bdev_get_queue(bdev);
	struct bio *bio = *biop;
	unsigned int granularity;
	int op = REQ_WRITE | REQ_DISCARD;
	int alignment;
	sector_t bs_mask;

	if (!q)
		return -ENXIO;

	if (!blk_queue_discard(q))
		return -EOPNOTSUPP;

	if (flags & BLKDEV_DISCARD_SECURE) {
		if (!blk_queue_secdiscard(q))
			return -EOPNOTSUPP;
		op |= REQ_SECURE;
	}

	bs_mask = (bdev_logical_block_size(bdev) >> 9) - 1;
	if ((sector | nr_sects) & bs_mask)
		return -EINVAL;

	/* Zero-sector (unknown) and one-sector granularities are the same.  */
	granularity = max(q->limits.discard_granularity >> 9, 1U);
	alignment = (bdev_discard_alignment(bdev) >> 9) % granularity;

	while (nr_sects) {
		unsigned int req_sects;
		sector_t end_sect, tmp;

		/* Make sure bi_size doesn't overflow */
		req_sects = min_t(sector_t, nr_sects, UINT_MAX >> 9);

		/**
		 * If splitting a request, and the next starting sector would be
		 * misaligned, stop the discard at the previous aligned sector.
		 */
		end_sect = sector + req_sects;
		tmp = end_sect;
		if (req_sects < nr_sects &&
		    sector_div(tmp, granularity) != alignment) {
			end_sect = end_sect - alignment;
			sector_div(end_sect, granularity);
			end_sect = end_sect * granularity + alignment;
			req_sects = end_sect - sector;
		}

		if (bio) {
			int ret = submit_bio_wait(op, bio);
			bio_put(bio);
			if (ret)
				return ret;
		}
		bio = bio_alloc(GFP_NOIO | __GFP_NOFAIL, 1);
		bio->bi_iter.bi_sector = sector;
		bio->bi_bdev = bdev;
		bio_set_op_attrs(bio, op, 0);

		bio->bi_iter.bi_size = req_sects << 9;
		nr_sects -= req_sects;
		sector = end_sect;

		/*
		 * We can loop for a long time in here, if someone does
		 * full device discards (like mkfs). Be nice and allow
		 * us to schedule out to avoid softlocking if preempt
		 * is disabled.
		 */
		cond_resched();
	}

	*biop = bio;
	return 0;
}

static void __check_sit_bitmap(struct f2fs_sb_info *sbi,
				block_t start, block_t end)
{
#ifdef CONFIG_F2FS_CHECK_FS
	struct seg_entry *sentry;
	unsigned int segno;
	block_t blk = start;
	unsigned long offset, size, max_blocks = sbi->blocks_per_seg;
	unsigned long *map;

	while (blk < end) {
		segno = GET_SEGNO(sbi, blk);
		sentry = get_seg_entry(sbi, segno);
		offset = GET_BLKOFF_FROM_SEG0(sbi, blk);

		if (end < START_BLOCK(sbi, segno + 1))
			size = GET_BLKOFF_FROM_SEG0(sbi, end);
		else
			size = max_blocks;
		map = (unsigned long *)(sentry->cur_valid_map);
		offset = __find_rev_next_bit(map, size, offset);
		f2fs_bug_on(sbi, offset != size);
		blk = START_BLOCK(sbi, segno + 1);
	}
#endif
}

static void __init_discard_policy(struct f2fs_sb_info *sbi,
				struct discard_policy *dpolicy,
				int discard_type, unsigned int granularity)
{
	/* common policy */
	dpolicy->type = discard_type;
	dpolicy->sync = true;
	dpolicy->ordered = false;
	dpolicy->granularity = granularity;

	dpolicy->max_requests = DEF_MAX_DISCARD_REQUEST;
	dpolicy->io_aware_gran = MAX_PLIST_NUM;
<<<<<<< HEAD
=======
	dpolicy->timeout = 0;
>>>>>>> d4f47e6c

	if (discard_type == DPOLICY_BG) {
		dpolicy->min_interval = DEF_MIN_DISCARD_ISSUE_TIME;
		dpolicy->mid_interval = DEF_MID_DISCARD_ISSUE_TIME;
		dpolicy->max_interval = DEF_MAX_DISCARD_ISSUE_TIME;
		dpolicy->io_aware = true;
		dpolicy->sync = false;
		dpolicy->ordered = true;
		if (utilization(sbi) > DEF_DISCARD_URGENT_UTIL) {
			dpolicy->granularity = 1;
			dpolicy->max_interval = DEF_MIN_DISCARD_ISSUE_TIME;
		}
	} else if (discard_type == DPOLICY_FORCE) {
		dpolicy->min_interval = DEF_MIN_DISCARD_ISSUE_TIME;
		dpolicy->mid_interval = DEF_MID_DISCARD_ISSUE_TIME;
		dpolicy->max_interval = DEF_MAX_DISCARD_ISSUE_TIME;
		dpolicy->io_aware = false;
	} else if (discard_type == DPOLICY_FSTRIM) {
		dpolicy->io_aware = false;
	} else if (discard_type == DPOLICY_UMOUNT) {
		dpolicy->max_requests = UINT_MAX;
		dpolicy->io_aware = false;
<<<<<<< HEAD
=======
		/* we need to issue all to keep CP_TRIMMED_FLAG */
		dpolicy->granularity = 1;
>>>>>>> d4f47e6c
	}
}

static void __update_discard_tree_range(struct f2fs_sb_info *sbi,
				struct block_device *bdev, block_t lstart,
				block_t start, block_t len);
/* this function is copied from blkdev_issue_discard from block/blk-lib.c */
static int __submit_discard_cmd(struct f2fs_sb_info *sbi,
						struct discard_policy *dpolicy,
						struct discard_cmd *dc,
						unsigned int *issued)
{
	struct block_device *bdev = dc->bdev;
	struct request_queue *q = bdev_get_queue(bdev);
	unsigned int max_discard_blocks =
			SECTOR_TO_BLOCK(q->limits.max_discard_sectors);
	struct discard_cmd_control *dcc = SM_I(sbi)->dcc_info;
	struct list_head *wait_list = (dpolicy->type == DPOLICY_FSTRIM) ?
					&(dcc->fstrim_list) : &(dcc->wait_list);
	int flag = dpolicy->sync ? REQ_SYNC : 0;
	block_t lstart, start, len, total_len;
	int err = 0;

	if (dc->state != D_PREP)
		return 0;

	if (is_sbi_flag_set(sbi, SBI_NEED_FSCK))
		return 0;

	trace_f2fs_issue_discard(bdev, dc->start, dc->len);

	lstart = dc->lstart;
	start = dc->start;
	len = dc->len;
	total_len = len;

	dc->len = 0;

	while (total_len && *issued < dpolicy->max_requests && !err) {
		struct bio *bio = NULL;
		unsigned long flags;
		bool last = true;

		if (len > max_discard_blocks) {
			len = max_discard_blocks;
			last = false;
		}

		(*issued)++;
		if (*issued == dpolicy->max_requests)
			last = true;

		dc->len += len;

		if (time_to_inject(sbi, FAULT_DISCARD)) {
			f2fs_show_injection_info(FAULT_DISCARD);
			err = -EIO;
			goto submit;
		}
		err = __blkdev_issue_discard(bdev,
					SECTOR_FROM_BLOCK(start),
					SECTOR_FROM_BLOCK(len),
					GFP_NOFS, 0, &bio);
submit:
		if (err) {
			spin_lock_irqsave(&dc->lock, flags);
			if (dc->state == D_PARTIAL)
				dc->state = D_SUBMIT;
			spin_unlock_irqrestore(&dc->lock, flags);

			break;
		}

		f2fs_bug_on(sbi, !bio);

		/*
		 * should keep before submission to avoid D_DONE
		 * right away
		 */
		spin_lock_irqsave(&dc->lock, flags);
		if (last)
			dc->state = D_SUBMIT;
		else
			dc->state = D_PARTIAL;
		dc->bio_ref++;
		spin_unlock_irqrestore(&dc->lock, flags);

		atomic_inc(&dcc->queued_discard);
		dc->queued++;
		list_move_tail(&dc->list, wait_list);

		/* sanity check on discard range */
		__check_sit_bitmap(sbi, lstart, lstart + len);

		bio->bi_private = dc;
		bio->bi_end_io = f2fs_submit_discard_endio;
		submit_bio(flag, bio);

		atomic_inc(&dcc->issued_discard);

		f2fs_update_iostat(sbi, FS_DISCARD, 1);

		lstart += len;
		start += len;
		total_len -= len;
		len = total_len;
	}

	if (!err && len)
		__update_discard_tree_range(sbi, bdev, lstart, start, len);
	return err;
}

static struct discard_cmd *__insert_discard_tree(struct f2fs_sb_info *sbi,
				struct block_device *bdev, block_t lstart,
				block_t start, block_t len,
				struct rb_node **insert_p,
				struct rb_node *insert_parent)
{
	struct discard_cmd_control *dcc = SM_I(sbi)->dcc_info;
	struct rb_node **p;
	struct rb_node *parent = NULL;
	struct discard_cmd *dc = NULL;

	if (insert_p && insert_parent) {
		parent = insert_parent;
		p = insert_p;
		goto do_insert;
	}

	p = f2fs_lookup_rb_tree_for_insert(sbi, &dcc->root, &parent, lstart);
do_insert:
	dc = __attach_discard_cmd(sbi, bdev, lstart, start, len, parent, p);
	if (!dc)
		return NULL;

	return dc;
}

static void __relocate_discard_cmd(struct discard_cmd_control *dcc,
						struct discard_cmd *dc)
{
	list_move_tail(&dc->list, &dcc->pend_list[plist_idx(dc->len)]);
}

static void __punch_discard_cmd(struct f2fs_sb_info *sbi,
				struct discard_cmd *dc, block_t blkaddr)
{
	struct discard_cmd_control *dcc = SM_I(sbi)->dcc_info;
	struct discard_info di = dc->di;
	bool modified = false;

	if (dc->state == D_DONE || dc->len == 1) {
		__remove_discard_cmd(sbi, dc);
		return;
	}

	dcc->undiscard_blks -= di.len;

	if (blkaddr > di.lstart) {
		dc->len = blkaddr - dc->lstart;
		dcc->undiscard_blks += dc->len;
		__relocate_discard_cmd(dcc, dc);
		modified = true;
	}

	if (blkaddr < di.lstart + di.len - 1) {
		if (modified) {
			__insert_discard_tree(sbi, dc->bdev, blkaddr + 1,
					di.start + blkaddr + 1 - di.lstart,
					di.lstart + di.len - 1 - blkaddr,
					NULL, NULL);
		} else {
			dc->lstart++;
			dc->len--;
			dc->start++;
			dcc->undiscard_blks += dc->len;
			__relocate_discard_cmd(dcc, dc);
		}
	}
}

static void __update_discard_tree_range(struct f2fs_sb_info *sbi,
				struct block_device *bdev, block_t lstart,
				block_t start, block_t len)
{
	struct discard_cmd_control *dcc = SM_I(sbi)->dcc_info;
	struct discard_cmd *prev_dc = NULL, *next_dc = NULL;
	struct discard_cmd *dc;
	struct discard_info di = {0};
	struct rb_node **insert_p = NULL, *insert_parent = NULL;
	struct request_queue *q = bdev_get_queue(bdev);
	unsigned int max_discard_blocks =
			SECTOR_TO_BLOCK(q->limits.max_discard_sectors);
	block_t end = lstart + len;

	dc = (struct discard_cmd *)f2fs_lookup_rb_tree_ret(&dcc->root,
					NULL, lstart,
					(struct rb_entry **)&prev_dc,
					(struct rb_entry **)&next_dc,
					&insert_p, &insert_parent, true);
	if (dc)
		prev_dc = dc;

	if (!prev_dc) {
		di.lstart = lstart;
		di.len = next_dc ? next_dc->lstart - lstart : len;
		di.len = min(di.len, len);
		di.start = start;
	}

	while (1) {
		struct rb_node *node;
		bool merged = false;
		struct discard_cmd *tdc = NULL;

		if (prev_dc) {
			di.lstart = prev_dc->lstart + prev_dc->len;
			if (di.lstart < lstart)
				di.lstart = lstart;
			if (di.lstart >= end)
				break;

			if (!next_dc || next_dc->lstart > end)
				di.len = end - di.lstart;
			else
				di.len = next_dc->lstart - di.lstart;
			di.start = start + di.lstart - lstart;
		}

		if (!di.len)
			goto next;

		if (prev_dc && prev_dc->state == D_PREP &&
			prev_dc->bdev == bdev &&
			__is_discard_back_mergeable(&di, &prev_dc->di,
							max_discard_blocks)) {
			prev_dc->di.len += di.len;
			dcc->undiscard_blks += di.len;
			__relocate_discard_cmd(dcc, prev_dc);
			di = prev_dc->di;
			tdc = prev_dc;
			merged = true;
		}

		if (next_dc && next_dc->state == D_PREP &&
			next_dc->bdev == bdev &&
			__is_discard_front_mergeable(&di, &next_dc->di,
							max_discard_blocks)) {
			next_dc->di.lstart = di.lstart;
			next_dc->di.len += di.len;
			next_dc->di.start = di.start;
			dcc->undiscard_blks += di.len;
			__relocate_discard_cmd(dcc, next_dc);
			if (tdc)
				__remove_discard_cmd(sbi, tdc);
			merged = true;
		}

		if (!merged) {
			__insert_discard_tree(sbi, bdev, di.lstart, di.start,
							di.len, NULL, NULL);
		}
 next:
		prev_dc = next_dc;
		if (!prev_dc)
			break;

		node = rb_next(&prev_dc->rb_node);
		next_dc = rb_entry_safe(node, struct discard_cmd, rb_node);
	}
}

static int __queue_discard_cmd(struct f2fs_sb_info *sbi,
		struct block_device *bdev, block_t blkstart, block_t blklen)
{
	block_t lblkstart = blkstart;

	trace_f2fs_queue_discard(bdev, blkstart, blklen);

	if (sbi->s_ndevs) {
		int devi = f2fs_target_device_index(sbi, blkstart);

		blkstart -= FDEV(devi).start_blk;
	}
	mutex_lock(&SM_I(sbi)->dcc_info->cmd_lock);
	__update_discard_tree_range(sbi, bdev, lblkstart, blkstart, blklen);
	mutex_unlock(&SM_I(sbi)->dcc_info->cmd_lock);
	return 0;
}

static unsigned int __issue_discard_cmd_orderly(struct f2fs_sb_info *sbi,
					struct discard_policy *dpolicy)
{
	struct discard_cmd_control *dcc = SM_I(sbi)->dcc_info;
	struct discard_cmd *prev_dc = NULL, *next_dc = NULL;
	struct rb_node **insert_p = NULL, *insert_parent = NULL;
	struct discard_cmd *dc;
	struct blk_plug plug;
	unsigned int pos = dcc->next_pos;
	unsigned int issued = 0;
	bool io_interrupted = false;

	mutex_lock(&dcc->cmd_lock);
	dc = (struct discard_cmd *)f2fs_lookup_rb_tree_ret(&dcc->root,
					NULL, pos,
					(struct rb_entry **)&prev_dc,
					(struct rb_entry **)&next_dc,
					&insert_p, &insert_parent, true);
	if (!dc)
		dc = next_dc;

	blk_start_plug(&plug);

	while (dc) {
		struct rb_node *node;
		int err = 0;

		if (dc->state != D_PREP)
			goto next;

		if (dpolicy->io_aware && !is_idle(sbi, DISCARD_TIME)) {
			io_interrupted = true;
			break;
		}

		dcc->next_pos = dc->lstart + dc->len;
		err = __submit_discard_cmd(sbi, dpolicy, dc, &issued);

		if (issued >= dpolicy->max_requests)
			break;
next:
		node = rb_next(&dc->rb_node);
		if (err)
			__remove_discard_cmd(sbi, dc);
		dc = rb_entry_safe(node, struct discard_cmd, rb_node);
	}

	blk_finish_plug(&plug);

	if (!dc)
		dcc->next_pos = 0;

	mutex_unlock(&dcc->cmd_lock);

	if (!issued && io_interrupted)
		issued = -1;

	return issued;
}

static int __issue_discard_cmd(struct f2fs_sb_info *sbi,
					struct discard_policy *dpolicy)
{
	struct discard_cmd_control *dcc = SM_I(sbi)->dcc_info;
	struct list_head *pend_list;
	struct discard_cmd *dc, *tmp;
	struct blk_plug plug;
	int i, issued = 0;
	bool io_interrupted = false;

<<<<<<< HEAD
	for (i = MAX_PLIST_NUM - 1; i >= 0; i--) {
=======
	if (dpolicy->timeout != 0)
		f2fs_update_time(sbi, dpolicy->timeout);

	for (i = MAX_PLIST_NUM - 1; i >= 0; i--) {
		if (dpolicy->timeout != 0 &&
				f2fs_time_over(sbi, dpolicy->timeout))
			break;

>>>>>>> d4f47e6c
		if (i + 1 < dpolicy->granularity)
			break;

		if (i < DEFAULT_DISCARD_GRANULARITY && dpolicy->ordered)
			return __issue_discard_cmd_orderly(sbi, dpolicy);

		pend_list = &dcc->pend_list[i];

		mutex_lock(&dcc->cmd_lock);
		if (list_empty(pend_list))
			goto next;
		if (unlikely(dcc->rbtree_check))
			f2fs_bug_on(sbi, !f2fs_check_rb_tree_consistence(sbi,
								&dcc->root));
		blk_start_plug(&plug);
		list_for_each_entry_safe(dc, tmp, pend_list, list) {
			f2fs_bug_on(sbi, dc->state != D_PREP);

			if (dpolicy->io_aware && i < dpolicy->io_aware_gran &&
						!is_idle(sbi, DISCARD_TIME)) {
				io_interrupted = true;
				break;
			}

			__submit_discard_cmd(sbi, dpolicy, dc, &issued);

			if (issued >= dpolicy->max_requests)
				break;
		}
		blk_finish_plug(&plug);
next:
		mutex_unlock(&dcc->cmd_lock);

		if (issued >= dpolicy->max_requests || io_interrupted)
			break;
	}

	if (!issued && io_interrupted)
		issued = -1;

	return issued;
}

static bool __drop_discard_cmd(struct f2fs_sb_info *sbi)
{
	struct discard_cmd_control *dcc = SM_I(sbi)->dcc_info;
	struct list_head *pend_list;
	struct discard_cmd *dc, *tmp;
	int i;
	bool dropped = false;

	mutex_lock(&dcc->cmd_lock);
	for (i = MAX_PLIST_NUM - 1; i >= 0; i--) {
		pend_list = &dcc->pend_list[i];
		list_for_each_entry_safe(dc, tmp, pend_list, list) {
			f2fs_bug_on(sbi, dc->state != D_PREP);
			__remove_discard_cmd(sbi, dc);
			dropped = true;
		}
	}
	mutex_unlock(&dcc->cmd_lock);

	return dropped;
}

void f2fs_drop_discard_cmd(struct f2fs_sb_info *sbi)
{
	__drop_discard_cmd(sbi);
}

static unsigned int __wait_one_discard_bio(struct f2fs_sb_info *sbi,
							struct discard_cmd *dc)
{
	struct discard_cmd_control *dcc = SM_I(sbi)->dcc_info;
	unsigned int len = 0;

	wait_for_completion_io(&dc->wait);
	mutex_lock(&dcc->cmd_lock);
	f2fs_bug_on(sbi, dc->state != D_DONE);
	dc->ref--;
	if (!dc->ref) {
		if (!dc->error)
			len = dc->len;
		__remove_discard_cmd(sbi, dc);
	}
	mutex_unlock(&dcc->cmd_lock);

	return len;
}

static unsigned int __wait_discard_cmd_range(struct f2fs_sb_info *sbi,
						struct discard_policy *dpolicy,
						block_t start, block_t end)
{
	struct discard_cmd_control *dcc = SM_I(sbi)->dcc_info;
	struct list_head *wait_list = (dpolicy->type == DPOLICY_FSTRIM) ?
					&(dcc->fstrim_list) : &(dcc->wait_list);
	struct discard_cmd *dc, *tmp;
	bool need_wait;
	unsigned int trimmed = 0;

next:
	need_wait = false;

	mutex_lock(&dcc->cmd_lock);
	list_for_each_entry_safe(dc, tmp, wait_list, list) {
		if (dc->lstart + dc->len <= start || end <= dc->lstart)
			continue;
		if (dc->len < dpolicy->granularity)
			continue;
		if (dc->state == D_DONE && !dc->ref) {
			wait_for_completion_io(&dc->wait);
			if (!dc->error)
				trimmed += dc->len;
			__remove_discard_cmd(sbi, dc);
		} else {
			dc->ref++;
			need_wait = true;
			break;
		}
	}
	mutex_unlock(&dcc->cmd_lock);

	if (need_wait) {
		trimmed += __wait_one_discard_bio(sbi, dc);
		goto next;
	}

	return trimmed;
}

static unsigned int __wait_all_discard_cmd(struct f2fs_sb_info *sbi,
						struct discard_policy *dpolicy)
{
	struct discard_policy dp;
	unsigned int discard_blks;

	if (dpolicy)
		return __wait_discard_cmd_range(sbi, dpolicy, 0, UINT_MAX);

	/* wait all */
	__init_discard_policy(sbi, &dp, DPOLICY_FSTRIM, 1);
	discard_blks = __wait_discard_cmd_range(sbi, &dp, 0, UINT_MAX);
	__init_discard_policy(sbi, &dp, DPOLICY_UMOUNT, 1);
	discard_blks += __wait_discard_cmd_range(sbi, &dp, 0, UINT_MAX);

	return discard_blks;
}

/* This should be covered by global mutex, &sit_i->sentry_lock */
static void f2fs_wait_discard_bio(struct f2fs_sb_info *sbi, block_t blkaddr)
{
	struct discard_cmd_control *dcc = SM_I(sbi)->dcc_info;
	struct discard_cmd *dc;
	bool need_wait = false;

	mutex_lock(&dcc->cmd_lock);
	dc = (struct discard_cmd *)f2fs_lookup_rb_tree(&dcc->root,
							NULL, blkaddr);
	if (dc) {
		if (dc->state == D_PREP) {
			__punch_discard_cmd(sbi, dc, blkaddr);
		} else {
			dc->ref++;
			need_wait = true;
		}
	}
	mutex_unlock(&dcc->cmd_lock);

	if (need_wait)
		__wait_one_discard_bio(sbi, dc);
}

void f2fs_stop_discard_thread(struct f2fs_sb_info *sbi)
{
	struct discard_cmd_control *dcc = SM_I(sbi)->dcc_info;

	if (dcc && dcc->f2fs_issue_discard) {
		struct task_struct *discard_thread = dcc->f2fs_issue_discard;

		dcc->f2fs_issue_discard = NULL;
		kthread_stop(discard_thread);
	}
}

/* This comes from f2fs_put_super */
<<<<<<< HEAD
bool f2fs_wait_discard_bios(struct f2fs_sb_info *sbi)
=======
bool f2fs_issue_discard_timeout(struct f2fs_sb_info *sbi)
>>>>>>> d4f47e6c
{
	struct discard_cmd_control *dcc = SM_I(sbi)->dcc_info;
	struct discard_policy dpolicy;
	bool dropped;

	__init_discard_policy(sbi, &dpolicy, DPOLICY_UMOUNT,
					dcc->discard_granularity);
<<<<<<< HEAD
=======
	dpolicy.timeout = UMOUNT_DISCARD_TIMEOUT;
>>>>>>> d4f47e6c
	__issue_discard_cmd(sbi, &dpolicy);
	dropped = __drop_discard_cmd(sbi);

	/* just to make sure there is no pending discard commands */
	__wait_all_discard_cmd(sbi, NULL);

	f2fs_bug_on(sbi, atomic_read(&dcc->discard_cmd_cnt));
	return dropped;
}

static int issue_discard_thread(void *data)
{
	struct f2fs_sb_info *sbi = data;
	struct discard_cmd_control *dcc = SM_I(sbi)->dcc_info;
	wait_queue_head_t *q = &dcc->discard_wait_queue;
	struct discard_policy dpolicy;
	unsigned int wait_ms = DEF_MIN_DISCARD_ISSUE_TIME;
	int issued;

	set_freezable();

	do {
		__init_discard_policy(sbi, &dpolicy, DPOLICY_BG,
					dcc->discard_granularity);

		wait_event_interruptible_timeout(*q,
				kthread_should_stop() || freezing(current) ||
				dcc->discard_wake,
				msecs_to_jiffies(wait_ms));

		if (dcc->discard_wake)
			dcc->discard_wake = 0;

		/* clean up pending candidates before going to sleep */
		if (atomic_read(&dcc->queued_discard))
			__wait_all_discard_cmd(sbi, NULL);

		if (try_to_freeze())
			continue;
		if (f2fs_readonly(sbi->sb))
			continue;
		if (kthread_should_stop())
			return 0;
		if (is_sbi_flag_set(sbi, SBI_NEED_FSCK)) {
			wait_ms = dpolicy.max_interval;
			continue;
		}

		if (sbi->gc_mode == GC_URGENT)
			__init_discard_policy(sbi, &dpolicy, DPOLICY_FORCE, 1);

		sb_start_intwrite(sbi->sb);

		issued = __issue_discard_cmd(sbi, &dpolicy);
		if (issued > 0) {
			__wait_all_discard_cmd(sbi, &dpolicy);
			wait_ms = dpolicy.min_interval;
		} else if (issued == -1){
			wait_ms = f2fs_time_to_wait(sbi, DISCARD_TIME);
			if (!wait_ms)
				wait_ms = dpolicy.mid_interval;
		} else {
			wait_ms = dpolicy.max_interval;
		}

		sb_end_intwrite(sbi->sb);

	} while (!kthread_should_stop());
	return 0;
}

#ifdef CONFIG_BLK_DEV_ZONED
static int __f2fs_issue_discard_zone(struct f2fs_sb_info *sbi,
		struct block_device *bdev, block_t blkstart, block_t blklen)
{
	sector_t sector, nr_sects;
	block_t lblkstart = blkstart;
	int devi = 0;

	if (sbi->s_ndevs) {
		devi = f2fs_target_device_index(sbi, blkstart);
		blkstart -= FDEV(devi).start_blk;
	}

	/*
	 * We need to know the type of the zone: for conventional zones,
	 * use regular discard if the drive supports it. For sequential
	 * zones, reset the zone write pointer.
	 */
	switch (get_blkz_type(sbi, bdev, blkstart)) {

	case BLK_ZONE_TYPE_CONVENTIONAL:
		if (!blk_queue_discard(bdev_get_queue(bdev)))
			return 0;
		return __queue_discard_cmd(sbi, bdev, lblkstart, blklen);
	case BLK_ZONE_TYPE_SEQWRITE_REQ:
	case BLK_ZONE_TYPE_SEQWRITE_PREF:
		sector = SECTOR_FROM_BLOCK(blkstart);
		nr_sects = SECTOR_FROM_BLOCK(blklen);

		if (sector & (bdev_zone_sectors(bdev) - 1) ||
				nr_sects != bdev_zone_sectors(bdev)) {
			f2fs_msg(sbi->sb, KERN_INFO,
				"(%d) %s: Unaligned discard attempted (block %x + %x)",
				devi, sbi->s_ndevs ? FDEV(devi).path: "",
				blkstart, blklen);
			return -EIO;
		}
		trace_f2fs_issue_reset_zone(bdev, blkstart);
		return blkdev_reset_zones(bdev, sector,
					  nr_sects, GFP_NOFS);
	default:
		/* Unknown zone type: broken device ? */
		return -EIO;
	}
}
#endif

static int __issue_discard_async(struct f2fs_sb_info *sbi,
		struct block_device *bdev, block_t blkstart, block_t blklen)
{
#ifdef CONFIG_BLK_DEV_ZONED
	if (f2fs_sb_has_blkzoned(sbi) &&
				bdev_zoned_model(bdev) != BLK_ZONED_NONE)
		return __f2fs_issue_discard_zone(sbi, bdev, blkstart, blklen);
#endif
	return __queue_discard_cmd(sbi, bdev, blkstart, blklen);
}

static int f2fs_issue_discard(struct f2fs_sb_info *sbi,
				block_t blkstart, block_t blklen)
{
	sector_t start = blkstart, len = 0;
	struct block_device *bdev;
	struct seg_entry *se;
	unsigned int offset;
	block_t i;
	int err = 0;

	bdev = f2fs_target_device(sbi, blkstart, NULL);

	for (i = blkstart; i < blkstart + blklen; i++, len++) {
		if (i != start) {
			struct block_device *bdev2 =
				f2fs_target_device(sbi, i, NULL);

			if (bdev2 != bdev) {
				err = __issue_discard_async(sbi, bdev,
						start, len);
				if (err)
					return err;
				bdev = bdev2;
				start = i;
				len = 0;
			}
		}

		se = get_seg_entry(sbi, GET_SEGNO(sbi, i));
		offset = GET_BLKOFF_FROM_SEG0(sbi, i);

		if (!f2fs_test_and_set_bit(offset, se->discard_map))
			sbi->discard_blks--;
	}

	if (len)
		err = __issue_discard_async(sbi, bdev, start, len);
	return err;
}

static bool add_discard_addrs(struct f2fs_sb_info *sbi, struct cp_control *cpc,
							bool check_only)
{
	int entries = SIT_VBLOCK_MAP_SIZE / sizeof(unsigned long);
	int max_blocks = sbi->blocks_per_seg;
	struct seg_entry *se = get_seg_entry(sbi, cpc->trim_start);
	unsigned long *cur_map = (unsigned long *)se->cur_valid_map;
	unsigned long *ckpt_map = (unsigned long *)se->ckpt_valid_map;
	unsigned long *discard_map = (unsigned long *)se->discard_map;
	unsigned long *dmap = SIT_I(sbi)->tmp_map;
	unsigned int start = 0, end = -1;
	bool force = (cpc->reason & CP_DISCARD);
	struct discard_entry *de = NULL;
	struct list_head *head = &SM_I(sbi)->dcc_info->entry_list;
	int i;

	if (se->valid_blocks == max_blocks || !f2fs_hw_support_discard(sbi))
		return false;

	if (!force) {
		if (!f2fs_realtime_discard_enable(sbi) || !se->valid_blocks ||
			SM_I(sbi)->dcc_info->nr_discards >=
				SM_I(sbi)->dcc_info->max_discards)
			return false;
	}

	/* SIT_VBLOCK_MAP_SIZE should be multiple of sizeof(unsigned long) */
	for (i = 0; i < entries; i++)
		dmap[i] = force ? ~ckpt_map[i] & ~discard_map[i] :
				(cur_map[i] ^ ckpt_map[i]) & ckpt_map[i];

	while (force || SM_I(sbi)->dcc_info->nr_discards <=
				SM_I(sbi)->dcc_info->max_discards) {
		start = __find_rev_next_bit(dmap, max_blocks, end + 1);
		if (start >= max_blocks)
			break;

		end = __find_rev_next_zero_bit(dmap, max_blocks, start + 1);
		if (force && start && end != max_blocks
					&& (end - start) < cpc->trim_minlen)
			continue;

		if (check_only)
			return true;

		if (!de) {
			de = f2fs_kmem_cache_alloc(discard_entry_slab,
								GFP_F2FS_ZERO);
			de->start_blkaddr = START_BLOCK(sbi, cpc->trim_start);
			list_add_tail(&de->list, head);
		}

		for (i = start; i < end; i++)
			__set_bit_le(i, (void *)de->discard_map);

		SM_I(sbi)->dcc_info->nr_discards += end - start;
	}
	return false;
}

static void release_discard_addr(struct discard_entry *entry)
{
	list_del(&entry->list);
	kmem_cache_free(discard_entry_slab, entry);
}

void f2fs_release_discard_addrs(struct f2fs_sb_info *sbi)
{
	struct list_head *head = &(SM_I(sbi)->dcc_info->entry_list);
	struct discard_entry *entry, *this;

	/* drop caches */
	list_for_each_entry_safe(entry, this, head, list)
		release_discard_addr(entry);
}

/*
 * Should call f2fs_clear_prefree_segments after checkpoint is done.
 */
static void set_prefree_as_free_segments(struct f2fs_sb_info *sbi)
{
	struct dirty_seglist_info *dirty_i = DIRTY_I(sbi);
	unsigned int segno;

	mutex_lock(&dirty_i->seglist_lock);
	for_each_set_bit(segno, dirty_i->dirty_segmap[PRE], MAIN_SEGS(sbi))
		__set_test_and_free(sbi, segno);
	mutex_unlock(&dirty_i->seglist_lock);
}

void f2fs_clear_prefree_segments(struct f2fs_sb_info *sbi,
						struct cp_control *cpc)
{
	struct discard_cmd_control *dcc = SM_I(sbi)->dcc_info;
	struct list_head *head = &dcc->entry_list;
	struct discard_entry *entry, *this;
	struct dirty_seglist_info *dirty_i = DIRTY_I(sbi);
	unsigned long *prefree_map = dirty_i->dirty_segmap[PRE];
	unsigned int start = 0, end = -1;
	unsigned int secno, start_segno;
	bool force = (cpc->reason & CP_DISCARD);
	bool need_align = test_opt(sbi, LFS) && __is_large_section(sbi);

	mutex_lock(&dirty_i->seglist_lock);

	while (1) {
		int i;

		if (need_align && end != -1)
			end--;
		start = find_next_bit(prefree_map, MAIN_SEGS(sbi), end + 1);
		if (start >= MAIN_SEGS(sbi))
			break;
		end = find_next_zero_bit(prefree_map, MAIN_SEGS(sbi),
								start + 1);

		if (need_align) {
			start = rounddown(start, sbi->segs_per_sec);
			end = roundup(end, sbi->segs_per_sec);
		}

		for (i = start; i < end; i++) {
			if (test_and_clear_bit(i, prefree_map))
				dirty_i->nr_dirty[PRE]--;
		}

		if (!f2fs_realtime_discard_enable(sbi))
			continue;

		if (force && start >= cpc->trim_start &&
					(end - 1) <= cpc->trim_end)
				continue;

		if (!test_opt(sbi, LFS) || !__is_large_section(sbi)) {
			f2fs_issue_discard(sbi, START_BLOCK(sbi, start),
				(end - start) << sbi->log_blocks_per_seg);
			continue;
		}
next:
		secno = GET_SEC_FROM_SEG(sbi, start);
		start_segno = GET_SEG_FROM_SEC(sbi, secno);
		if (!IS_CURSEC(sbi, secno) &&
			!get_valid_blocks(sbi, start, true))
			f2fs_issue_discard(sbi, START_BLOCK(sbi, start_segno),
				sbi->segs_per_sec << sbi->log_blocks_per_seg);

		start = start_segno + sbi->segs_per_sec;
		if (start < end)
			goto next;
		else
			end = start - 1;
	}
	mutex_unlock(&dirty_i->seglist_lock);

	/* send small discards */
	list_for_each_entry_safe(entry, this, head, list) {
		unsigned int cur_pos = 0, next_pos, len, total_len = 0;
		bool is_valid = test_bit_le(0, entry->discard_map);

find_next:
		if (is_valid) {
			next_pos = find_next_zero_bit_le(entry->discard_map,
					sbi->blocks_per_seg, cur_pos);
			len = next_pos - cur_pos;

			if (f2fs_sb_has_blkzoned(sbi) ||
			    (force && len < cpc->trim_minlen))
				goto skip;

			f2fs_issue_discard(sbi, entry->start_blkaddr + cur_pos,
									len);
			total_len += len;
		} else {
			next_pos = find_next_bit_le(entry->discard_map,
					sbi->blocks_per_seg, cur_pos);
		}
skip:
		cur_pos = next_pos;
		is_valid = !is_valid;

		if (cur_pos < sbi->blocks_per_seg)
			goto find_next;

		release_discard_addr(entry);
		dcc->nr_discards -= total_len;
	}

	wake_up_discard_thread(sbi, false);
}

static int create_discard_cmd_control(struct f2fs_sb_info *sbi)
{
	dev_t dev = sbi->sb->s_bdev->bd_dev;
	struct discard_cmd_control *dcc;
	int err = 0, i;

	if (SM_I(sbi)->dcc_info) {
		dcc = SM_I(sbi)->dcc_info;
		goto init_thread;
	}

	dcc = f2fs_kzalloc(sbi, sizeof(struct discard_cmd_control), GFP_KERNEL);
	if (!dcc)
		return -ENOMEM;

	dcc->discard_granularity = DEFAULT_DISCARD_GRANULARITY;
	INIT_LIST_HEAD(&dcc->entry_list);
	for (i = 0; i < MAX_PLIST_NUM; i++)
		INIT_LIST_HEAD(&dcc->pend_list[i]);
	INIT_LIST_HEAD(&dcc->wait_list);
	INIT_LIST_HEAD(&dcc->fstrim_list);
	mutex_init(&dcc->cmd_lock);
	atomic_set(&dcc->issued_discard, 0);
	atomic_set(&dcc->queued_discard, 0);
	atomic_set(&dcc->discard_cmd_cnt, 0);
	dcc->nr_discards = 0;
	dcc->max_discards = MAIN_SEGS(sbi) << sbi->log_blocks_per_seg;
	dcc->undiscard_blks = 0;
	dcc->next_pos = 0;
	dcc->root = RB_ROOT;
	dcc->rbtree_check = false;

	init_waitqueue_head(&dcc->discard_wait_queue);
	SM_I(sbi)->dcc_info = dcc;
init_thread:
	dcc->f2fs_issue_discard = kthread_run(issue_discard_thread, sbi,
				"f2fs_discard-%u:%u", MAJOR(dev), MINOR(dev));
	if (IS_ERR(dcc->f2fs_issue_discard)) {
		err = PTR_ERR(dcc->f2fs_issue_discard);
		kvfree(dcc);
		SM_I(sbi)->dcc_info = NULL;
		return err;
	}

	return err;
}

static void destroy_discard_cmd_control(struct f2fs_sb_info *sbi)
{
	struct discard_cmd_control *dcc = SM_I(sbi)->dcc_info;

	if (!dcc)
		return;

	f2fs_stop_discard_thread(sbi);

	kvfree(dcc);
	SM_I(sbi)->dcc_info = NULL;
}

static bool __mark_sit_entry_dirty(struct f2fs_sb_info *sbi, unsigned int segno)
{
	struct sit_info *sit_i = SIT_I(sbi);

	if (!__test_and_set_bit(segno, sit_i->dirty_sentries_bitmap)) {
		sit_i->dirty_sentries++;
		return false;
	}

	return true;
}

static void __set_sit_entry_type(struct f2fs_sb_info *sbi, int type,
					unsigned int segno, int modified)
{
	struct seg_entry *se = get_seg_entry(sbi, segno);
	se->type = type;
	if (modified)
		__mark_sit_entry_dirty(sbi, segno);
}

static void update_sit_entry(struct f2fs_sb_info *sbi, block_t blkaddr, int del)
{
	struct seg_entry *se;
	unsigned int segno, offset;
	long int new_vblocks;
	bool exist;
#ifdef CONFIG_F2FS_CHECK_FS
	bool mir_exist;
#endif

	segno = GET_SEGNO(sbi, blkaddr);

	se = get_seg_entry(sbi, segno);
	new_vblocks = se->valid_blocks + del;
	offset = GET_BLKOFF_FROM_SEG0(sbi, blkaddr);

	f2fs_bug_on(sbi, (new_vblocks >> (sizeof(unsigned short) << 3) ||
				(new_vblocks > sbi->blocks_per_seg)));

	se->valid_blocks = new_vblocks;
	se->mtime = get_mtime(sbi, false);
	if (se->mtime > SIT_I(sbi)->max_mtime)
		SIT_I(sbi)->max_mtime = se->mtime;

	/* Update valid block bitmap */
	if (del > 0) {
		exist = f2fs_test_and_set_bit(offset, se->cur_valid_map);
#ifdef CONFIG_F2FS_CHECK_FS
		mir_exist = f2fs_test_and_set_bit(offset,
						se->cur_valid_map_mir);
		if (unlikely(exist != mir_exist)) {
			f2fs_msg(sbi->sb, KERN_ERR, "Inconsistent error "
				"when setting bitmap, blk:%u, old bit:%d",
				blkaddr, exist);
			f2fs_bug_on(sbi, 1);
		}
#endif
		if (unlikely(exist)) {
			f2fs_msg(sbi->sb, KERN_ERR,
				"Bitmap was wrongly set, blk:%u", blkaddr);
			f2fs_bug_on(sbi, 1);
			se->valid_blocks--;
			del = 0;
		}

		if (!f2fs_test_and_set_bit(offset, se->discard_map))
			sbi->discard_blks--;

		/* don't overwrite by SSR to keep node chain */
		if (IS_NODESEG(se->type) &&
				!is_sbi_flag_set(sbi, SBI_CP_DISABLED)) {
			if (!f2fs_test_and_set_bit(offset, se->ckpt_valid_map))
				se->ckpt_valid_blocks++;
		}
	} else {
		exist = f2fs_test_and_clear_bit(offset, se->cur_valid_map);
#ifdef CONFIG_F2FS_CHECK_FS
		mir_exist = f2fs_test_and_clear_bit(offset,
						se->cur_valid_map_mir);
		if (unlikely(exist != mir_exist)) {
			f2fs_msg(sbi->sb, KERN_ERR, "Inconsistent error "
				"when clearing bitmap, blk:%u, old bit:%d",
				blkaddr, exist);
			f2fs_bug_on(sbi, 1);
		}
#endif
		if (unlikely(!exist)) {
			f2fs_msg(sbi->sb, KERN_ERR,
				"Bitmap was wrongly cleared, blk:%u", blkaddr);
			f2fs_bug_on(sbi, 1);
			se->valid_blocks++;
			del = 0;
		} else if (unlikely(is_sbi_flag_set(sbi, SBI_CP_DISABLED))) {
			/*
			 * If checkpoints are off, we must not reuse data that
			 * was used in the previous checkpoint. If it was used
			 * before, we must track that to know how much space we
			 * really have.
			 */
			if (f2fs_test_bit(offset, se->ckpt_valid_map))
				sbi->unusable_block_count++;
		}

		if (f2fs_test_and_clear_bit(offset, se->discard_map))
			sbi->discard_blks++;
	}
	if (!f2fs_test_bit(offset, se->ckpt_valid_map))
		se->ckpt_valid_blocks += del;

	__mark_sit_entry_dirty(sbi, segno);

	/* update total number of valid blocks to be written in ckpt area */
	SIT_I(sbi)->written_valid_blocks += del;

	if (__is_large_section(sbi))
		get_sec_entry(sbi, segno)->valid_blocks += del;
}

void f2fs_invalidate_blocks(struct f2fs_sb_info *sbi, block_t addr)
{
	unsigned int segno = GET_SEGNO(sbi, addr);
	struct sit_info *sit_i = SIT_I(sbi);

	f2fs_bug_on(sbi, addr == NULL_ADDR);
	if (addr == NEW_ADDR)
		return;

	invalidate_mapping_pages(META_MAPPING(sbi), addr, addr);

	/* add it into sit main buffer */
	down_write(&sit_i->sentry_lock);

	update_sit_entry(sbi, addr, -1);

	/* add it into dirty seglist */
	locate_dirty_segment(sbi, segno);

	up_write(&sit_i->sentry_lock);
}

bool f2fs_is_checkpointed_data(struct f2fs_sb_info *sbi, block_t blkaddr)
{
	struct sit_info *sit_i = SIT_I(sbi);
	unsigned int segno, offset;
	struct seg_entry *se;
	bool is_cp = false;

	if (!is_valid_data_blkaddr(sbi, blkaddr))
		return true;

	down_read(&sit_i->sentry_lock);

	segno = GET_SEGNO(sbi, blkaddr);
	se = get_seg_entry(sbi, segno);
	offset = GET_BLKOFF_FROM_SEG0(sbi, blkaddr);

	if (f2fs_test_bit(offset, se->ckpt_valid_map))
		is_cp = true;

	up_read(&sit_i->sentry_lock);

	return is_cp;
}

/*
 * This function should be resided under the curseg_mutex lock
 */
static void __add_sum_entry(struct f2fs_sb_info *sbi, int type,
					struct f2fs_summary *sum)
{
	struct curseg_info *curseg = CURSEG_I(sbi, type);
	void *addr = curseg->sum_blk;
	addr += curseg->next_blkoff * sizeof(struct f2fs_summary);
	memcpy(addr, sum, sizeof(struct f2fs_summary));
}

/*
 * Calculate the number of current summary pages for writing
 */
int f2fs_npages_for_summary_flush(struct f2fs_sb_info *sbi, bool for_ra)
{
	int valid_sum_count = 0;
	int i, sum_in_page;

	for (i = CURSEG_HOT_DATA; i <= CURSEG_COLD_DATA; i++) {
		if (sbi->ckpt->alloc_type[i] == SSR)
			valid_sum_count += sbi->blocks_per_seg;
		else {
			if (for_ra)
				valid_sum_count += le16_to_cpu(
					F2FS_CKPT(sbi)->cur_data_blkoff[i]);
			else
				valid_sum_count += curseg_blkoff(sbi, i);
		}
	}

	sum_in_page = (PAGE_SIZE - 2 * SUM_JOURNAL_SIZE -
			SUM_FOOTER_SIZE) / SUMMARY_SIZE;
	if (valid_sum_count <= sum_in_page)
		return 1;
	else if ((valid_sum_count - sum_in_page) <=
		(PAGE_SIZE - SUM_FOOTER_SIZE) / SUMMARY_SIZE)
		return 2;
	return 3;
}

/*
 * Caller should put this summary page
 */
struct page *f2fs_get_sum_page(struct f2fs_sb_info *sbi, unsigned int segno)
{
	return f2fs_get_meta_page_nofail(sbi, GET_SUM_BLOCK(sbi, segno));
}

void f2fs_update_meta_page(struct f2fs_sb_info *sbi,
					void *src, block_t blk_addr)
{
	struct page *page = f2fs_grab_meta_page(sbi, blk_addr);

	memcpy(page_address(page), src, PAGE_SIZE);
	set_page_dirty(page);
	f2fs_put_page(page, 1);
}

static void write_sum_page(struct f2fs_sb_info *sbi,
			struct f2fs_summary_block *sum_blk, block_t blk_addr)
{
	f2fs_update_meta_page(sbi, (void *)sum_blk, blk_addr);
}

static void write_current_sum_page(struct f2fs_sb_info *sbi,
						int type, block_t blk_addr)
{
	struct curseg_info *curseg = CURSEG_I(sbi, type);
	struct page *page = f2fs_grab_meta_page(sbi, blk_addr);
	struct f2fs_summary_block *src = curseg->sum_blk;
	struct f2fs_summary_block *dst;

	dst = (struct f2fs_summary_block *)page_address(page);
	memset(dst, 0, PAGE_SIZE);

	mutex_lock(&curseg->curseg_mutex);

	down_read(&curseg->journal_rwsem);
	memcpy(&dst->journal, curseg->journal, SUM_JOURNAL_SIZE);
	up_read(&curseg->journal_rwsem);

	memcpy(dst->entries, src->entries, SUM_ENTRY_SIZE);
	memcpy(&dst->footer, &src->footer, SUM_FOOTER_SIZE);

	mutex_unlock(&curseg->curseg_mutex);

	set_page_dirty(page);
	f2fs_put_page(page, 1);
}

static int is_next_segment_free(struct f2fs_sb_info *sbi, int type)
{
	struct curseg_info *curseg = CURSEG_I(sbi, type);
	unsigned int segno = curseg->segno + 1;
	struct free_segmap_info *free_i = FREE_I(sbi);

	if (segno < MAIN_SEGS(sbi) && segno % sbi->segs_per_sec)
		return !test_bit(segno, free_i->free_segmap);
	return 0;
}

/*
 * Find a new segment from the free segments bitmap to right order
 * This function should be returned with success, otherwise BUG
 */
static void get_new_segment(struct f2fs_sb_info *sbi,
			unsigned int *newseg, bool new_sec, int dir)
{
	struct free_segmap_info *free_i = FREE_I(sbi);
	unsigned int segno, secno, zoneno;
	unsigned int total_zones = MAIN_SECS(sbi) / sbi->secs_per_zone;
	unsigned int hint = GET_SEC_FROM_SEG(sbi, *newseg);
	unsigned int old_zoneno = GET_ZONE_FROM_SEG(sbi, *newseg);
	unsigned int left_start = hint;
	bool init = true;
	int go_left = 0;
	int i;

	spin_lock(&free_i->segmap_lock);

	if (!new_sec && ((*newseg + 1) % sbi->segs_per_sec)) {
		segno = find_next_zero_bit(free_i->free_segmap,
			GET_SEG_FROM_SEC(sbi, hint + 1), *newseg + 1);
		if (segno < GET_SEG_FROM_SEC(sbi, hint + 1))
			goto got_it;
	}
find_other_zone:
	secno = find_next_zero_bit(free_i->free_secmap, MAIN_SECS(sbi), hint);
	if (secno >= MAIN_SECS(sbi)) {
		if (dir == ALLOC_RIGHT) {
			secno = find_next_zero_bit(free_i->free_secmap,
							MAIN_SECS(sbi), 0);
			f2fs_bug_on(sbi, secno >= MAIN_SECS(sbi));
		} else {
			go_left = 1;
			left_start = hint - 1;
		}
	}
	if (go_left == 0)
		goto skip_left;

	while (test_bit(left_start, free_i->free_secmap)) {
		if (left_start > 0) {
			left_start--;
			continue;
		}
		left_start = find_next_zero_bit(free_i->free_secmap,
							MAIN_SECS(sbi), 0);
		f2fs_bug_on(sbi, left_start >= MAIN_SECS(sbi));
		break;
	}
	secno = left_start;
skip_left:
	segno = GET_SEG_FROM_SEC(sbi, secno);
	zoneno = GET_ZONE_FROM_SEC(sbi, secno);

	/* give up on finding another zone */
	if (!init)
		goto got_it;
	if (sbi->secs_per_zone == 1)
		goto got_it;
	if (zoneno == old_zoneno)
		goto got_it;
	if (dir == ALLOC_LEFT) {
		if (!go_left && zoneno + 1 >= total_zones)
			goto got_it;
		if (go_left && zoneno == 0)
			goto got_it;
	}
	for (i = 0; i < NR_CURSEG_TYPE; i++)
		if (CURSEG_I(sbi, i)->zone == zoneno)
			break;

	if (i < NR_CURSEG_TYPE) {
		/* zone is in user, try another */
		if (go_left)
			hint = zoneno * sbi->secs_per_zone - 1;
		else if (zoneno + 1 >= total_zones)
			hint = 0;
		else
			hint = (zoneno + 1) * sbi->secs_per_zone;
		init = false;
		goto find_other_zone;
	}
got_it:
	/* set it as dirty segment in free segmap */
	f2fs_bug_on(sbi, test_bit(segno, free_i->free_segmap));
	__set_inuse(sbi, segno);
	*newseg = segno;
	spin_unlock(&free_i->segmap_lock);
}

static void reset_curseg(struct f2fs_sb_info *sbi, int type, int modified)
{
	struct curseg_info *curseg = CURSEG_I(sbi, type);
	struct summary_footer *sum_footer;

	curseg->segno = curseg->next_segno;
	curseg->zone = GET_ZONE_FROM_SEG(sbi, curseg->segno);
	curseg->next_blkoff = 0;
	curseg->next_segno = NULL_SEGNO;

	sum_footer = &(curseg->sum_blk->footer);
	memset(sum_footer, 0, sizeof(struct summary_footer));
	if (IS_DATASEG(type))
		SET_SUM_TYPE(sum_footer, SUM_TYPE_DATA);
	if (IS_NODESEG(type))
		SET_SUM_TYPE(sum_footer, SUM_TYPE_NODE);
	__set_sit_entry_type(sbi, type, curseg->segno, modified);
}

static unsigned int __get_next_segno(struct f2fs_sb_info *sbi, int type)
{
	/* if segs_per_sec is large than 1, we need to keep original policy. */
	if (__is_large_section(sbi))
		return CURSEG_I(sbi, type)->segno;

	if (unlikely(is_sbi_flag_set(sbi, SBI_CP_DISABLED)))
		return 0;

	if (test_opt(sbi, NOHEAP) &&
		(type == CURSEG_HOT_DATA || IS_NODESEG(type)))
		return 0;

	if (SIT_I(sbi)->last_victim[ALLOC_NEXT])
		return SIT_I(sbi)->last_victim[ALLOC_NEXT];

	/* find segments from 0 to reuse freed segments */
	if (F2FS_OPTION(sbi).alloc_mode == ALLOC_MODE_REUSE)
		return 0;

	return CURSEG_I(sbi, type)->segno;
}

/*
 * Allocate a current working segment.
 * This function always allocates a free segment in LFS manner.
 */
static void new_curseg(struct f2fs_sb_info *sbi, int type, bool new_sec)
{
	struct curseg_info *curseg = CURSEG_I(sbi, type);
	unsigned int segno = curseg->segno;
	int dir = ALLOC_LEFT;

	write_sum_page(sbi, curseg->sum_blk,
				GET_SUM_BLOCK(sbi, segno));
	if (type == CURSEG_WARM_DATA || type == CURSEG_COLD_DATA)
		dir = ALLOC_RIGHT;

	if (test_opt(sbi, NOHEAP))
		dir = ALLOC_RIGHT;

	segno = __get_next_segno(sbi, type);
	get_new_segment(sbi, &segno, new_sec, dir);
	curseg->next_segno = segno;
	reset_curseg(sbi, type, 1);
	curseg->alloc_type = LFS;
}

static void __next_free_blkoff(struct f2fs_sb_info *sbi,
			struct curseg_info *seg, block_t start)
{
	struct seg_entry *se = get_seg_entry(sbi, seg->segno);
	int entries = SIT_VBLOCK_MAP_SIZE / sizeof(unsigned long);
	unsigned long *target_map = SIT_I(sbi)->tmp_map;
	unsigned long *ckpt_map = (unsigned long *)se->ckpt_valid_map;
	unsigned long *cur_map = (unsigned long *)se->cur_valid_map;
	int i, pos;

	for (i = 0; i < entries; i++)
		target_map[i] = ckpt_map[i] | cur_map[i];

	pos = __find_rev_next_zero_bit(target_map, sbi->blocks_per_seg, start);

	seg->next_blkoff = pos;
}

/*
 * If a segment is written by LFS manner, next block offset is just obtained
 * by increasing the current block offset. However, if a segment is written by
 * SSR manner, next block offset obtained by calling __next_free_blkoff
 */
static void __refresh_next_blkoff(struct f2fs_sb_info *sbi,
				struct curseg_info *seg)
{
	if (seg->alloc_type == SSR)
		__next_free_blkoff(sbi, seg, seg->next_blkoff + 1);
	else
		seg->next_blkoff++;
}

/*
 * This function always allocates a used segment(from dirty seglist) by SSR
 * manner, so it should recover the existing segment information of valid blocks
 */
static void change_curseg(struct f2fs_sb_info *sbi, int type)
{
	struct dirty_seglist_info *dirty_i = DIRTY_I(sbi);
	struct curseg_info *curseg = CURSEG_I(sbi, type);
	unsigned int new_segno = curseg->next_segno;
	struct f2fs_summary_block *sum_node;
	struct page *sum_page;

	write_sum_page(sbi, curseg->sum_blk,
				GET_SUM_BLOCK(sbi, curseg->segno));
	__set_test_and_inuse(sbi, new_segno);

	mutex_lock(&dirty_i->seglist_lock);
	__remove_dirty_segment(sbi, new_segno, PRE);
	__remove_dirty_segment(sbi, new_segno, DIRTY);
	mutex_unlock(&dirty_i->seglist_lock);

	reset_curseg(sbi, type, 1);
	curseg->alloc_type = SSR;
	__next_free_blkoff(sbi, curseg, 0);

	sum_page = f2fs_get_sum_page(sbi, new_segno);
	f2fs_bug_on(sbi, IS_ERR(sum_page));
	sum_node = (struct f2fs_summary_block *)page_address(sum_page);
	memcpy(curseg->sum_blk, sum_node, SUM_ENTRY_SIZE);
	f2fs_put_page(sum_page, 1);
}

static int get_ssr_segment(struct f2fs_sb_info *sbi, int type)
{
	struct curseg_info *curseg = CURSEG_I(sbi, type);
	const struct victim_selection *v_ops = DIRTY_I(sbi)->v_ops;
	unsigned segno = NULL_SEGNO;
	int i, cnt;
	bool reversed = false;

	/* f2fs_need_SSR() already forces to do this */
	if (v_ops->get_victim(sbi, &segno, BG_GC, type, SSR)) {
		curseg->next_segno = segno;
		return 1;
	}

	/* For node segments, let's do SSR more intensively */
	if (IS_NODESEG(type)) {
		if (type >= CURSEG_WARM_NODE) {
			reversed = true;
			i = CURSEG_COLD_NODE;
		} else {
			i = CURSEG_HOT_NODE;
		}
		cnt = NR_CURSEG_NODE_TYPE;
	} else {
		if (type >= CURSEG_WARM_DATA) {
			reversed = true;
			i = CURSEG_COLD_DATA;
		} else {
			i = CURSEG_HOT_DATA;
		}
		cnt = NR_CURSEG_DATA_TYPE;
	}

	for (; cnt-- > 0; reversed ? i-- : i++) {
		if (i == type)
			continue;
		if (v_ops->get_victim(sbi, &segno, BG_GC, i, SSR)) {
			curseg->next_segno = segno;
			return 1;
		}
	}

	/* find valid_blocks=0 in dirty list */
	if (unlikely(is_sbi_flag_set(sbi, SBI_CP_DISABLED))) {
		segno = get_free_segment(sbi);
		if (segno != NULL_SEGNO) {
			curseg->next_segno = segno;
			return 1;
		}
	}
	return 0;
}

/*
 * flush out current segment and replace it with new segment
 * This function should be returned with success, otherwise BUG
 */
static void allocate_segment_by_default(struct f2fs_sb_info *sbi,
						int type, bool force)
{
	struct curseg_info *curseg = CURSEG_I(sbi, type);

	if (force)
		new_curseg(sbi, type, true);
	else if (!is_set_ckpt_flags(sbi, CP_CRC_RECOVERY_FLAG) &&
					type == CURSEG_WARM_NODE)
		new_curseg(sbi, type, false);
	else if (curseg->alloc_type == LFS && is_next_segment_free(sbi, type) &&
			likely(!is_sbi_flag_set(sbi, SBI_CP_DISABLED)))
		new_curseg(sbi, type, false);
	else if (f2fs_need_SSR(sbi) && get_ssr_segment(sbi, type))
		change_curseg(sbi, type);
	else
		new_curseg(sbi, type, false);

	stat_inc_seg_type(sbi, curseg);
}

void f2fs_allocate_new_segments(struct f2fs_sb_info *sbi)
{
	struct curseg_info *curseg;
	unsigned int old_segno;
	int i;

	down_write(&SIT_I(sbi)->sentry_lock);

	for (i = CURSEG_HOT_DATA; i <= CURSEG_COLD_DATA; i++) {
		curseg = CURSEG_I(sbi, i);
		old_segno = curseg->segno;
		SIT_I(sbi)->s_ops->allocate_segment(sbi, i, true);
		locate_dirty_segment(sbi, old_segno);
	}

	up_write(&SIT_I(sbi)->sentry_lock);
}

static const struct segment_allocation default_salloc_ops = {
	.allocate_segment = allocate_segment_by_default,
};

bool f2fs_exist_trim_candidates(struct f2fs_sb_info *sbi,
						struct cp_control *cpc)
{
	__u64 trim_start = cpc->trim_start;
	bool has_candidate = false;

	down_write(&SIT_I(sbi)->sentry_lock);
	for (; cpc->trim_start <= cpc->trim_end; cpc->trim_start++) {
		if (add_discard_addrs(sbi, cpc, true)) {
			has_candidate = true;
			break;
		}
	}
	up_write(&SIT_I(sbi)->sentry_lock);

	cpc->trim_start = trim_start;
	return has_candidate;
}

static unsigned int __issue_discard_cmd_range(struct f2fs_sb_info *sbi,
					struct discard_policy *dpolicy,
					unsigned int start, unsigned int end)
{
	struct discard_cmd_control *dcc = SM_I(sbi)->dcc_info;
	struct discard_cmd *prev_dc = NULL, *next_dc = NULL;
	struct rb_node **insert_p = NULL, *insert_parent = NULL;
	struct discard_cmd *dc;
	struct blk_plug plug;
	int issued;
	unsigned int trimmed = 0;

next:
	issued = 0;

	mutex_lock(&dcc->cmd_lock);
	if (unlikely(dcc->rbtree_check))
		f2fs_bug_on(sbi, !f2fs_check_rb_tree_consistence(sbi,
								&dcc->root));

	dc = (struct discard_cmd *)f2fs_lookup_rb_tree_ret(&dcc->root,
					NULL, start,
					(struct rb_entry **)&prev_dc,
					(struct rb_entry **)&next_dc,
					&insert_p, &insert_parent, true);
	if (!dc)
		dc = next_dc;

	blk_start_plug(&plug);

	while (dc && dc->lstart <= end) {
		struct rb_node *node;
		int err = 0;

		if (dc->len < dpolicy->granularity)
			goto skip;

		if (dc->state != D_PREP) {
			list_move_tail(&dc->list, &dcc->fstrim_list);
			goto skip;
		}

		err = __submit_discard_cmd(sbi, dpolicy, dc, &issued);

		if (issued >= dpolicy->max_requests) {
			start = dc->lstart + dc->len;

			if (err)
				__remove_discard_cmd(sbi, dc);

			blk_finish_plug(&plug);
			mutex_unlock(&dcc->cmd_lock);
			trimmed += __wait_all_discard_cmd(sbi, NULL);
			congestion_wait(BLK_RW_ASYNC, HZ/50);
			goto next;
		}
skip:
		node = rb_next(&dc->rb_node);
		if (err)
			__remove_discard_cmd(sbi, dc);
		dc = rb_entry_safe(node, struct discard_cmd, rb_node);

		if (fatal_signal_pending(current))
			break;
	}

	blk_finish_plug(&plug);
	mutex_unlock(&dcc->cmd_lock);

	return trimmed;
}

int f2fs_trim_fs(struct f2fs_sb_info *sbi, struct fstrim_range *range)
{
	__u64 start = F2FS_BYTES_TO_BLK(range->start);
	__u64 end = start + F2FS_BYTES_TO_BLK(range->len) - 1;
	unsigned int start_segno, end_segno;
	block_t start_block, end_block;
	struct cp_control cpc;
	struct discard_policy dpolicy;
	unsigned long long trimmed = 0;
	int err = 0;
	bool need_align = test_opt(sbi, LFS) && __is_large_section(sbi);

	if (start >= MAX_BLKADDR(sbi) || range->len < sbi->blocksize)
		return -EINVAL;

	if (end < MAIN_BLKADDR(sbi))
		goto out;

	if (is_sbi_flag_set(sbi, SBI_NEED_FSCK)) {
		f2fs_msg(sbi->sb, KERN_WARNING,
			"Found FS corruption, run fsck to fix.");
		return -EIO;
	}

	/* start/end segment number in main_area */
	start_segno = (start <= MAIN_BLKADDR(sbi)) ? 0 : GET_SEGNO(sbi, start);
	end_segno = (end >= MAX_BLKADDR(sbi)) ? MAIN_SEGS(sbi) - 1 :
						GET_SEGNO(sbi, end);
	if (need_align) {
		start_segno = rounddown(start_segno, sbi->segs_per_sec);
		end_segno = roundup(end_segno + 1, sbi->segs_per_sec) - 1;
	}

	cpc.reason = CP_DISCARD;
	cpc.trim_minlen = max_t(__u64, 1, F2FS_BYTES_TO_BLK(range->minlen));
	cpc.trim_start = start_segno;
	cpc.trim_end = end_segno;

	if (sbi->discard_blks == 0)
		goto out;

	mutex_lock(&sbi->gc_mutex);
	err = f2fs_write_checkpoint(sbi, &cpc);
	mutex_unlock(&sbi->gc_mutex);
	if (err)
		goto out;

	/*
	 * We filed discard candidates, but actually we don't need to wait for
	 * all of them, since they'll be issued in idle time along with runtime
	 * discard option. User configuration looks like using runtime discard
	 * or periodic fstrim instead of it.
	 */
	if (f2fs_realtime_discard_enable(sbi))
		goto out;

	start_block = START_BLOCK(sbi, start_segno);
	end_block = START_BLOCK(sbi, end_segno + 1);

	__init_discard_policy(sbi, &dpolicy, DPOLICY_FSTRIM, cpc.trim_minlen);
	trimmed = __issue_discard_cmd_range(sbi, &dpolicy,
					start_block, end_block);

	trimmed += __wait_discard_cmd_range(sbi, &dpolicy,
					start_block, end_block);
out:
	if (!err)
		range->len = F2FS_BLK_TO_BYTES(trimmed);
	return err;
}

static bool __has_curseg_space(struct f2fs_sb_info *sbi, int type)
{
	struct curseg_info *curseg = CURSEG_I(sbi, type);
	if (curseg->next_blkoff < sbi->blocks_per_seg)
		return true;
	return false;
}

int f2fs_rw_hint_to_seg_type(enum rw_hint hint)
{
	switch (hint) {
	case WRITE_LIFE_SHORT:
		return CURSEG_HOT_DATA;
	case WRITE_LIFE_EXTREME:
		return CURSEG_COLD_DATA;
	default:
		return CURSEG_WARM_DATA;
	}
}

/* This returns write hints for each segment type. This hints will be
 * passed down to block layer. There are mapping tables which depend on
 * the mount option 'whint_mode'.
 *
 * 1) whint_mode=off. F2FS only passes down WRITE_LIFE_NOT_SET.
 *
 * 2) whint_mode=user-based. F2FS tries to pass down hints given by users.
 *
 * User                  F2FS                     Block
 * ----                  ----                     -----
 *                       META                     WRITE_LIFE_NOT_SET
 *                       HOT_NODE                 "
 *                       WARM_NODE                "
 *                       COLD_NODE                "
 * ioctl(COLD)           COLD_DATA                WRITE_LIFE_EXTREME
 * extension list        "                        "
 *
 * -- buffered io
 * WRITE_LIFE_EXTREME    COLD_DATA                WRITE_LIFE_EXTREME
 * WRITE_LIFE_SHORT      HOT_DATA                 WRITE_LIFE_SHORT
 * WRITE_LIFE_NOT_SET    WARM_DATA                WRITE_LIFE_NOT_SET
 * WRITE_LIFE_NONE       "                        "
 * WRITE_LIFE_MEDIUM     "                        "
 * WRITE_LIFE_LONG       "                        "
 *
 * -- direct io
 * WRITE_LIFE_EXTREME    COLD_DATA                WRITE_LIFE_EXTREME
 * WRITE_LIFE_SHORT      HOT_DATA                 WRITE_LIFE_SHORT
 * WRITE_LIFE_NOT_SET    WARM_DATA                WRITE_LIFE_NOT_SET
 * WRITE_LIFE_NONE       "                        WRITE_LIFE_NONE
 * WRITE_LIFE_MEDIUM     "                        WRITE_LIFE_MEDIUM
 * WRITE_LIFE_LONG       "                        WRITE_LIFE_LONG
 *
 * 3) whint_mode=fs-based. F2FS passes down hints with its policy.
 *
 * User                  F2FS                     Block
 * ----                  ----                     -----
 *                       META                     WRITE_LIFE_MEDIUM;
 *                       HOT_NODE                 WRITE_LIFE_NOT_SET
 *                       WARM_NODE                "
 *                       COLD_NODE                WRITE_LIFE_NONE
 * ioctl(COLD)           COLD_DATA                WRITE_LIFE_EXTREME
 * extension list        "                        "
 *
 * -- buffered io
 * WRITE_LIFE_EXTREME    COLD_DATA                WRITE_LIFE_EXTREME
 * WRITE_LIFE_SHORT      HOT_DATA                 WRITE_LIFE_SHORT
 * WRITE_LIFE_NOT_SET    WARM_DATA                WRITE_LIFE_LONG
 * WRITE_LIFE_NONE       "                        "
 * WRITE_LIFE_MEDIUM     "                        "
 * WRITE_LIFE_LONG       "                        "
 *
 * -- direct io
 * WRITE_LIFE_EXTREME    COLD_DATA                WRITE_LIFE_EXTREME
 * WRITE_LIFE_SHORT      HOT_DATA                 WRITE_LIFE_SHORT
 * WRITE_LIFE_NOT_SET    WARM_DATA                WRITE_LIFE_NOT_SET
 * WRITE_LIFE_NONE       "                        WRITE_LIFE_NONE
 * WRITE_LIFE_MEDIUM     "                        WRITE_LIFE_MEDIUM
 * WRITE_LIFE_LONG       "                        WRITE_LIFE_LONG
 */

enum rw_hint f2fs_io_type_to_rw_hint(struct f2fs_sb_info *sbi,
				enum page_type type, enum temp_type temp)
{
	if (F2FS_OPTION(sbi).whint_mode == WHINT_MODE_USER) {
		if (type == DATA) {
			if (temp == WARM)
				return WRITE_LIFE_NOT_SET;
			else if (temp == HOT)
				return WRITE_LIFE_SHORT;
			else if (temp == COLD)
				return WRITE_LIFE_EXTREME;
		} else {
			return WRITE_LIFE_NOT_SET;
		}
	} else if (F2FS_OPTION(sbi).whint_mode == WHINT_MODE_FS) {
		if (type == DATA) {
			if (temp == WARM)
				return WRITE_LIFE_LONG;
			else if (temp == HOT)
				return WRITE_LIFE_SHORT;
			else if (temp == COLD)
				return WRITE_LIFE_EXTREME;
		} else if (type == NODE) {
			if (temp == WARM || temp == HOT)
				return WRITE_LIFE_NOT_SET;
			else if (temp == COLD)
				return WRITE_LIFE_NONE;
		} else if (type == META) {
			return WRITE_LIFE_MEDIUM;
		}
	}
	return WRITE_LIFE_NOT_SET;
}

static int __get_segment_type_2(struct f2fs_io_info *fio)
{
	if (fio->type == DATA)
		return CURSEG_HOT_DATA;
	else
		return CURSEG_HOT_NODE;
}

static int __get_segment_type_4(struct f2fs_io_info *fio)
{
	if (fio->type == DATA) {
		struct inode *inode = fio->page->mapping->host;

		if (S_ISDIR(inode->i_mode))
			return CURSEG_HOT_DATA;
		else
			return CURSEG_COLD_DATA;
	} else {
		if (IS_DNODE(fio->page) && is_cold_node(fio->page))
			return CURSEG_WARM_NODE;
		else
			return CURSEG_COLD_NODE;
	}
}

static int __get_segment_type_6(struct f2fs_io_info *fio)
{
	if (fio->type == DATA) {
		struct inode *inode = fio->page->mapping->host;

		if (is_cold_data(fio->page) || file_is_cold(inode))
			return CURSEG_COLD_DATA;
		if (file_is_hot(inode) ||
				is_inode_flag_set(inode, FI_HOT_DATA) ||
				f2fs_is_atomic_file(inode) ||
				f2fs_is_volatile_file(inode))
			return CURSEG_HOT_DATA;
		/* f2fs_rw_hint_to_seg_type(inode->i_write_hint); */
		return CURSEG_WARM_DATA;
	} else {
		if (IS_DNODE(fio->page))
			return is_cold_node(fio->page) ? CURSEG_WARM_NODE :
						CURSEG_HOT_NODE;
		return CURSEG_COLD_NODE;
	}
}

static int __get_segment_type(struct f2fs_io_info *fio)
{
	int type = 0;

	switch (F2FS_OPTION(fio->sbi).active_logs) {
	case 2:
		type = __get_segment_type_2(fio);
		break;
	case 4:
		type = __get_segment_type_4(fio);
		break;
	case 6:
		type = __get_segment_type_6(fio);
		break;
	default:
		f2fs_bug_on(fio->sbi, true);
	}

	if (IS_HOT(type))
		fio->temp = HOT;
	else if (IS_WARM(type))
		fio->temp = WARM;
	else
		fio->temp = COLD;
	return type;
}

void f2fs_allocate_data_block(struct f2fs_sb_info *sbi, struct page *page,
		block_t old_blkaddr, block_t *new_blkaddr,
		struct f2fs_summary *sum, int type,
		struct f2fs_io_info *fio, bool add_list)
{
	struct sit_info *sit_i = SIT_I(sbi);
	struct curseg_info *curseg = CURSEG_I(sbi, type);

	down_read(&SM_I(sbi)->curseg_lock);

	mutex_lock(&curseg->curseg_mutex);
	down_write(&sit_i->sentry_lock);

	*new_blkaddr = NEXT_FREE_BLKADDR(sbi, curseg);

	f2fs_wait_discard_bio(sbi, *new_blkaddr);

	/*
	 * __add_sum_entry should be resided under the curseg_mutex
	 * because, this function updates a summary entry in the
	 * current summary block.
	 */
	__add_sum_entry(sbi, type, sum);

	__refresh_next_blkoff(sbi, curseg);

	stat_inc_block_count(sbi, curseg);

	/*
	 * SIT information should be updated before segment allocation,
	 * since SSR needs latest valid block information.
	 */
	update_sit_entry(sbi, *new_blkaddr, 1);
	if (GET_SEGNO(sbi, old_blkaddr) != NULL_SEGNO)
		update_sit_entry(sbi, old_blkaddr, -1);

	if (!__has_curseg_space(sbi, type))
		sit_i->s_ops->allocate_segment(sbi, type, false);

	/*
	 * segment dirty status should be updated after segment allocation,
	 * so we just need to update status only one time after previous
	 * segment being closed.
	 */
	locate_dirty_segment(sbi, GET_SEGNO(sbi, old_blkaddr));
	locate_dirty_segment(sbi, GET_SEGNO(sbi, *new_blkaddr));

	up_write(&sit_i->sentry_lock);

	if (page && IS_NODESEG(type)) {
		fill_node_footer_blkaddr(page, NEXT_FREE_BLKADDR(sbi, curseg));

		f2fs_inode_chksum_set(sbi, page);
	}

	if (add_list) {
		struct f2fs_bio_info *io;

		INIT_LIST_HEAD(&fio->list);
		fio->in_list = true;
		fio->retry = false;
		io = sbi->write_io[fio->type] + fio->temp;
		spin_lock(&io->io_lock);
		list_add_tail(&fio->list, &io->io_list);
		spin_unlock(&io->io_lock);
	}

	mutex_unlock(&curseg->curseg_mutex);

	up_read(&SM_I(sbi)->curseg_lock);
}

static void update_device_state(struct f2fs_io_info *fio)
{
	struct f2fs_sb_info *sbi = fio->sbi;
	unsigned int devidx;

	if (!sbi->s_ndevs)
		return;

	devidx = f2fs_target_device_index(sbi, fio->new_blkaddr);

	/* update device state for fsync */
	f2fs_set_dirty_device(sbi, fio->ino, devidx, FLUSH_INO);

	/* update device state for checkpoint */
	if (!f2fs_test_bit(devidx, (char *)&sbi->dirty_device)) {
		spin_lock(&sbi->dev_lock);
		f2fs_set_bit(devidx, (char *)&sbi->dirty_device);
		spin_unlock(&sbi->dev_lock);
	}
}

static void do_write_page(struct f2fs_summary *sum, struct f2fs_io_info *fio)
{
	int type = __get_segment_type(fio);
	bool keep_order = (test_opt(fio->sbi, LFS) && type == CURSEG_COLD_DATA);

	if (keep_order)
		down_read(&fio->sbi->io_order_lock);
reallocate:
	f2fs_allocate_data_block(fio->sbi, fio->page, fio->old_blkaddr,
			&fio->new_blkaddr, sum, type, fio, true);
	if (GET_SEGNO(fio->sbi, fio->old_blkaddr) != NULL_SEGNO)
		invalidate_mapping_pages(META_MAPPING(fio->sbi),
					fio->old_blkaddr, fio->old_blkaddr);

	/* writeout dirty page into bdev */
	f2fs_submit_page_write(fio);
	if (fio->retry) {
		fio->old_blkaddr = fio->new_blkaddr;
		goto reallocate;
	}

	update_device_state(fio);

	if (keep_order)
		up_read(&fio->sbi->io_order_lock);
}

void f2fs_do_write_meta_page(struct f2fs_sb_info *sbi, struct page *page,
					enum iostat_type io_type)
{
	struct f2fs_io_info fio = {
		.sbi = sbi,
		.type = META,
		.temp = HOT,
		.op = REQ_OP_WRITE,
		.op_flags = REQ_SYNC | REQ_NOIDLE | REQ_META | REQ_PRIO,
		.old_blkaddr = page->index,
		.new_blkaddr = page->index,
		.page = page,
		.encrypted_page = NULL,
		.in_list = false,
	};

	if (unlikely(page->index >= MAIN_BLKADDR(sbi)))
		fio.op_flags &= ~REQ_META;

	set_page_writeback(page);
	ClearPageError(page);
	f2fs_submit_page_write(&fio);

	stat_inc_meta_count(sbi, page->index);
	f2fs_update_iostat(sbi, io_type, F2FS_BLKSIZE);
}

void f2fs_do_write_node_page(unsigned int nid, struct f2fs_io_info *fio)
{
	struct f2fs_summary sum;

	set_summary(&sum, nid, 0, 0);
	do_write_page(&sum, fio);

	f2fs_update_iostat(fio->sbi, fio->io_type, F2FS_BLKSIZE);
}

void f2fs_outplace_write_data(struct dnode_of_data *dn,
					struct f2fs_io_info *fio)
{
	struct f2fs_sb_info *sbi = fio->sbi;
	struct f2fs_summary sum;

	f2fs_bug_on(sbi, dn->data_blkaddr == NULL_ADDR);
	set_summary(&sum, dn->nid, dn->ofs_in_node, fio->version);
	do_write_page(&sum, fio);
	f2fs_update_data_blkaddr(dn, fio->new_blkaddr);

	f2fs_update_iostat(sbi, fio->io_type, F2FS_BLKSIZE);
}

int f2fs_inplace_write_data(struct f2fs_io_info *fio)
{
	int err;
	struct f2fs_sb_info *sbi = fio->sbi;

	fio->new_blkaddr = fio->old_blkaddr;
	/* i/o temperature is needed for passing down write hints */
	__get_segment_type(fio);

	f2fs_bug_on(sbi, !IS_DATASEG(get_seg_entry(sbi,
			GET_SEGNO(sbi, fio->new_blkaddr))->type));

	stat_inc_inplace_blocks(fio->sbi);

	err = f2fs_submit_page_bio(fio);
<<<<<<< HEAD
	if (!err)
		update_device_state(fio);

	f2fs_update_iostat(fio->sbi, fio->io_type, F2FS_BLKSIZE);
=======
	if (!err) {
		update_device_state(fio);
		f2fs_update_iostat(fio->sbi, fio->io_type, F2FS_BLKSIZE);
	}
>>>>>>> d4f47e6c

	return err;
}

static inline int __f2fs_get_curseg(struct f2fs_sb_info *sbi,
						unsigned int segno)
{
	int i;

	for (i = CURSEG_HOT_DATA; i < NO_CHECK_TYPE; i++) {
		if (CURSEG_I(sbi, i)->segno == segno)
			break;
	}
	return i;
}

void f2fs_do_replace_block(struct f2fs_sb_info *sbi, struct f2fs_summary *sum,
				block_t old_blkaddr, block_t new_blkaddr,
				bool recover_curseg, bool recover_newaddr)
{
	struct sit_info *sit_i = SIT_I(sbi);
	struct curseg_info *curseg;
	unsigned int segno, old_cursegno;
	struct seg_entry *se;
	int type;
	unsigned short old_blkoff;

	segno = GET_SEGNO(sbi, new_blkaddr);
	se = get_seg_entry(sbi, segno);
	type = se->type;

	down_write(&SM_I(sbi)->curseg_lock);

	if (!recover_curseg) {
		/* for recovery flow */
		if (se->valid_blocks == 0 && !IS_CURSEG(sbi, segno)) {
			if (old_blkaddr == NULL_ADDR)
				type = CURSEG_COLD_DATA;
			else
				type = CURSEG_WARM_DATA;
		}
	} else {
		if (IS_CURSEG(sbi, segno)) {
			/* se->type is volatile as SSR allocation */
			type = __f2fs_get_curseg(sbi, segno);
			f2fs_bug_on(sbi, type == NO_CHECK_TYPE);
		} else {
			type = CURSEG_WARM_DATA;
		}
	}

	f2fs_bug_on(sbi, !IS_DATASEG(type));
	curseg = CURSEG_I(sbi, type);

	mutex_lock(&curseg->curseg_mutex);
	down_write(&sit_i->sentry_lock);

	old_cursegno = curseg->segno;
	old_blkoff = curseg->next_blkoff;

	/* change the current segment */
	if (segno != curseg->segno) {
		curseg->next_segno = segno;
		change_curseg(sbi, type);
	}

	curseg->next_blkoff = GET_BLKOFF_FROM_SEG0(sbi, new_blkaddr);
	__add_sum_entry(sbi, type, sum);

	if (!recover_curseg || recover_newaddr)
		update_sit_entry(sbi, new_blkaddr, 1);
	if (GET_SEGNO(sbi, old_blkaddr) != NULL_SEGNO) {
		invalidate_mapping_pages(META_MAPPING(sbi),
					old_blkaddr, old_blkaddr);
		update_sit_entry(sbi, old_blkaddr, -1);
	}

	locate_dirty_segment(sbi, GET_SEGNO(sbi, old_blkaddr));
	locate_dirty_segment(sbi, GET_SEGNO(sbi, new_blkaddr));

	locate_dirty_segment(sbi, old_cursegno);

	if (recover_curseg) {
		if (old_cursegno != curseg->segno) {
			curseg->next_segno = old_cursegno;
			change_curseg(sbi, type);
		}
		curseg->next_blkoff = old_blkoff;
	}

	up_write(&sit_i->sentry_lock);
	mutex_unlock(&curseg->curseg_mutex);
	up_write(&SM_I(sbi)->curseg_lock);
}

void f2fs_replace_block(struct f2fs_sb_info *sbi, struct dnode_of_data *dn,
				block_t old_addr, block_t new_addr,
				unsigned char version, bool recover_curseg,
				bool recover_newaddr)
{
	struct f2fs_summary sum;

	set_summary(&sum, dn->nid, dn->ofs_in_node, version);

	f2fs_do_replace_block(sbi, &sum, old_addr, new_addr,
					recover_curseg, recover_newaddr);

	f2fs_update_data_blkaddr(dn, new_addr);
}

void f2fs_wait_on_page_writeback(struct page *page,
				enum page_type type, bool ordered, bool locked)
{
	if (PageWriteback(page)) {
		struct f2fs_sb_info *sbi = F2FS_P_SB(page);

		f2fs_submit_merged_write_cond(sbi, NULL, page, 0, type);
		if (ordered) {
			wait_on_page_writeback(page);
			f2fs_bug_on(sbi, locked && PageWriteback(page));
		} else {
			wait_for_stable_page(page);
		}
	}
}

void f2fs_wait_on_block_writeback(struct inode *inode, block_t blkaddr)
{
	struct f2fs_sb_info *sbi = F2FS_I_SB(inode);
	struct page *cpage;

	if (!f2fs_post_read_required(inode))
		return;

	if (!is_valid_data_blkaddr(sbi, blkaddr))
		return;

	cpage = find_lock_page(META_MAPPING(sbi), blkaddr);
	if (cpage) {
		f2fs_wait_on_page_writeback(cpage, DATA, true, true);
		f2fs_put_page(cpage, 1);
	}
}

void f2fs_wait_on_block_writeback_range(struct inode *inode, block_t blkaddr,
								block_t len)
{
	block_t i;

	for (i = 0; i < len; i++)
		f2fs_wait_on_block_writeback(inode, blkaddr + i);
}

static int read_compacted_summaries(struct f2fs_sb_info *sbi)
{
	struct f2fs_checkpoint *ckpt = F2FS_CKPT(sbi);
	struct curseg_info *seg_i;
	unsigned char *kaddr;
	struct page *page;
	block_t start;
	int i, j, offset;

	start = start_sum_block(sbi);

	page = f2fs_get_meta_page(sbi, start++);
	if (IS_ERR(page))
		return PTR_ERR(page);
	kaddr = (unsigned char *)page_address(page);

	/* Step 1: restore nat cache */
	seg_i = CURSEG_I(sbi, CURSEG_HOT_DATA);
	memcpy(seg_i->journal, kaddr, SUM_JOURNAL_SIZE);

	/* Step 2: restore sit cache */
	seg_i = CURSEG_I(sbi, CURSEG_COLD_DATA);
	memcpy(seg_i->journal, kaddr + SUM_JOURNAL_SIZE, SUM_JOURNAL_SIZE);
	offset = 2 * SUM_JOURNAL_SIZE;

	/* Step 3: restore summary entries */
	for (i = CURSEG_HOT_DATA; i <= CURSEG_COLD_DATA; i++) {
		unsigned short blk_off;
		unsigned int segno;

		seg_i = CURSEG_I(sbi, i);
		segno = le32_to_cpu(ckpt->cur_data_segno[i]);
		blk_off = le16_to_cpu(ckpt->cur_data_blkoff[i]);
		seg_i->next_segno = segno;
		reset_curseg(sbi, i, 0);
		seg_i->alloc_type = ckpt->alloc_type[i];
		seg_i->next_blkoff = blk_off;

		if (seg_i->alloc_type == SSR)
			blk_off = sbi->blocks_per_seg;

		for (j = 0; j < blk_off; j++) {
			struct f2fs_summary *s;
			s = (struct f2fs_summary *)(kaddr + offset);
			seg_i->sum_blk->entries[j] = *s;
			offset += SUMMARY_SIZE;
			if (offset + SUMMARY_SIZE <= PAGE_SIZE -
						SUM_FOOTER_SIZE)
				continue;

			f2fs_put_page(page, 1);
			page = NULL;

			page = f2fs_get_meta_page(sbi, start++);
			if (IS_ERR(page))
				return PTR_ERR(page);
			kaddr = (unsigned char *)page_address(page);
			offset = 0;
		}
	}
	f2fs_put_page(page, 1);
	return 0;
}

static int read_normal_summaries(struct f2fs_sb_info *sbi, int type)
{
	struct f2fs_checkpoint *ckpt = F2FS_CKPT(sbi);
	struct f2fs_summary_block *sum;
	struct curseg_info *curseg;
	struct page *new;
	unsigned short blk_off;
	unsigned int segno = 0;
	block_t blk_addr = 0;
	int err = 0;

	/* get segment number and block addr */
	if (IS_DATASEG(type)) {
		segno = le32_to_cpu(ckpt->cur_data_segno[type]);
		blk_off = le16_to_cpu(ckpt->cur_data_blkoff[type -
							CURSEG_HOT_DATA]);
		if (__exist_node_summaries(sbi))
			blk_addr = sum_blk_addr(sbi, NR_CURSEG_TYPE, type);
		else
			blk_addr = sum_blk_addr(sbi, NR_CURSEG_DATA_TYPE, type);
	} else {
		segno = le32_to_cpu(ckpt->cur_node_segno[type -
							CURSEG_HOT_NODE]);
		blk_off = le16_to_cpu(ckpt->cur_node_blkoff[type -
							CURSEG_HOT_NODE]);
		if (__exist_node_summaries(sbi))
			blk_addr = sum_blk_addr(sbi, NR_CURSEG_NODE_TYPE,
							type - CURSEG_HOT_NODE);
		else
			blk_addr = GET_SUM_BLOCK(sbi, segno);
	}

	new = f2fs_get_meta_page(sbi, blk_addr);
	if (IS_ERR(new))
		return PTR_ERR(new);
	sum = (struct f2fs_summary_block *)page_address(new);

	if (IS_NODESEG(type)) {
		if (__exist_node_summaries(sbi)) {
			struct f2fs_summary *ns = &sum->entries[0];
			int i;
			for (i = 0; i < sbi->blocks_per_seg; i++, ns++) {
				ns->version = 0;
				ns->ofs_in_node = 0;
			}
		} else {
			err = f2fs_restore_node_summary(sbi, segno, sum);
			if (err)
				goto out;
		}
	}

	/* set uncompleted segment to curseg */
	curseg = CURSEG_I(sbi, type);
	mutex_lock(&curseg->curseg_mutex);

	/* update journal info */
	down_write(&curseg->journal_rwsem);
	memcpy(curseg->journal, &sum->journal, SUM_JOURNAL_SIZE);
	up_write(&curseg->journal_rwsem);

	memcpy(curseg->sum_blk->entries, sum->entries, SUM_ENTRY_SIZE);
	memcpy(&curseg->sum_blk->footer, &sum->footer, SUM_FOOTER_SIZE);
	curseg->next_segno = segno;
	reset_curseg(sbi, type, 0);
	curseg->alloc_type = ckpt->alloc_type[type];
	curseg->next_blkoff = blk_off;
	mutex_unlock(&curseg->curseg_mutex);
out:
	f2fs_put_page(new, 1);
	return err;
}

static int restore_curseg_summaries(struct f2fs_sb_info *sbi)
{
	struct f2fs_journal *sit_j = CURSEG_I(sbi, CURSEG_COLD_DATA)->journal;
	struct f2fs_journal *nat_j = CURSEG_I(sbi, CURSEG_HOT_DATA)->journal;
	int type = CURSEG_HOT_DATA;
	int err;

	if (is_set_ckpt_flags(sbi, CP_COMPACT_SUM_FLAG)) {
		int npages = f2fs_npages_for_summary_flush(sbi, true);

		if (npages >= 2)
			f2fs_ra_meta_pages(sbi, start_sum_block(sbi), npages,
							META_CP, true);

		/* restore for compacted data summary */
		err = read_compacted_summaries(sbi);
		if (err)
			return err;
		type = CURSEG_HOT_NODE;
	}

	if (__exist_node_summaries(sbi))
		f2fs_ra_meta_pages(sbi, sum_blk_addr(sbi, NR_CURSEG_TYPE, type),
					NR_CURSEG_TYPE - type, META_CP, true);

	for (; type <= CURSEG_COLD_NODE; type++) {
		err = read_normal_summaries(sbi, type);
		if (err)
			return err;
	}

	/* sanity check for summary blocks */
	if (nats_in_cursum(nat_j) > NAT_JOURNAL_ENTRIES ||
			sits_in_cursum(sit_j) > SIT_JOURNAL_ENTRIES)
		return -EINVAL;

	return 0;
}

static void write_compacted_summaries(struct f2fs_sb_info *sbi, block_t blkaddr)
{
	struct page *page;
	unsigned char *kaddr;
	struct f2fs_summary *summary;
	struct curseg_info *seg_i;
	int written_size = 0;
	int i, j;

	page = f2fs_grab_meta_page(sbi, blkaddr++);
	kaddr = (unsigned char *)page_address(page);
	memset(kaddr, 0, PAGE_SIZE);

	/* Step 1: write nat cache */
	seg_i = CURSEG_I(sbi, CURSEG_HOT_DATA);
	memcpy(kaddr, seg_i->journal, SUM_JOURNAL_SIZE);
	written_size += SUM_JOURNAL_SIZE;

	/* Step 2: write sit cache */
	seg_i = CURSEG_I(sbi, CURSEG_COLD_DATA);
	memcpy(kaddr + written_size, seg_i->journal, SUM_JOURNAL_SIZE);
	written_size += SUM_JOURNAL_SIZE;

	/* Step 3: write summary entries */
	for (i = CURSEG_HOT_DATA; i <= CURSEG_COLD_DATA; i++) {
		unsigned short blkoff;
		seg_i = CURSEG_I(sbi, i);
		if (sbi->ckpt->alloc_type[i] == SSR)
			blkoff = sbi->blocks_per_seg;
		else
			blkoff = curseg_blkoff(sbi, i);

		for (j = 0; j < blkoff; j++) {
			if (!page) {
				page = f2fs_grab_meta_page(sbi, blkaddr++);
				kaddr = (unsigned char *)page_address(page);
				memset(kaddr, 0, PAGE_SIZE);
				written_size = 0;
			}
			summary = (struct f2fs_summary *)(kaddr + written_size);
			*summary = seg_i->sum_blk->entries[j];
			written_size += SUMMARY_SIZE;

			if (written_size + SUMMARY_SIZE <= PAGE_SIZE -
							SUM_FOOTER_SIZE)
				continue;

			set_page_dirty(page);
			f2fs_put_page(page, 1);
			page = NULL;
		}
	}
	if (page) {
		set_page_dirty(page);
		f2fs_put_page(page, 1);
	}
}

static void write_normal_summaries(struct f2fs_sb_info *sbi,
					block_t blkaddr, int type)
{
	int i, end;
	if (IS_DATASEG(type))
		end = type + NR_CURSEG_DATA_TYPE;
	else
		end = type + NR_CURSEG_NODE_TYPE;

	for (i = type; i < end; i++)
		write_current_sum_page(sbi, i, blkaddr + (i - type));
}

void f2fs_write_data_summaries(struct f2fs_sb_info *sbi, block_t start_blk)
{
	if (is_set_ckpt_flags(sbi, CP_COMPACT_SUM_FLAG))
		write_compacted_summaries(sbi, start_blk);
	else
		write_normal_summaries(sbi, start_blk, CURSEG_HOT_DATA);
}

void f2fs_write_node_summaries(struct f2fs_sb_info *sbi, block_t start_blk)
{
	write_normal_summaries(sbi, start_blk, CURSEG_HOT_NODE);
}

int f2fs_lookup_journal_in_cursum(struct f2fs_journal *journal, int type,
					unsigned int val, int alloc)
{
	int i;

	if (type == NAT_JOURNAL) {
		for (i = 0; i < nats_in_cursum(journal); i++) {
			if (le32_to_cpu(nid_in_journal(journal, i)) == val)
				return i;
		}
		if (alloc && __has_cursum_space(journal, 1, NAT_JOURNAL))
			return update_nats_in_cursum(journal, 1);
	} else if (type == SIT_JOURNAL) {
		for (i = 0; i < sits_in_cursum(journal); i++)
			if (le32_to_cpu(segno_in_journal(journal, i)) == val)
				return i;
		if (alloc && __has_cursum_space(journal, 1, SIT_JOURNAL))
			return update_sits_in_cursum(journal, 1);
	}
	return -1;
}

static struct page *get_current_sit_page(struct f2fs_sb_info *sbi,
					unsigned int segno)
{
	return f2fs_get_meta_page_nofail(sbi, current_sit_addr(sbi, segno));
}

static struct page *get_next_sit_page(struct f2fs_sb_info *sbi,
					unsigned int start)
{
	struct sit_info *sit_i = SIT_I(sbi);
	struct page *page;
	pgoff_t src_off, dst_off;

	src_off = current_sit_addr(sbi, start);
	dst_off = next_sit_addr(sbi, src_off);

	page = f2fs_grab_meta_page(sbi, dst_off);
	seg_info_to_sit_page(sbi, page, start);

	set_page_dirty(page);
	set_to_next_sit(sit_i, start);

	return page;
}

static struct sit_entry_set *grab_sit_entry_set(void)
{
	struct sit_entry_set *ses =
			f2fs_kmem_cache_alloc(sit_entry_set_slab, GFP_NOFS);

	ses->entry_cnt = 0;
	INIT_LIST_HEAD(&ses->set_list);
	return ses;
}

static void release_sit_entry_set(struct sit_entry_set *ses)
{
	list_del(&ses->set_list);
	kmem_cache_free(sit_entry_set_slab, ses);
}

static void adjust_sit_entry_set(struct sit_entry_set *ses,
						struct list_head *head)
{
	struct sit_entry_set *next = ses;

	if (list_is_last(&ses->set_list, head))
		return;

	list_for_each_entry_continue(next, head, set_list)
		if (ses->entry_cnt <= next->entry_cnt)
			break;

	list_move_tail(&ses->set_list, &next->set_list);
}

static void add_sit_entry(unsigned int segno, struct list_head *head)
{
	struct sit_entry_set *ses;
	unsigned int start_segno = START_SEGNO(segno);

	list_for_each_entry(ses, head, set_list) {
		if (ses->start_segno == start_segno) {
			ses->entry_cnt++;
			adjust_sit_entry_set(ses, head);
			return;
		}
	}

	ses = grab_sit_entry_set();

	ses->start_segno = start_segno;
	ses->entry_cnt++;
	list_add(&ses->set_list, head);
}

static void add_sits_in_set(struct f2fs_sb_info *sbi)
{
	struct f2fs_sm_info *sm_info = SM_I(sbi);
	struct list_head *set_list = &sm_info->sit_entry_set;
	unsigned long *bitmap = SIT_I(sbi)->dirty_sentries_bitmap;
	unsigned int segno;

	for_each_set_bit(segno, bitmap, MAIN_SEGS(sbi))
		add_sit_entry(segno, set_list);
}

static void remove_sits_in_journal(struct f2fs_sb_info *sbi)
{
	struct curseg_info *curseg = CURSEG_I(sbi, CURSEG_COLD_DATA);
	struct f2fs_journal *journal = curseg->journal;
	int i;

	down_write(&curseg->journal_rwsem);
	for (i = 0; i < sits_in_cursum(journal); i++) {
		unsigned int segno;
		bool dirtied;

		segno = le32_to_cpu(segno_in_journal(journal, i));
		dirtied = __mark_sit_entry_dirty(sbi, segno);

		if (!dirtied)
			add_sit_entry(segno, &SM_I(sbi)->sit_entry_set);
	}
	update_sits_in_cursum(journal, -i);
	up_write(&curseg->journal_rwsem);
}

/*
 * CP calls this function, which flushes SIT entries including sit_journal,
 * and moves prefree segs to free segs.
 */
void f2fs_flush_sit_entries(struct f2fs_sb_info *sbi, struct cp_control *cpc)
{
	struct sit_info *sit_i = SIT_I(sbi);
	unsigned long *bitmap = sit_i->dirty_sentries_bitmap;
	struct curseg_info *curseg = CURSEG_I(sbi, CURSEG_COLD_DATA);
	struct f2fs_journal *journal = curseg->journal;
	struct sit_entry_set *ses, *tmp;
	struct list_head *head = &SM_I(sbi)->sit_entry_set;
	bool to_journal = true;
	struct seg_entry *se;

	down_write(&sit_i->sentry_lock);

	if (!sit_i->dirty_sentries)
		goto out;

	/*
	 * add and account sit entries of dirty bitmap in sit entry
	 * set temporarily
	 */
	add_sits_in_set(sbi);

	/*
	 * if there are no enough space in journal to store dirty sit
	 * entries, remove all entries from journal and add and account
	 * them in sit entry set.
	 */
	if (!__has_cursum_space(journal, sit_i->dirty_sentries, SIT_JOURNAL))
		remove_sits_in_journal(sbi);

	/*
	 * there are two steps to flush sit entries:
	 * #1, flush sit entries to journal in current cold data summary block.
	 * #2, flush sit entries to sit page.
	 */
	list_for_each_entry_safe(ses, tmp, head, set_list) {
		struct page *page = NULL;
		struct f2fs_sit_block *raw_sit = NULL;
		unsigned int start_segno = ses->start_segno;
		unsigned int end = min(start_segno + SIT_ENTRY_PER_BLOCK,
						(unsigned long)MAIN_SEGS(sbi));
		unsigned int segno = start_segno;

		if (to_journal &&
			!__has_cursum_space(journal, ses->entry_cnt, SIT_JOURNAL))
			to_journal = false;

		if (to_journal) {
			down_write(&curseg->journal_rwsem);
		} else {
			page = get_next_sit_page(sbi, start_segno);
			raw_sit = page_address(page);
		}

		/* flush dirty sit entries in region of current sit set */
		for_each_set_bit_from(segno, bitmap, end) {
			int offset, sit_offset;

			se = get_seg_entry(sbi, segno);
#ifdef CONFIG_F2FS_CHECK_FS
			if (memcmp(se->cur_valid_map, se->cur_valid_map_mir,
						SIT_VBLOCK_MAP_SIZE))
				f2fs_bug_on(sbi, 1);
#endif

			/* add discard candidates */
			if (!(cpc->reason & CP_DISCARD)) {
				cpc->trim_start = segno;
				add_discard_addrs(sbi, cpc, false);
			}

			if (to_journal) {
				offset = f2fs_lookup_journal_in_cursum(journal,
							SIT_JOURNAL, segno, 1);
				f2fs_bug_on(sbi, offset < 0);
				segno_in_journal(journal, offset) =
							cpu_to_le32(segno);
				seg_info_to_raw_sit(se,
					&sit_in_journal(journal, offset));
				check_block_count(sbi, segno,
					&sit_in_journal(journal, offset));
			} else {
				sit_offset = SIT_ENTRY_OFFSET(sit_i, segno);
				seg_info_to_raw_sit(se,
						&raw_sit->entries[sit_offset]);
				check_block_count(sbi, segno,
						&raw_sit->entries[sit_offset]);
			}

			__clear_bit(segno, bitmap);
			sit_i->dirty_sentries--;
			ses->entry_cnt--;
		}

		if (to_journal)
			up_write(&curseg->journal_rwsem);
		else
			f2fs_put_page(page, 1);

		f2fs_bug_on(sbi, ses->entry_cnt);
		release_sit_entry_set(ses);
	}

	f2fs_bug_on(sbi, !list_empty(head));
	f2fs_bug_on(sbi, sit_i->dirty_sentries);
out:
	if (cpc->reason & CP_DISCARD) {
		__u64 trim_start = cpc->trim_start;

		for (; cpc->trim_start <= cpc->trim_end; cpc->trim_start++)
			add_discard_addrs(sbi, cpc, false);

		cpc->trim_start = trim_start;
	}
	up_write(&sit_i->sentry_lock);

	set_prefree_as_free_segments(sbi);
}

static int build_sit_info(struct f2fs_sb_info *sbi)
{
	struct f2fs_super_block *raw_super = F2FS_RAW_SUPER(sbi);
	struct sit_info *sit_i;
	unsigned int sit_segs, start;
	char *src_bitmap;
	unsigned int bitmap_size;

	/* allocate memory for SIT information */
	sit_i = f2fs_kzalloc(sbi, sizeof(struct sit_info), GFP_KERNEL);
	if (!sit_i)
		return -ENOMEM;

	SM_I(sbi)->sit_info = sit_i;

	sit_i->sentries =
		f2fs_kvzalloc(sbi, array_size(sizeof(struct seg_entry),
					      MAIN_SEGS(sbi)),
			      GFP_KERNEL);
	if (!sit_i->sentries)
		return -ENOMEM;

	bitmap_size = f2fs_bitmap_size(MAIN_SEGS(sbi));
	sit_i->dirty_sentries_bitmap = f2fs_kvzalloc(sbi, bitmap_size,
								GFP_KERNEL);
	if (!sit_i->dirty_sentries_bitmap)
		return -ENOMEM;

	for (start = 0; start < MAIN_SEGS(sbi); start++) {
		sit_i->sentries[start].cur_valid_map
			= f2fs_kzalloc(sbi, SIT_VBLOCK_MAP_SIZE, GFP_KERNEL);
		sit_i->sentries[start].ckpt_valid_map
			= f2fs_kzalloc(sbi, SIT_VBLOCK_MAP_SIZE, GFP_KERNEL);
		if (!sit_i->sentries[start].cur_valid_map ||
				!sit_i->sentries[start].ckpt_valid_map)
			return -ENOMEM;

#ifdef CONFIG_F2FS_CHECK_FS
		sit_i->sentries[start].cur_valid_map_mir
			= f2fs_kzalloc(sbi, SIT_VBLOCK_MAP_SIZE, GFP_KERNEL);
		if (!sit_i->sentries[start].cur_valid_map_mir)
			return -ENOMEM;
#endif

		sit_i->sentries[start].discard_map
			= f2fs_kzalloc(sbi, SIT_VBLOCK_MAP_SIZE,
							GFP_KERNEL);
		if (!sit_i->sentries[start].discard_map)
			return -ENOMEM;
	}

	sit_i->tmp_map = f2fs_kzalloc(sbi, SIT_VBLOCK_MAP_SIZE, GFP_KERNEL);
	if (!sit_i->tmp_map)
		return -ENOMEM;

	if (__is_large_section(sbi)) {
		sit_i->sec_entries =
			f2fs_kvzalloc(sbi, array_size(sizeof(struct sec_entry),
						      MAIN_SECS(sbi)),
				      GFP_KERNEL);
		if (!sit_i->sec_entries)
			return -ENOMEM;
	}

	/* get information related with SIT */
	sit_segs = le32_to_cpu(raw_super->segment_count_sit) >> 1;

	/* setup SIT bitmap from ckeckpoint pack */
	bitmap_size = __bitmap_size(sbi, SIT_BITMAP);
	src_bitmap = __bitmap_ptr(sbi, SIT_BITMAP);

	sit_i->sit_bitmap = kmemdup(src_bitmap, bitmap_size, GFP_KERNEL);
	if (!sit_i->sit_bitmap)
		return -ENOMEM;

#ifdef CONFIG_F2FS_CHECK_FS
	sit_i->sit_bitmap_mir = kmemdup(src_bitmap, bitmap_size, GFP_KERNEL);
	if (!sit_i->sit_bitmap_mir)
		return -ENOMEM;
#endif

	/* init SIT information */
	sit_i->s_ops = &default_salloc_ops;

	sit_i->sit_base_addr = le32_to_cpu(raw_super->sit_blkaddr);
	sit_i->sit_blocks = sit_segs << sbi->log_blocks_per_seg;
	sit_i->written_valid_blocks = 0;
	sit_i->bitmap_size = bitmap_size;
	sit_i->dirty_sentries = 0;
	sit_i->sents_per_block = SIT_ENTRY_PER_BLOCK;
	sit_i->elapsed_time = le64_to_cpu(sbi->ckpt->elapsed_time);
	sit_i->mounted_time = CURRENT_TIME_SEC.tv_sec;
	init_rwsem(&sit_i->sentry_lock);
	return 0;
}

static int build_free_segmap(struct f2fs_sb_info *sbi)
{
	struct free_segmap_info *free_i;
	unsigned int bitmap_size, sec_bitmap_size;

	/* allocate memory for free segmap information */
	free_i = f2fs_kzalloc(sbi, sizeof(struct free_segmap_info), GFP_KERNEL);
	if (!free_i)
		return -ENOMEM;

	SM_I(sbi)->free_info = free_i;

	bitmap_size = f2fs_bitmap_size(MAIN_SEGS(sbi));
	free_i->free_segmap = f2fs_kvmalloc(sbi, bitmap_size, GFP_KERNEL);
	if (!free_i->free_segmap)
		return -ENOMEM;

	sec_bitmap_size = f2fs_bitmap_size(MAIN_SECS(sbi));
	free_i->free_secmap = f2fs_kvmalloc(sbi, sec_bitmap_size, GFP_KERNEL);
	if (!free_i->free_secmap)
		return -ENOMEM;

	/* set all segments as dirty temporarily */
	memset(free_i->free_segmap, 0xff, bitmap_size);
	memset(free_i->free_secmap, 0xff, sec_bitmap_size);

	/* init free segmap information */
	free_i->start_segno = GET_SEGNO_FROM_SEG0(sbi, MAIN_BLKADDR(sbi));
	free_i->free_segments = 0;
	free_i->free_sections = 0;
	spin_lock_init(&free_i->segmap_lock);
	return 0;
}

static int build_curseg(struct f2fs_sb_info *sbi)
{
	struct curseg_info *array;
	int i;

	array = f2fs_kzalloc(sbi, array_size(NR_CURSEG_TYPE, sizeof(*array)),
			     GFP_KERNEL);
	if (!array)
		return -ENOMEM;

	SM_I(sbi)->curseg_array = array;

	for (i = 0; i < NR_CURSEG_TYPE; i++) {
		mutex_init(&array[i].curseg_mutex);
		array[i].sum_blk = f2fs_kzalloc(sbi, PAGE_SIZE, GFP_KERNEL);
		if (!array[i].sum_blk)
			return -ENOMEM;
		init_rwsem(&array[i].journal_rwsem);
		array[i].journal = f2fs_kzalloc(sbi,
				sizeof(struct f2fs_journal), GFP_KERNEL);
		if (!array[i].journal)
			return -ENOMEM;
		array[i].segno = NULL_SEGNO;
		array[i].next_blkoff = 0;
	}
	return restore_curseg_summaries(sbi);
}

static int build_sit_entries(struct f2fs_sb_info *sbi)
{
	struct sit_info *sit_i = SIT_I(sbi);
	struct curseg_info *curseg = CURSEG_I(sbi, CURSEG_COLD_DATA);
	struct f2fs_journal *journal = curseg->journal;
	struct seg_entry *se;
	struct f2fs_sit_entry sit;
	int sit_blk_cnt = SIT_BLK_CNT(sbi);
	unsigned int i, start, end;
	unsigned int readed, start_blk = 0;
	int err = 0;
	block_t total_node_blocks = 0;

	do {
		readed = f2fs_ra_meta_pages(sbi, start_blk, BIO_MAX_PAGES,
							META_SIT, true);

		start = start_blk * sit_i->sents_per_block;
		end = (start_blk + readed) * sit_i->sents_per_block;

		for (; start < end && start < MAIN_SEGS(sbi); start++) {
			struct f2fs_sit_block *sit_blk;
			struct page *page;

			se = &sit_i->sentries[start];
			page = get_current_sit_page(sbi, start);
			if (IS_ERR(page))
				return PTR_ERR(page);
			sit_blk = (struct f2fs_sit_block *)page_address(page);
			sit = sit_blk->entries[SIT_ENTRY_OFFSET(sit_i, start)];
			f2fs_put_page(page, 1);

			err = check_block_count(sbi, start, &sit);
			if (err)
				return err;
			seg_info_from_raw_sit(se, &sit);
			if (IS_NODESEG(se->type))
				total_node_blocks += se->valid_blocks;

			/* build discard map only one time */
			if (is_set_ckpt_flags(sbi, CP_TRIMMED_FLAG)) {
				memset(se->discard_map, 0xff,
					SIT_VBLOCK_MAP_SIZE);
			} else {
				memcpy(se->discard_map,
					se->cur_valid_map,
					SIT_VBLOCK_MAP_SIZE);
				sbi->discard_blks +=
					sbi->blocks_per_seg -
					se->valid_blocks;
			}

			if (__is_large_section(sbi))
				get_sec_entry(sbi, start)->valid_blocks +=
							se->valid_blocks;
		}
		start_blk += readed;
	} while (start_blk < sit_blk_cnt);

	down_read(&curseg->journal_rwsem);
	for (i = 0; i < sits_in_cursum(journal); i++) {
		unsigned int old_valid_blocks;

		start = le32_to_cpu(segno_in_journal(journal, i));
		if (start >= MAIN_SEGS(sbi)) {
			f2fs_msg(sbi->sb, KERN_ERR,
					"Wrong journal entry on segno %u",
					start);
			set_sbi_flag(sbi, SBI_NEED_FSCK);
			err = -EINVAL;
			break;
		}

		se = &sit_i->sentries[start];
		sit = sit_in_journal(journal, i);

		old_valid_blocks = se->valid_blocks;
		if (IS_NODESEG(se->type))
			total_node_blocks -= old_valid_blocks;

		err = check_block_count(sbi, start, &sit);
		if (err)
			break;
		seg_info_from_raw_sit(se, &sit);
		if (IS_NODESEG(se->type))
			total_node_blocks += se->valid_blocks;

		if (is_set_ckpt_flags(sbi, CP_TRIMMED_FLAG)) {
			memset(se->discard_map, 0xff, SIT_VBLOCK_MAP_SIZE);
		} else {
			memcpy(se->discard_map, se->cur_valid_map,
						SIT_VBLOCK_MAP_SIZE);
			sbi->discard_blks += old_valid_blocks;
			sbi->discard_blks -= se->valid_blocks;
		}

		if (__is_large_section(sbi)) {
			get_sec_entry(sbi, start)->valid_blocks +=
							se->valid_blocks;
			get_sec_entry(sbi, start)->valid_blocks -=
							old_valid_blocks;
		}
	}
	up_read(&curseg->journal_rwsem);

	if (!err && total_node_blocks != valid_node_count(sbi)) {
		f2fs_msg(sbi->sb, KERN_ERR,
			"SIT is corrupted node# %u vs %u",
			total_node_blocks, valid_node_count(sbi));
		set_sbi_flag(sbi, SBI_NEED_FSCK);
		err = -EINVAL;
	}

	return err;
}

static void init_free_segmap(struct f2fs_sb_info *sbi)
{
	unsigned int start;
	int type;

	for (start = 0; start < MAIN_SEGS(sbi); start++) {
		struct seg_entry *sentry = get_seg_entry(sbi, start);
		if (!sentry->valid_blocks)
			__set_free(sbi, start);
		else
			SIT_I(sbi)->written_valid_blocks +=
						sentry->valid_blocks;
	}

	/* set use the current segments */
	for (type = CURSEG_HOT_DATA; type <= CURSEG_COLD_NODE; type++) {
		struct curseg_info *curseg_t = CURSEG_I(sbi, type);
		__set_test_and_inuse(sbi, curseg_t->segno);
	}
}

static void init_dirty_segmap(struct f2fs_sb_info *sbi)
{
	struct dirty_seglist_info *dirty_i = DIRTY_I(sbi);
	struct free_segmap_info *free_i = FREE_I(sbi);
	unsigned int segno = 0, offset = 0;
	unsigned short valid_blocks;

	while (1) {
		/* find dirty segment based on free segmap */
		segno = find_next_inuse(free_i, MAIN_SEGS(sbi), offset);
		if (segno >= MAIN_SEGS(sbi))
			break;
		offset = segno + 1;
		valid_blocks = get_valid_blocks(sbi, segno, false);
		if (valid_blocks == sbi->blocks_per_seg || !valid_blocks)
			continue;
		if (valid_blocks > sbi->blocks_per_seg) {
			f2fs_bug_on(sbi, 1);
			continue;
		}
		mutex_lock(&dirty_i->seglist_lock);
		__locate_dirty_segment(sbi, segno, DIRTY);
		mutex_unlock(&dirty_i->seglist_lock);
	}
}

static int init_victim_secmap(struct f2fs_sb_info *sbi)
{
	struct dirty_seglist_info *dirty_i = DIRTY_I(sbi);
	unsigned int bitmap_size = f2fs_bitmap_size(MAIN_SECS(sbi));

	dirty_i->victim_secmap = f2fs_kvzalloc(sbi, bitmap_size, GFP_KERNEL);
	if (!dirty_i->victim_secmap)
		return -ENOMEM;
	return 0;
}

static int build_dirty_segmap(struct f2fs_sb_info *sbi)
{
	struct dirty_seglist_info *dirty_i;
	unsigned int bitmap_size, i;

	/* allocate memory for dirty segments list information */
	dirty_i = f2fs_kzalloc(sbi, sizeof(struct dirty_seglist_info),
								GFP_KERNEL);
	if (!dirty_i)
		return -ENOMEM;

	SM_I(sbi)->dirty_info = dirty_i;
	mutex_init(&dirty_i->seglist_lock);

	bitmap_size = f2fs_bitmap_size(MAIN_SEGS(sbi));

	for (i = 0; i < NR_DIRTY_TYPE; i++) {
		dirty_i->dirty_segmap[i] = f2fs_kvzalloc(sbi, bitmap_size,
								GFP_KERNEL);
		if (!dirty_i->dirty_segmap[i])
			return -ENOMEM;
	}

	init_dirty_segmap(sbi);
	return init_victim_secmap(sbi);
}

/*
 * Update min, max modified time for cost-benefit GC algorithm
 */
static void init_min_max_mtime(struct f2fs_sb_info *sbi)
{
	struct sit_info *sit_i = SIT_I(sbi);
	unsigned int segno;

	down_write(&sit_i->sentry_lock);

	sit_i->min_mtime = ULLONG_MAX;

	for (segno = 0; segno < MAIN_SEGS(sbi); segno += sbi->segs_per_sec) {
		unsigned int i;
		unsigned long long mtime = 0;

		for (i = 0; i < sbi->segs_per_sec; i++)
			mtime += get_seg_entry(sbi, segno + i)->mtime;

		mtime = div_u64(mtime, sbi->segs_per_sec);

		if (sit_i->min_mtime > mtime)
			sit_i->min_mtime = mtime;
	}
	sit_i->max_mtime = get_mtime(sbi, false);
	up_write(&sit_i->sentry_lock);
}

int f2fs_build_segment_manager(struct f2fs_sb_info *sbi)
{
	struct f2fs_super_block *raw_super = F2FS_RAW_SUPER(sbi);
	struct f2fs_checkpoint *ckpt = F2FS_CKPT(sbi);
	struct f2fs_sm_info *sm_info;
	int err;

	sm_info = f2fs_kzalloc(sbi, sizeof(struct f2fs_sm_info), GFP_KERNEL);
	if (!sm_info)
		return -ENOMEM;

	/* init sm info */
	sbi->sm_info = sm_info;
	sm_info->seg0_blkaddr = le32_to_cpu(raw_super->segment0_blkaddr);
	sm_info->main_blkaddr = le32_to_cpu(raw_super->main_blkaddr);
	sm_info->segment_count = le32_to_cpu(raw_super->segment_count);
	sm_info->reserved_segments = le32_to_cpu(ckpt->rsvd_segment_count);
	sm_info->ovp_segments = le32_to_cpu(ckpt->overprov_segment_count);
	sm_info->main_segments = le32_to_cpu(raw_super->segment_count_main);
	sm_info->ssa_blkaddr = le32_to_cpu(raw_super->ssa_blkaddr);
	sm_info->rec_prefree_segments = sm_info->main_segments *
					DEF_RECLAIM_PREFREE_SEGMENTS / 100;
	if (sm_info->rec_prefree_segments > DEF_MAX_RECLAIM_PREFREE_SEGMENTS)
		sm_info->rec_prefree_segments = DEF_MAX_RECLAIM_PREFREE_SEGMENTS;

	if (!test_opt(sbi, LFS))
		sm_info->ipu_policy = 1 << F2FS_IPU_FSYNC;
	sm_info->min_ipu_util = DEF_MIN_IPU_UTIL;
	sm_info->min_fsync_blocks = DEF_MIN_FSYNC_BLOCKS;
	sm_info->min_seq_blocks = sbi->blocks_per_seg * sbi->segs_per_sec;
	sm_info->min_hot_blocks = DEF_MIN_HOT_BLOCKS;
	sm_info->min_ssr_sections = reserved_sections(sbi);

	INIT_LIST_HEAD(&sm_info->sit_entry_set);

	init_rwsem(&sm_info->curseg_lock);

	if (!f2fs_readonly(sbi->sb)) {
		err = f2fs_create_flush_cmd_control(sbi);
		if (err)
			return err;
	}

	err = create_discard_cmd_control(sbi);
	if (err)
		return err;

	err = build_sit_info(sbi);
	if (err)
		return err;
	err = build_free_segmap(sbi);
	if (err)
		return err;
	err = build_curseg(sbi);
	if (err)
		return err;

	/* reinit free segmap based on SIT */
	err = build_sit_entries(sbi);
	if (err)
		return err;

	init_free_segmap(sbi);
	err = build_dirty_segmap(sbi);
	if (err)
		return err;

	init_min_max_mtime(sbi);
	return 0;
}

static void discard_dirty_segmap(struct f2fs_sb_info *sbi,
		enum dirty_type dirty_type)
{
	struct dirty_seglist_info *dirty_i = DIRTY_I(sbi);

	mutex_lock(&dirty_i->seglist_lock);
	kvfree(dirty_i->dirty_segmap[dirty_type]);
	dirty_i->nr_dirty[dirty_type] = 0;
	mutex_unlock(&dirty_i->seglist_lock);
}

static void destroy_victim_secmap(struct f2fs_sb_info *sbi)
{
	struct dirty_seglist_info *dirty_i = DIRTY_I(sbi);
	kvfree(dirty_i->victim_secmap);
}

static void destroy_dirty_segmap(struct f2fs_sb_info *sbi)
{
	struct dirty_seglist_info *dirty_i = DIRTY_I(sbi);
	int i;

	if (!dirty_i)
		return;

	/* discard pre-free/dirty segments list */
	for (i = 0; i < NR_DIRTY_TYPE; i++)
		discard_dirty_segmap(sbi, i);

	destroy_victim_secmap(sbi);
	SM_I(sbi)->dirty_info = NULL;
	kvfree(dirty_i);
}

static void destroy_curseg(struct f2fs_sb_info *sbi)
{
	struct curseg_info *array = SM_I(sbi)->curseg_array;
	int i;

	if (!array)
		return;
	SM_I(sbi)->curseg_array = NULL;
	for (i = 0; i < NR_CURSEG_TYPE; i++) {
		kvfree(array[i].sum_blk);
		kvfree(array[i].journal);
	}
	kvfree(array);
}

static void destroy_free_segmap(struct f2fs_sb_info *sbi)
{
	struct free_segmap_info *free_i = SM_I(sbi)->free_info;
	if (!free_i)
		return;
	SM_I(sbi)->free_info = NULL;
	kvfree(free_i->free_segmap);
	kvfree(free_i->free_secmap);
	kvfree(free_i);
}

static void destroy_sit_info(struct f2fs_sb_info *sbi)
{
	struct sit_info *sit_i = SIT_I(sbi);
	unsigned int start;

	if (!sit_i)
		return;

	if (sit_i->sentries) {
		for (start = 0; start < MAIN_SEGS(sbi); start++) {
			kvfree(sit_i->sentries[start].cur_valid_map);
#ifdef CONFIG_F2FS_CHECK_FS
			kvfree(sit_i->sentries[start].cur_valid_map_mir);
#endif
			kvfree(sit_i->sentries[start].ckpt_valid_map);
			kvfree(sit_i->sentries[start].discard_map);
		}
	}
	kvfree(sit_i->tmp_map);

	kvfree(sit_i->sentries);
	kvfree(sit_i->sec_entries);
	kvfree(sit_i->dirty_sentries_bitmap);

	SM_I(sbi)->sit_info = NULL;
	kvfree(sit_i->sit_bitmap);
#ifdef CONFIG_F2FS_CHECK_FS
	kvfree(sit_i->sit_bitmap_mir);
#endif
	kvfree(sit_i);
}

void f2fs_destroy_segment_manager(struct f2fs_sb_info *sbi)
{
	struct f2fs_sm_info *sm_info = SM_I(sbi);

	if (!sm_info)
		return;
	f2fs_destroy_flush_cmd_control(sbi, true);
	destroy_discard_cmd_control(sbi);
	destroy_dirty_segmap(sbi);
	destroy_curseg(sbi);
	destroy_free_segmap(sbi);
	destroy_sit_info(sbi);
	sbi->sm_info = NULL;
	kvfree(sm_info);
}

int __init f2fs_create_segment_manager_caches(void)
{
	discard_entry_slab = f2fs_kmem_cache_create("discard_entry",
			sizeof(struct discard_entry));
	if (!discard_entry_slab)
		goto fail;

	discard_cmd_slab = f2fs_kmem_cache_create("discard_cmd",
			sizeof(struct discard_cmd));
	if (!discard_cmd_slab)
		goto destroy_discard_entry;

	sit_entry_set_slab = f2fs_kmem_cache_create("sit_entry_set",
			sizeof(struct sit_entry_set));
	if (!sit_entry_set_slab)
		goto destroy_discard_cmd;

	inmem_entry_slab = f2fs_kmem_cache_create("inmem_page_entry",
			sizeof(struct inmem_pages));
	if (!inmem_entry_slab)
		goto destroy_sit_entry_set;
	return 0;

destroy_sit_entry_set:
	kmem_cache_destroy(sit_entry_set_slab);
destroy_discard_cmd:
	kmem_cache_destroy(discard_cmd_slab);
destroy_discard_entry:
	kmem_cache_destroy(discard_entry_slab);
fail:
	return -ENOMEM;
}

void f2fs_destroy_segment_manager_caches(void)
{
	kmem_cache_destroy(sit_entry_set_slab);
	kmem_cache_destroy(discard_cmd_slab);
	kmem_cache_destroy(discard_entry_slab);
	kmem_cache_destroy(inmem_entry_slab);
}<|MERGE_RESOLUTION|>--- conflicted
+++ resolved
@@ -214,12 +214,8 @@
 }
 
 static int __revoke_inmem_pages(struct inode *inode,
-<<<<<<< HEAD
-				struct list_head *head, bool drop, bool recover)
-=======
 				struct list_head *head, bool drop, bool recover,
 				bool trylock)
->>>>>>> d4f47e6c
 {
 	struct f2fs_sb_info *sbi = F2FS_I_SB(inode);
 	struct inmem_pages *cur, *tmp;
@@ -231,9 +227,6 @@
 		if (drop)
 			trace_f2fs_commit_inmem_page(page, INMEM_DROP);
 
-<<<<<<< HEAD
-		lock_page(page);
-=======
 		if (trylock) {
 			/*
 			 * to avoid deadlock in between page lock and
@@ -244,7 +237,6 @@
 		} else {
 			lock_page(page);
 		}
->>>>>>> d4f47e6c
 
 		f2fs_wait_on_page_writeback(page, DATA, true, true);
 
@@ -287,12 +279,7 @@
 			ClearPageUptodate(page);
 			clear_cold_data(page);
 		}
-<<<<<<< HEAD
-		set_page_private(page, 0);
-		ClearPagePrivate(page);
-=======
 		f2fs_clear_page_private(page);
->>>>>>> d4f47e6c
 		f2fs_put_page(page, 1);
 
 		list_del(&cur->list);
@@ -339,15 +326,6 @@
 	struct f2fs_sb_info *sbi = F2FS_I_SB(inode);
 	struct f2fs_inode_info *fi = F2FS_I(inode);
 
-<<<<<<< HEAD
-	mutex_lock(&fi->inmem_lock);
-	__revoke_inmem_pages(inode, &fi->inmem_pages, true, false);
-	spin_lock(&sbi->inode_lock[ATOMIC_FILE]);
-	if (!list_empty(&fi->inmem_ilist))
-		list_del_init(&fi->inmem_ilist);
-	spin_unlock(&sbi->inode_lock[ATOMIC_FILE]);
-	mutex_unlock(&fi->inmem_lock);
-=======
 	while (!list_empty(&fi->inmem_pages)) {
 		mutex_lock(&fi->inmem_lock);
 		__revoke_inmem_pages(inode, &fi->inmem_pages,
@@ -361,7 +339,6 @@
 		}
 		mutex_unlock(&fi->inmem_lock);
 	}
->>>>>>> d4f47e6c
 
 	clear_inode_flag(inode, FI_ATOMIC_FILE);
 	fi->i_gc_failures[GC_FAILURE_ATOMIC] = 0;
@@ -391,12 +368,7 @@
 	kmem_cache_free(inmem_entry_slab, cur);
 
 	ClearPageUptodate(page);
-<<<<<<< HEAD
-	set_page_private(page, 0);
-	ClearPagePrivate(page);
-=======
 	f2fs_clear_page_private(page);
->>>>>>> d4f47e6c
 	f2fs_put_page(page, 0);
 
 	trace_f2fs_commit_inmem_page(page, INMEM_INVALIDATE);
@@ -470,14 +442,6 @@
 		 * recovery or rewrite & commit last transaction. For other
 		 * error number, revoking was done by filesystem itself.
 		 */
-<<<<<<< HEAD
-		err = __revoke_inmem_pages(inode, &revoke_list, false, true);
-
-		/* drop all uncommitted pages */
-		__revoke_inmem_pages(inode, &fi->inmem_pages, true, false);
-	} else {
-		__revoke_inmem_pages(inode, &revoke_list, false, false);
-=======
 		err = __revoke_inmem_pages(inode, &revoke_list,
 						false, true, false);
 
@@ -487,7 +451,6 @@
 	} else {
 		__revoke_inmem_pages(inode, &revoke_list,
 						false, false, false);
->>>>>>> d4f47e6c
 	}
 
 	return err;
@@ -595,11 +558,6 @@
 static int __submit_flush_wait(struct f2fs_sb_info *sbi,
 				struct block_device *bdev)
 {
-<<<<<<< HEAD
-	struct bio *bio = f2fs_bio_alloc(sbi, 0, true);
-	int ret;
-
-=======
 	struct bio *bio;
 	int ret;
 
@@ -607,7 +565,6 @@
 	if (!bio)
 		return -ENOMEM;
 
->>>>>>> d4f47e6c
 	bio->bi_rw = REQ_OP_WRITE;
 	bio->bi_bdev = bdev;
 	ret = submit_bio_wait(WRITE_FLUSH, bio);
@@ -931,12 +888,9 @@
 
 	if (holes[DATA] > ovp || holes[NODE] > ovp)
 		return -EAGAIN;
-<<<<<<< HEAD
-=======
 	if (is_sbi_flag_set(sbi, SBI_CP_DISABLED_QUICK) &&
 		dirty_segments(sbi) > overprovision_segments(sbi))
 		return -EAGAIN;
->>>>>>> d4f47e6c
 	return 0;
 }
 
@@ -1186,10 +1140,7 @@
 
 	dpolicy->max_requests = DEF_MAX_DISCARD_REQUEST;
 	dpolicy->io_aware_gran = MAX_PLIST_NUM;
-<<<<<<< HEAD
-=======
 	dpolicy->timeout = 0;
->>>>>>> d4f47e6c
 
 	if (discard_type == DPOLICY_BG) {
 		dpolicy->min_interval = DEF_MIN_DISCARD_ISSUE_TIME;
@@ -1212,11 +1163,8 @@
 	} else if (discard_type == DPOLICY_UMOUNT) {
 		dpolicy->max_requests = UINT_MAX;
 		dpolicy->io_aware = false;
-<<<<<<< HEAD
-=======
 		/* we need to issue all to keep CP_TRIMMED_FLAG */
 		dpolicy->granularity = 1;
->>>>>>> d4f47e6c
 	}
 }
 
@@ -1578,9 +1526,6 @@
 	int i, issued = 0;
 	bool io_interrupted = false;
 
-<<<<<<< HEAD
-	for (i = MAX_PLIST_NUM - 1; i >= 0; i--) {
-=======
 	if (dpolicy->timeout != 0)
 		f2fs_update_time(sbi, dpolicy->timeout);
 
@@ -1589,7 +1534,6 @@
 				f2fs_time_over(sbi, dpolicy->timeout))
 			break;
 
->>>>>>> d4f47e6c
 		if (i + 1 < dpolicy->granularity)
 			break;
 
@@ -1776,11 +1720,7 @@
 }
 
 /* This comes from f2fs_put_super */
-<<<<<<< HEAD
-bool f2fs_wait_discard_bios(struct f2fs_sb_info *sbi)
-=======
 bool f2fs_issue_discard_timeout(struct f2fs_sb_info *sbi)
->>>>>>> d4f47e6c
 {
 	struct discard_cmd_control *dcc = SM_I(sbi)->dcc_info;
 	struct discard_policy dpolicy;
@@ -1788,10 +1728,7 @@
 
 	__init_discard_policy(sbi, &dpolicy, DPOLICY_UMOUNT,
 					dcc->discard_granularity);
-<<<<<<< HEAD
-=======
 	dpolicy.timeout = UMOUNT_DISCARD_TIMEOUT;
->>>>>>> d4f47e6c
 	__issue_discard_cmd(sbi, &dpolicy);
 	dropped = __drop_discard_cmd(sbi);
 
@@ -3338,17 +3275,10 @@
 	stat_inc_inplace_blocks(fio->sbi);
 
 	err = f2fs_submit_page_bio(fio);
-<<<<<<< HEAD
-	if (!err)
-		update_device_state(fio);
-
-	f2fs_update_iostat(fio->sbi, fio->io_type, F2FS_BLKSIZE);
-=======
 	if (!err) {
 		update_device_state(fio);
 		f2fs_update_iostat(fio->sbi, fio->io_type, F2FS_BLKSIZE);
 	}
->>>>>>> d4f47e6c
 
 	return err;
 }
