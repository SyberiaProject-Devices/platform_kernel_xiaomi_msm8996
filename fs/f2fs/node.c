--- conflicted
+++ resolved
@@ -34,16 +34,9 @@
 {
 	if (unlikely(nid < F2FS_ROOT_INO(sbi) || nid >= NM_I(sbi)->max_nid)) {
 		set_sbi_flag(sbi, SBI_NEED_FSCK);
-<<<<<<< HEAD
-		f2fs_msg(sbi->sb, KERN_WARNING,
-				"%s: out-of-range nid=%x, run fsck to fix.",
-				__func__, nid);
-		return -EINVAL;
-=======
 		f2fs_warn(sbi, "%s: out-of-range nid=%x, run fsck to fix.",
 			  __func__, nid);
 		return -EFSCORRUPTED;
->>>>>>> a2898004
 	}
 	return 0;
 }
@@ -1193,15 +1186,8 @@
 	}
 
 	if (unlikely(inode->i_blocks != 0 && inode->i_blocks != 8)) {
-<<<<<<< HEAD
-		f2fs_msg(F2FS_I_SB(inode)->sb, KERN_WARNING,
-			"Inconsistent i_blocks, ino:%lu, iblocks:%llu",
-			inode->i_ino,
-			(unsigned long long)inode->i_blocks);
-=======
 		f2fs_warn(F2FS_I_SB(inode), "Inconsistent i_blocks, ino:%lu, iblocks:%llu",
 			  inode->i_ino, (unsigned long long)inode->i_blocks);
->>>>>>> a2898004
 		set_sbi_flag(F2FS_I_SB(inode), SBI_NEED_FSCK);
 	}
 
@@ -1296,21 +1282,6 @@
 		.encrypted_page = NULL,
 	};
 	int err;
-<<<<<<< HEAD
-
-	if (PageUptodate(page)) {
-		if (!f2fs_inode_chksum_verify(sbi, page)) {
-			ClearPageUptodate(page);
-			return -EBADMSG;
-		}
-		return LOCKED_PAGE;
-	}
-
-	err = f2fs_get_node_info(sbi, page->index, &ni);
-	if (err)
-		return err;
-
-=======
 
 	if (PageUptodate(page)) {
 		if (!f2fs_inode_chksum_verify(sbi, page)) {
@@ -1324,7 +1295,6 @@
 	if (err)
 		return err;
 
->>>>>>> a2898004
 	if (unlikely(ni.blk_addr == NULL_ADDR) ||
 			is_sbi_flag_set(sbi, SBI_IS_SHUTDOWN)) {
 		ClearPageUptodate(page);
@@ -1346,7 +1316,6 @@
 	if (!nid)
 		return;
 	if (f2fs_check_nid_range(sbi, nid))
-<<<<<<< HEAD
 		return;
 
 	rcu_read_lock();
@@ -1355,16 +1324,6 @@
 	if (apage)
 		return;
 
-=======
-		return;
-
-	rcu_read_lock();
-	apage = radix_tree_lookup(&NODE_MAPPING(sbi)->page_tree, nid);
-	rcu_read_unlock();
-	if (apage)
-		return;
-
->>>>>>> a2898004
 	apage = f2fs_grab_cache_page(NODE_MAPPING(sbi), nid, false);
 	if (!apage)
 		return;
@@ -1413,27 +1372,15 @@
 	}
 
 	if (!f2fs_inode_chksum_verify(sbi, page)) {
-<<<<<<< HEAD
-		err = -EBADMSG;
-=======
 		err = -EFSBADCRC;
->>>>>>> a2898004
 		goto out_err;
 	}
 page_hit:
 	if(unlikely(nid != nid_of_node(page))) {
-<<<<<<< HEAD
-		f2fs_msg(sbi->sb, KERN_WARNING, "inconsistent node block, "
-			"nid:%lu, node_footer[nid:%u,ino:%u,ofs:%u,cpver:%llu,blkaddr:%u]",
-			nid, nid_of_node(page), ino_of_node(page),
-			ofs_of_node(page), cpver_of_node(page),
-			next_blkaddr_of_node(page));
-=======
 		f2fs_warn(sbi, "inconsistent node block, nid:%lu, node_footer[nid:%u,ino:%u,ofs:%u,cpver:%llu,blkaddr:%u]",
 			  nid, nid_of_node(page), ino_of_node(page),
 			  ofs_of_node(page), cpver_of_node(page),
 			  next_blkaddr_of_node(page));
->>>>>>> a2898004
 		err = -EINVAL;
 out_err:
 		ClearPageUptodate(page);
@@ -1446,7 +1393,6 @@
 struct page *f2fs_get_node_page(struct f2fs_sb_info *sbi, pgoff_t nid)
 {
 	return __get_node_page(sbi, nid, NULL, 0);
-<<<<<<< HEAD
 }
 
 struct page *f2fs_get_node_page_ra(struct page *parent, int start)
@@ -1459,20 +1405,6 @@
 
 static void flush_inline_data(struct f2fs_sb_info *sbi, nid_t ino)
 {
-=======
-}
-
-struct page *f2fs_get_node_page_ra(struct page *parent, int start)
-{
-	struct f2fs_sb_info *sbi = F2FS_P_SB(parent);
-	nid_t nid = get_nid(parent, start, false);
-
-	return __get_node_page(sbi, nid, parent, start);
-}
-
-static void flush_inline_data(struct f2fs_sb_info *sbi, nid_t ino)
-{
->>>>>>> a2898004
 	struct inode *inode;
 	struct page *page;
 	int ret;
@@ -1816,14 +1748,8 @@
 			break;
 	}
 	if (!ret && atomic && !marked) {
-<<<<<<< HEAD
-		f2fs_msg(sbi->sb, KERN_DEBUG,
-			"Retry to write fsync mark: ino=%u, idx=%lx",
-					ino, last_page->index);
-=======
 		f2fs_debug(sbi, "Retry to write fsync mark: ino=%u, idx=%lx",
 			   ino, last_page->index);
->>>>>>> a2898004
 		lock_page(last_page);
 		f2fs_wait_on_page_writeback(last_page, NODE, true, true);
 		set_page_dirty(last_page);
@@ -2376,12 +2302,7 @@
 			if (ret) {
 				up_read(&nm_i->nat_tree_lock);
 				f2fs_bug_on(sbi, !mount);
-<<<<<<< HEAD
-				f2fs_msg(sbi->sb, KERN_ERR,
-					"NAT is corrupt, run fsck to fix it");
-=======
 				f2fs_err(sbi, "NAT is corrupt, run fsck to fix it");
->>>>>>> a2898004
 				return ret;
 			}
 		}
@@ -2801,11 +2722,7 @@
 		i = 1;
 	}
 	for (; i < NAT_ENTRY_PER_BLOCK; i++) {
-<<<<<<< HEAD
-		if (nat_blk->entries[i].block_addr != NULL_ADDR)
-=======
 		if (le32_to_cpu(nat_blk->entries[i].block_addr) != NULL_ADDR)
->>>>>>> a2898004
 			valid++;
 	}
 	if (valid == 0) {
@@ -2995,11 +2912,7 @@
 	nm_i->full_nat_bits = nm_i->nat_bits + 8;
 	nm_i->empty_nat_bits = nm_i->full_nat_bits + nat_bits_bytes;
 
-<<<<<<< HEAD
-	f2fs_msg(sbi->sb, KERN_NOTICE, "Found nat_bits in checkpoint");
-=======
 	f2fs_notice(sbi, "Found nat_bits in checkpoint");
->>>>>>> a2898004
 	return 0;
 }
 
