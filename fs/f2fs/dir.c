// SPDX-License-Identifier: GPL-2.0
/*
 * fs/f2fs/dir.c
 *
 * Copyright (c) 2012 Samsung Electronics Co., Ltd.
 *             http://www.samsung.com/
 */
#include <linux/fs.h>
#include <linux/f2fs_fs.h>
#include <linux/sched.h>
#include "f2fs.h"
#include "node.h"
#include "acl.h"
#include "xattr.h"
#include <trace/events/f2fs.h>

static unsigned long dir_blocks(struct inode *inode)
{
	return ((unsigned long long) (i_size_read(inode) + PAGE_SIZE - 1))
							>> PAGE_SHIFT;
}

static unsigned int dir_buckets(unsigned int level, int dir_level)
{
	if (level + dir_level < MAX_DIR_HASH_DEPTH / 2)
		return 1 << (level + dir_level);
	else
		return MAX_DIR_BUCKETS;
}

static unsigned int bucket_blocks(unsigned int level)
{
	if (level < MAX_DIR_HASH_DEPTH / 2)
		return 2;
	else
		return 4;
}

static unsigned char f2fs_filetype_table[F2FS_FT_MAX] = {
	[F2FS_FT_UNKNOWN]	= DT_UNKNOWN,
	[F2FS_FT_REG_FILE]	= DT_REG,
	[F2FS_FT_DIR]		= DT_DIR,
	[F2FS_FT_CHRDEV]	= DT_CHR,
	[F2FS_FT_BLKDEV]	= DT_BLK,
	[F2FS_FT_FIFO]		= DT_FIFO,
	[F2FS_FT_SOCK]		= DT_SOCK,
	[F2FS_FT_SYMLINK]	= DT_LNK,
};

static unsigned char f2fs_type_by_mode[S_IFMT >> S_SHIFT] = {
	[S_IFREG >> S_SHIFT]	= F2FS_FT_REG_FILE,
	[S_IFDIR >> S_SHIFT]	= F2FS_FT_DIR,
	[S_IFCHR >> S_SHIFT]	= F2FS_FT_CHRDEV,
	[S_IFBLK >> S_SHIFT]	= F2FS_FT_BLKDEV,
	[S_IFIFO >> S_SHIFT]	= F2FS_FT_FIFO,
	[S_IFSOCK >> S_SHIFT]	= F2FS_FT_SOCK,
	[S_IFLNK >> S_SHIFT]	= F2FS_FT_SYMLINK,
};

static void set_de_type(struct f2fs_dir_entry *de, umode_t mode)
{
	de->file_type = f2fs_type_by_mode[(mode & S_IFMT) >> S_SHIFT];
}

unsigned char f2fs_get_de_type(struct f2fs_dir_entry *de)
{
	if (de->file_type < F2FS_FT_MAX)
		return f2fs_filetype_table[de->file_type];
	return DT_UNKNOWN;
}

static unsigned long dir_block_index(unsigned int level,
				int dir_level, unsigned int idx)
{
	unsigned long i;
	unsigned long bidx = 0;

	for (i = 0; i < level; i++)
		bidx += dir_buckets(i, dir_level) * bucket_blocks(i);
	bidx += idx * bucket_blocks(level);
	return bidx;
}

static struct f2fs_dir_entry *find_in_block(struct page *dentry_page,
				struct fscrypt_name *fname,
				f2fs_hash_t namehash,
				int *max_slots,
				struct page **res_page)
{
	struct f2fs_dentry_block *dentry_blk;
	struct f2fs_dir_entry *de;
	struct f2fs_dentry_ptr d;

	dentry_blk = (struct f2fs_dentry_block *)page_address(dentry_page);

	make_dentry_ptr_block(NULL, &d, dentry_blk);
	de = f2fs_find_target_dentry(fname, namehash, max_slots, &d);
	if (de)
		*res_page = dentry_page;

	return de;
}

struct f2fs_dir_entry *f2fs_find_target_dentry(struct fscrypt_name *fname,
			f2fs_hash_t namehash, int *max_slots,
			struct f2fs_dentry_ptr *d)
{
	struct f2fs_dir_entry *de;
	unsigned long bit_pos = 0;
	int max_len = 0;

	if (max_slots)
		*max_slots = 0;
	while (bit_pos < d->max) {
		if (!test_bit_le(bit_pos, d->bitmap)) {
			bit_pos++;
			max_len++;
			continue;
		}

		de = &d->dentry[bit_pos];

		if (unlikely(!de->name_len)) {
			bit_pos++;
			continue;
		}

		if (de->hash_code == namehash &&
		    fscrypt_match_name(fname, d->filename[bit_pos],
				       le16_to_cpu(de->name_len)))
			goto found;

		if (max_slots && max_len > *max_slots)
			*max_slots = max_len;
		max_len = 0;

		bit_pos += GET_DENTRY_SLOTS(le16_to_cpu(de->name_len));
	}

	de = NULL;
found:
	if (max_slots && max_len > *max_slots)
		*max_slots = max_len;
	return de;
}

static struct f2fs_dir_entry *find_in_level(struct inode *dir,
					unsigned int level,
					struct fscrypt_name *fname,
					struct page **res_page)
{
	struct qstr name = FSTR_TO_QSTR(&fname->disk_name);
	int s = GET_DENTRY_SLOTS(name.len);
	unsigned int nbucket, nblock;
	unsigned int bidx, end_block;
	struct page *dentry_page;
	struct f2fs_dir_entry *de = NULL;
	bool room = false;
	int max_slots;
	f2fs_hash_t namehash = f2fs_dentry_hash(&name, fname);

	nbucket = dir_buckets(level, F2FS_I(dir)->i_dir_level);
	nblock = bucket_blocks(level);

	bidx = dir_block_index(level, F2FS_I(dir)->i_dir_level,
					le32_to_cpu(namehash) % nbucket);
	end_block = bidx + nblock;

	for (; bidx < end_block; bidx++) {
		/* no need to allocate new dentry pages to all the indices */
		dentry_page = f2fs_find_data_page(dir, bidx);
		if (IS_ERR(dentry_page)) {
			if (PTR_ERR(dentry_page) == -ENOENT) {
				room = true;
				continue;
			} else {
				*res_page = dentry_page;
				break;
			}
		}

		de = find_in_block(dentry_page, fname, namehash, &max_slots,
								res_page);
		if (de)
			break;

		if (max_slots >= s)
			room = true;
		f2fs_put_page(dentry_page, 0);
	}

	if (!de && room && F2FS_I(dir)->chash != namehash) {
		F2FS_I(dir)->chash = namehash;
		F2FS_I(dir)->clevel = level;
	}

	return de;
}

struct f2fs_dir_entry *__f2fs_find_entry(struct inode *dir,
			struct fscrypt_name *fname, struct page **res_page)
{
	unsigned long npages = dir_blocks(dir);
	struct f2fs_dir_entry *de = NULL;
	unsigned int max_depth;
	unsigned int level;

	if (f2fs_has_inline_dentry(dir)) {
		*res_page = NULL;
		de = f2fs_find_in_inline_dir(dir, fname, res_page);
		goto out;
	}

	if (npages == 0) {
		*res_page = NULL;
		goto out;
	}

	max_depth = F2FS_I(dir)->i_current_depth;
	if (unlikely(max_depth > MAX_DIR_HASH_DEPTH)) {
		f2fs_msg(F2FS_I_SB(dir)->sb, KERN_WARNING,
				"Corrupted max_depth of %lu: %u",
				dir->i_ino, max_depth);
		max_depth = MAX_DIR_HASH_DEPTH;
		f2fs_i_depth_write(dir, max_depth);
	}

	for (level = 0; level < max_depth; level++) {
		*res_page = NULL;
		de = find_in_level(dir, level, fname, res_page);
		if (de || IS_ERR(*res_page))
			break;
	}
out:
	/* This is to increase the speed of f2fs_create */
	if (!de)
		F2FS_I(dir)->task = current;
	return de;
}

/*
 * Find an entry in the specified directory with the wanted name.
 * It returns the page where the entry was found (as a parameter - res_page),
 * and the entry itself. Page is returned mapped and unlocked.
 * Entry is guaranteed to be valid.
 */
struct f2fs_dir_entry *f2fs_find_entry(struct inode *dir,
			const struct qstr *child, struct page **res_page)
{
	struct f2fs_dir_entry *de = NULL;
	struct fscrypt_name fname;
	int err;

	err = fscrypt_setup_filename(dir, child, 1, &fname);
	if (err) {
		if (err == -ENOENT)
			*res_page = NULL;
		else
			*res_page = ERR_PTR(err);
		return NULL;
	}
<<<<<<< HEAD

	de = __f2fs_find_entry(dir, &fname, res_page);

=======

	de = __f2fs_find_entry(dir, &fname, res_page);

>>>>>>> d4f47e6c
	fscrypt_free_filename(&fname);
	return de;
}

struct f2fs_dir_entry *f2fs_parent_dir(struct inode *dir, struct page **p)
{
	struct qstr dotdot = QSTR_INIT("..", 2);

	return f2fs_find_entry(dir, &dotdot, p);
}

ino_t f2fs_inode_by_name(struct inode *dir, const struct qstr *qstr,
							struct page **page)
{
	ino_t res = 0;
	struct f2fs_dir_entry *de;

	de = f2fs_find_entry(dir, qstr, page);
	if (de) {
		res = le32_to_cpu(de->ino);
		f2fs_put_page(*page, 0);
	}

	return res;
}

void f2fs_set_link(struct inode *dir, struct f2fs_dir_entry *de,
		struct page *page, struct inode *inode)
{
	enum page_type type = f2fs_has_inline_dentry(dir) ? NODE : DATA;
	lock_page(page);
	f2fs_wait_on_page_writeback(page, type, true, true);
	de->ino = cpu_to_le32(inode->i_ino);
	set_de_type(de, inode->i_mode);
	set_page_dirty(page);

	dir->i_mtime = dir->i_ctime = current_time(dir);
	f2fs_mark_inode_dirty_sync(dir, false);
	f2fs_put_page(page, 1);
}

static void init_dent_inode(const struct qstr *name, struct page *ipage)
{
	struct f2fs_inode *ri;

	f2fs_wait_on_page_writeback(ipage, NODE, true, true);

	/* copy name info. to this inode page */
	ri = F2FS_INODE(ipage);
	ri->i_namelen = cpu_to_le32(name->len);
	memcpy(ri->i_name, name->name, name->len);
	set_page_dirty(ipage);
}

void f2fs_do_make_empty_dir(struct inode *inode, struct inode *parent,
					struct f2fs_dentry_ptr *d)
{
	struct qstr dot = QSTR_INIT(".", 1);
	struct qstr dotdot = QSTR_INIT("..", 2);

	/* update dirent of "." */
	f2fs_update_dentry(inode->i_ino, inode->i_mode, d, &dot, 0, 0);

	/* update dirent of ".." */
	f2fs_update_dentry(parent->i_ino, parent->i_mode, d, &dotdot, 0, 1);
}

static int make_empty_dir(struct inode *inode,
		struct inode *parent, struct page *page)
{
	struct page *dentry_page;
	struct f2fs_dentry_block *dentry_blk;
	struct f2fs_dentry_ptr d;

	if (f2fs_has_inline_dentry(inode))
		return f2fs_make_empty_inline_dir(inode, parent, page);

	dentry_page = f2fs_get_new_data_page(inode, page, 0, true);
	if (IS_ERR(dentry_page))
		return PTR_ERR(dentry_page);

	dentry_blk = page_address(dentry_page);

	make_dentry_ptr_block(NULL, &d, dentry_blk);
	f2fs_do_make_empty_dir(inode, parent, &d);

	set_page_dirty(dentry_page);
	f2fs_put_page(dentry_page, 1);
	return 0;
}

struct page *f2fs_init_inode_metadata(struct inode *inode, struct inode *dir,
			const struct qstr *new_name, const struct qstr *orig_name,
			struct page *dpage)
{
	struct page *page;
	int dummy_encrypt = DUMMY_ENCRYPTION_ENABLED(F2FS_I_SB(dir));
	int err;

	if (is_inode_flag_set(inode, FI_NEW_INODE)) {
		page = f2fs_new_inode_page(inode);
		if (IS_ERR(page))
			return page;

		if (S_ISDIR(inode->i_mode)) {
			/* in order to handle error case */
			get_page(page);
			err = make_empty_dir(inode, dir, page);
			if (err) {
				lock_page(page);
				goto put_error;
			}
			put_page(page);
		}

		err = f2fs_init_acl(inode, dir, page, dpage);
		if (err)
			goto put_error;

		err = f2fs_init_security(inode, dir, orig_name, page);
		if (err)
			goto put_error;

		if ((f2fs_encrypted_inode(dir) || dummy_encrypt) &&
					f2fs_may_encrypt(inode)) {
			err = fscrypt_inherit_context(dir, inode, page, false);
			if (err)
				goto put_error;
		}
	} else {
		page = f2fs_get_node_page(F2FS_I_SB(dir), inode->i_ino);
		if (IS_ERR(page))
			return page;
	}

	if (new_name) {
		init_dent_inode(new_name, page);
		if (f2fs_encrypted_inode(dir))
			file_set_enc_name(inode);
	}

	/*
	 * This file should be checkpointed during fsync.
	 * We lost i_pino from now on.
	 */
	if (is_inode_flag_set(inode, FI_INC_LINK)) {
		if (!S_ISDIR(inode->i_mode))
			file_lost_pino(inode);
		/*
		 * If link the tmpfile to alias through linkat path,
		 * we should remove this inode from orphan list.
		 */
		if (inode->i_nlink == 0)
			f2fs_remove_orphan_inode(F2FS_I_SB(dir), inode->i_ino);
		f2fs_i_links_write(inode, true);
	}
	return page;

put_error:
	clear_nlink(inode);
	f2fs_update_inode(inode, page);
	f2fs_put_page(page, 1);
	return ERR_PTR(err);
}

void f2fs_update_parent_metadata(struct inode *dir, struct inode *inode,
						unsigned int current_depth)
{
	if (inode && is_inode_flag_set(inode, FI_NEW_INODE)) {
		if (S_ISDIR(inode->i_mode))
			f2fs_i_links_write(dir, true);
		clear_inode_flag(inode, FI_NEW_INODE);
	}
	dir->i_mtime = dir->i_ctime = current_time(dir);
	f2fs_mark_inode_dirty_sync(dir, false);

	if (F2FS_I(dir)->i_current_depth != current_depth)
		f2fs_i_depth_write(dir, current_depth);

	if (inode && is_inode_flag_set(inode, FI_INC_LINK))
		clear_inode_flag(inode, FI_INC_LINK);
}

int f2fs_room_for_filename(const void *bitmap, int slots, int max_slots)
{
	int bit_start = 0;
	int zero_start, zero_end;
next:
	zero_start = find_next_zero_bit_le(bitmap, max_slots, bit_start);
	if (zero_start >= max_slots)
		return max_slots;

	zero_end = find_next_bit_le(bitmap, max_slots, zero_start);
	if (zero_end - zero_start >= slots)
		return zero_start;

	bit_start = zero_end + 1;

	if (zero_end + 1 >= max_slots)
		return max_slots;
	goto next;
}

void f2fs_update_dentry(nid_t ino, umode_t mode, struct f2fs_dentry_ptr *d,
				const struct qstr *name, f2fs_hash_t name_hash,
				unsigned int bit_pos)
{
	struct f2fs_dir_entry *de;
	int slots = GET_DENTRY_SLOTS(name->len);
	int i;

	de = &d->dentry[bit_pos];
	de->hash_code = name_hash;
	de->name_len = cpu_to_le16(name->len);
	memcpy(d->filename[bit_pos], name->name, name->len);
	de->ino = cpu_to_le32(ino);
	set_de_type(de, mode);
	for (i = 0; i < slots; i++) {
		__set_bit_le(bit_pos + i, (void *)d->bitmap);
		/* avoid wrong garbage data for readdir */
		if (i)
			(de + i)->name_len = 0;
	}
}

int f2fs_add_regular_entry(struct inode *dir, const struct qstr *new_name,
				const struct qstr *orig_name,
				struct inode *inode, nid_t ino, umode_t mode)
{
	unsigned int bit_pos;
	unsigned int level;
	unsigned int current_depth;
	unsigned long bidx, block;
	f2fs_hash_t dentry_hash;
	unsigned int nbucket, nblock;
	struct page *dentry_page = NULL;
	struct f2fs_dentry_block *dentry_blk = NULL;
	struct f2fs_dentry_ptr d;
	struct page *page = NULL;
	int slots, err = 0;

	level = 0;
	slots = GET_DENTRY_SLOTS(new_name->len);
	dentry_hash = f2fs_dentry_hash(new_name, NULL);

	current_depth = F2FS_I(dir)->i_current_depth;
	if (F2FS_I(dir)->chash == dentry_hash) {
		level = F2FS_I(dir)->clevel;
		F2FS_I(dir)->chash = 0;
	}

start:
	if (time_to_inject(F2FS_I_SB(dir), FAULT_DIR_DEPTH)) {
		f2fs_show_injection_info(FAULT_DIR_DEPTH);
		return -ENOSPC;
	}

	if (unlikely(current_depth == MAX_DIR_HASH_DEPTH))
		return -ENOSPC;

	/* Increase the depth, if required */
	if (level == current_depth)
		++current_depth;

	nbucket = dir_buckets(level, F2FS_I(dir)->i_dir_level);
	nblock = bucket_blocks(level);

	bidx = dir_block_index(level, F2FS_I(dir)->i_dir_level,
				(le32_to_cpu(dentry_hash) % nbucket));

	for (block = bidx; block <= (bidx + nblock - 1); block++) {
		dentry_page = f2fs_get_new_data_page(dir, NULL, block, true);
		if (IS_ERR(dentry_page))
			return PTR_ERR(dentry_page);

		dentry_blk = page_address(dentry_page);
		bit_pos = f2fs_room_for_filename(&dentry_blk->dentry_bitmap,
						slots, NR_DENTRY_IN_BLOCK);
		if (bit_pos < NR_DENTRY_IN_BLOCK)
			goto add_dentry;

		f2fs_put_page(dentry_page, 1);
	}

	/* Move to next level to find the empty slot for new dentry */
	++level;
	goto start;
add_dentry:
	f2fs_wait_on_page_writeback(dentry_page, DATA, true, true);

	if (inode) {
		down_write(&F2FS_I(inode)->i_sem);
		page = f2fs_init_inode_metadata(inode, dir, new_name,
						orig_name, NULL);
		if (IS_ERR(page)) {
			err = PTR_ERR(page);
			goto fail;
		}
	}

	make_dentry_ptr_block(NULL, &d, dentry_blk);
	f2fs_update_dentry(ino, mode, &d, new_name, dentry_hash, bit_pos);

	set_page_dirty(dentry_page);

	if (inode) {
		f2fs_i_pino_write(inode, dir->i_ino);
		f2fs_put_page(page, 1);
	}

	f2fs_update_parent_metadata(dir, inode, current_depth);
fail:
	if (inode)
		up_write(&F2FS_I(inode)->i_sem);

	f2fs_put_page(dentry_page, 1);

	return err;
}

int f2fs_add_dentry(struct inode *dir, struct fscrypt_name *fname,
				struct inode *inode, nid_t ino, umode_t mode)
{
	struct qstr new_name;
	int err = -EAGAIN;

	new_name.name = fname_name(fname);
	new_name.len = fname_len(fname);

	if (f2fs_has_inline_dentry(dir))
		err = f2fs_add_inline_entry(dir, &new_name, fname->usr_fname,
							inode, ino, mode);
	if (err == -EAGAIN)
		err = f2fs_add_regular_entry(dir, &new_name, fname->usr_fname,
							inode, ino, mode);

	f2fs_update_time(F2FS_I_SB(dir), REQ_TIME);
	return err;
}

/*
 * Caller should grab and release a rwsem by calling f2fs_lock_op() and
 * f2fs_unlock_op().
 */
int f2fs_do_add_link(struct inode *dir, const struct qstr *name,
				struct inode *inode, nid_t ino, umode_t mode)
{
	struct fscrypt_name fname;
	struct page *page = NULL;
	struct f2fs_dir_entry *de = NULL;
	int err;

	err = fscrypt_setup_filename(dir, name, 0, &fname);
	if (err)
		return err;

	/*
	 * An immature stakable filesystem shows a race condition between lookup
	 * and create. If we have same task when doing lookup and create, it's
	 * definitely fine as expected by VFS normally. Otherwise, let's just
	 * verify on-disk dentry one more time, which guarantees filesystem
	 * consistency more.
	 */
	if (current != F2FS_I(dir)->task) {
		de = __f2fs_find_entry(dir, &fname, &page);
		F2FS_I(dir)->task = NULL;
	}
	if (de) {
		f2fs_put_page(page, 0);
		err = -EEXIST;
	} else if (IS_ERR(page)) {
		err = PTR_ERR(page);
	} else {
		err = f2fs_add_dentry(dir, &fname, inode, ino, mode);
	}
	fscrypt_free_filename(&fname);
	return err;
}

int f2fs_do_tmpfile(struct inode *inode, struct inode *dir)
{
	struct page *page;
	int err = 0;

	down_write(&F2FS_I(inode)->i_sem);
	page = f2fs_init_inode_metadata(inode, dir, NULL, NULL, NULL);
	if (IS_ERR(page)) {
		err = PTR_ERR(page);
		goto fail;
	}
	f2fs_put_page(page, 1);

	clear_inode_flag(inode, FI_NEW_INODE);
	f2fs_update_time(F2FS_I_SB(inode), REQ_TIME);
fail:
	up_write(&F2FS_I(inode)->i_sem);
	return err;
}

void f2fs_drop_nlink(struct inode *dir, struct inode *inode)
{
	struct f2fs_sb_info *sbi = F2FS_I_SB(dir);

	down_write(&F2FS_I(inode)->i_sem);

	if (S_ISDIR(inode->i_mode))
		f2fs_i_links_write(dir, false);
	inode->i_ctime = current_time(inode);

	f2fs_i_links_write(inode, false);
	if (S_ISDIR(inode->i_mode)) {
		f2fs_i_links_write(inode, false);
		f2fs_i_size_write(inode, 0);
	}
	up_write(&F2FS_I(inode)->i_sem);

	if (inode->i_nlink == 0)
		f2fs_add_orphan_inode(inode);
	else
		f2fs_release_orphan_inode(sbi);
}

/*
 * It only removes the dentry from the dentry page, corresponding name
 * entry in name page does not need to be touched during deletion.
 */
void f2fs_delete_entry(struct f2fs_dir_entry *dentry, struct page *page,
					struct inode *dir, struct inode *inode)
{
	struct	f2fs_dentry_block *dentry_blk;
	unsigned int bit_pos;
	int slots = GET_DENTRY_SLOTS(le16_to_cpu(dentry->name_len));
	int i;

	f2fs_update_time(F2FS_I_SB(dir), REQ_TIME);

	if (F2FS_OPTION(F2FS_I_SB(dir)).fsync_mode == FSYNC_MODE_STRICT)
		f2fs_add_ino_entry(F2FS_I_SB(dir), dir->i_ino, TRANS_DIR_INO);

	if (f2fs_has_inline_dentry(dir))
		return f2fs_delete_inline_entry(dentry, page, dir, inode);

	lock_page(page);
	f2fs_wait_on_page_writeback(page, DATA, true, true);

	dentry_blk = page_address(page);
	bit_pos = dentry - dentry_blk->dentry;
	for (i = 0; i < slots; i++)
		__clear_bit_le(bit_pos + i, &dentry_blk->dentry_bitmap);

	/* Let's check and deallocate this dentry page */
	bit_pos = find_next_bit_le(&dentry_blk->dentry_bitmap,
			NR_DENTRY_IN_BLOCK,
			0);
	set_page_dirty(page);

	dir->i_ctime = dir->i_mtime = current_time(dir);
	f2fs_mark_inode_dirty_sync(dir, false);

	if (inode)
		f2fs_drop_nlink(dir, inode);

	if (bit_pos == NR_DENTRY_IN_BLOCK &&
		!f2fs_truncate_hole(dir, page->index, page->index + 1)) {
		f2fs_clear_radix_tree_dirty_tag(page);
		clear_page_dirty_for_io(page);
		f2fs_clear_page_private(page);
		ClearPageUptodate(page);
		clear_cold_data(page);
		inode_dec_dirty_pages(dir);
		f2fs_remove_dirty_inode(dir);
	}
	f2fs_put_page(page, 1);
}

bool f2fs_empty_dir(struct inode *dir)
{
	unsigned long bidx;
	struct page *dentry_page;
	unsigned int bit_pos;
	struct f2fs_dentry_block *dentry_blk;
	unsigned long nblock = dir_blocks(dir);

	if (f2fs_has_inline_dentry(dir))
		return f2fs_empty_inline_dir(dir);

	for (bidx = 0; bidx < nblock; bidx++) {
		dentry_page = f2fs_get_lock_data_page(dir, bidx, false);
		if (IS_ERR(dentry_page)) {
			if (PTR_ERR(dentry_page) == -ENOENT)
				continue;
			else
				return false;
		}

		dentry_blk = page_address(dentry_page);
		if (bidx == 0)
			bit_pos = 2;
		else
			bit_pos = 0;
		bit_pos = find_next_bit_le(&dentry_blk->dentry_bitmap,
						NR_DENTRY_IN_BLOCK,
						bit_pos);

		f2fs_put_page(dentry_page, 1);

		if (bit_pos < NR_DENTRY_IN_BLOCK)
			return false;
	}
	return true;
}

int f2fs_fill_dentries(struct dir_context *ctx, struct f2fs_dentry_ptr *d,
			unsigned int start_pos, struct fscrypt_str *fstr)
{
	unsigned char d_type = DT_UNKNOWN;
	unsigned int bit_pos;
	struct f2fs_dir_entry *de = NULL;
	struct fscrypt_str de_name = FSTR_INIT(NULL, 0);
	struct f2fs_sb_info *sbi = F2FS_I_SB(d->inode);
	struct blk_plug plug;
	bool readdir_ra = sbi->readdir_ra == 1;
	int err = 0;

	bit_pos = ((unsigned long)ctx->pos % d->max);

	if (readdir_ra)
		blk_start_plug(&plug);

	while (bit_pos < d->max) {
		bit_pos = find_next_bit_le(d->bitmap, d->max, bit_pos);
		if (bit_pos >= d->max)
			break;

		de = &d->dentry[bit_pos];
		if (de->name_len == 0) {
			bit_pos++;
			ctx->pos = start_pos + bit_pos;
<<<<<<< HEAD
=======
			printk_ratelimited(
				"%s, invalid namelen(0), ino:%u, run fsck to fix.",
				KERN_WARNING, le32_to_cpu(de->ino));
			set_sbi_flag(sbi, SBI_NEED_FSCK);
>>>>>>> d4f47e6c
			continue;
		}

		d_type = f2fs_get_de_type(de);

		de_name.name = d->filename[bit_pos];
		de_name.len = le16_to_cpu(de->name_len);

		/* check memory boundary before moving forward */
		bit_pos += GET_DENTRY_SLOTS(le16_to_cpu(de->name_len));
<<<<<<< HEAD
		if (unlikely(bit_pos > d->max)) {
=======
		if (unlikely(bit_pos > d->max ||
				le16_to_cpu(de->name_len) > F2FS_NAME_LEN)) {
>>>>>>> d4f47e6c
			f2fs_msg(sbi->sb, KERN_WARNING,
				"%s: corrupted namelen=%d, run fsck to fix.",
				__func__, le16_to_cpu(de->name_len));
			set_sbi_flag(sbi, SBI_NEED_FSCK);
			err = -EINVAL;
			goto out;
		}

		if (f2fs_encrypted_inode(d->inode)) {
			int save_len = fstr->len;

			err = fscrypt_fname_disk_to_usr(d->inode,
						(u32)de->hash_code, 0,
						&de_name, fstr);
			if (err)
				goto out;

			de_name = *fstr;
			fstr->len = save_len;
		}

		if (!dir_emit(ctx, de_name.name, de_name.len,
					le32_to_cpu(de->ino), d_type)) {
			err = 1;
			goto out;
		}

		if (readdir_ra)
			f2fs_ra_node_page(sbi, le32_to_cpu(de->ino));

		ctx->pos = start_pos + bit_pos;
	}
out:
	if (readdir_ra)
		blk_finish_plug(&plug);
	return err;
}

static int f2fs_readdir(struct file *file, struct dir_context *ctx)
{
	struct inode *inode = file_inode(file);
	unsigned long npages = dir_blocks(inode);
	struct f2fs_dentry_block *dentry_blk = NULL;
	struct page *dentry_page = NULL;
	struct file_ra_state *ra = &file->f_ra;
	loff_t start_pos = ctx->pos;
	unsigned int n = ((unsigned long)ctx->pos / NR_DENTRY_IN_BLOCK);
	struct f2fs_dentry_ptr d;
	struct fscrypt_str fstr = FSTR_INIT(NULL, 0);
	int err = 0;

	if (f2fs_encrypted_inode(inode)) {
		err = fscrypt_get_encryption_info(inode);
		if (err && err != -ENOKEY)
			goto out;

		err = fscrypt_fname_alloc_buffer(inode, F2FS_NAME_LEN, &fstr);
		if (err < 0)
			goto out;
	}

	if (f2fs_has_inline_dentry(inode)) {
		err = f2fs_read_inline_dir(file, ctx, &fstr);
		goto out_free;
	}

	for (; n < npages; n++, ctx->pos = n * NR_DENTRY_IN_BLOCK) {

		/* allow readdir() to be interrupted */
		if (fatal_signal_pending(current)) {
			err = -ERESTARTSYS;
			goto out_free;
		}
		cond_resched();

		/* readahead for multi pages of dir */
		if (npages - n > 1 && !ra_has_index(ra, n))
			page_cache_sync_readahead(inode->i_mapping, ra, file, n,
				min(npages - n, (pgoff_t)MAX_DIR_RA_PAGES));

<<<<<<< HEAD
		dentry_page = f2fs_get_lock_data_page(inode, n, false);
=======
		dentry_page = f2fs_find_data_page(inode, n);
>>>>>>> d4f47e6c
		if (IS_ERR(dentry_page)) {
			err = PTR_ERR(dentry_page);
			if (err == -ENOENT) {
				err = 0;
				continue;
			} else {
				goto out_free;
			}
		}

		dentry_blk = page_address(dentry_page);

		make_dentry_ptr_block(inode, &d, dentry_blk);

		err = f2fs_fill_dentries(ctx, &d,
				n * NR_DENTRY_IN_BLOCK, &fstr);
		if (err) {
<<<<<<< HEAD
			f2fs_put_page(dentry_page, 1);
			break;
		}

		f2fs_put_page(dentry_page, 1);
=======
			f2fs_put_page(dentry_page, 0);
			break;
		}

		f2fs_put_page(dentry_page, 0);
>>>>>>> d4f47e6c
	}
out_free:
	fscrypt_fname_free_buffer(&fstr);
out:
	trace_f2fs_readdir(inode, start_pos, ctx->pos, err);
	return err < 0 ? err : 0;
}

static int f2fs_dir_open(struct inode *inode, struct file *filp)
{
	if (f2fs_encrypted_inode(inode))
		return fscrypt_get_encryption_info(inode) ? -EACCES : 0;
	return 0;
}

const struct file_operations f2fs_dir_operations = {
	.llseek		= generic_file_llseek,
	.read		= generic_read_dir,
	.iterate	= f2fs_readdir,
	.fsync		= f2fs_sync_file,
	.open		= f2fs_dir_open,
	.unlocked_ioctl	= f2fs_ioctl,
#ifdef CONFIG_COMPAT
	.compat_ioctl   = f2fs_compat_ioctl,
#endif
};<|MERGE_RESOLUTION|>--- conflicted
+++ resolved
@@ -259,15 +259,9 @@
 			*res_page = ERR_PTR(err);
 		return NULL;
 	}
-<<<<<<< HEAD
 
 	de = __f2fs_find_entry(dir, &fname, res_page);
 
-=======
-
-	de = __f2fs_find_entry(dir, &fname, res_page);
-
->>>>>>> d4f47e6c
 	fscrypt_free_filename(&fname);
 	return de;
 }
@@ -806,13 +800,10 @@
 		if (de->name_len == 0) {
 			bit_pos++;
 			ctx->pos = start_pos + bit_pos;
-<<<<<<< HEAD
-=======
 			printk_ratelimited(
 				"%s, invalid namelen(0), ino:%u, run fsck to fix.",
 				KERN_WARNING, le32_to_cpu(de->ino));
 			set_sbi_flag(sbi, SBI_NEED_FSCK);
->>>>>>> d4f47e6c
 			continue;
 		}
 
@@ -823,12 +814,8 @@
 
 		/* check memory boundary before moving forward */
 		bit_pos += GET_DENTRY_SLOTS(le16_to_cpu(de->name_len));
-<<<<<<< HEAD
-		if (unlikely(bit_pos > d->max)) {
-=======
 		if (unlikely(bit_pos > d->max ||
 				le16_to_cpu(de->name_len) > F2FS_NAME_LEN)) {
->>>>>>> d4f47e6c
 			f2fs_msg(sbi->sb, KERN_WARNING,
 				"%s: corrupted namelen=%d, run fsck to fix.",
 				__func__, le16_to_cpu(de->name_len));
@@ -909,11 +896,7 @@
 			page_cache_sync_readahead(inode->i_mapping, ra, file, n,
 				min(npages - n, (pgoff_t)MAX_DIR_RA_PAGES));
 
-<<<<<<< HEAD
-		dentry_page = f2fs_get_lock_data_page(inode, n, false);
-=======
 		dentry_page = f2fs_find_data_page(inode, n);
->>>>>>> d4f47e6c
 		if (IS_ERR(dentry_page)) {
 			err = PTR_ERR(dentry_page);
 			if (err == -ENOENT) {
@@ -931,19 +914,11 @@
 		err = f2fs_fill_dentries(ctx, &d,
 				n * NR_DENTRY_IN_BLOCK, &fstr);
 		if (err) {
-<<<<<<< HEAD
-			f2fs_put_page(dentry_page, 1);
-			break;
-		}
-
-		f2fs_put_page(dentry_page, 1);
-=======
 			f2fs_put_page(dentry_page, 0);
 			break;
 		}
 
 		f2fs_put_page(dentry_page, 0);
->>>>>>> d4f47e6c
 	}
 out_free:
 	fscrypt_fname_free_buffer(&fstr);
