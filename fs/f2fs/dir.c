// SPDX-License-Identifier: GPL-2.0
/*
 * fs/f2fs/dir.c
 *
 * Copyright (c) 2012 Samsung Electronics Co., Ltd.
 *             http://www.samsung.com/
 */
#include <linux/fs.h>
#include <linux/f2fs_fs.h>
#include <linux/sched.h>
#include "f2fs.h"
#include "node.h"
#include "acl.h"
#include "xattr.h"
#include <trace/events/f2fs.h>

static unsigned long dir_blocks(struct inode *inode)
{
	return ((unsigned long long) (i_size_read(inode) + PAGE_SIZE - 1))
							>> PAGE_SHIFT;
}

static unsigned int dir_buckets(unsigned int level, int dir_level)
{
	if (level + dir_level < MAX_DIR_HASH_DEPTH / 2)
		return 1 << (level + dir_level);
	else
		return MAX_DIR_BUCKETS;
}

static unsigned int bucket_blocks(unsigned int level)
{
	if (level < MAX_DIR_HASH_DEPTH / 2)
		return 2;
	else
		return 4;
}

static unsigned char f2fs_filetype_table[F2FS_FT_MAX] = {
	[F2FS_FT_UNKNOWN]	= DT_UNKNOWN,
	[F2FS_FT_REG_FILE]	= DT_REG,
	[F2FS_FT_DIR]		= DT_DIR,
	[F2FS_FT_CHRDEV]	= DT_CHR,
	[F2FS_FT_BLKDEV]	= DT_BLK,
	[F2FS_FT_FIFO]		= DT_FIFO,
	[F2FS_FT_SOCK]		= DT_SOCK,
	[F2FS_FT_SYMLINK]	= DT_LNK,
};

static unsigned char f2fs_type_by_mode[S_IFMT >> S_SHIFT] = {
	[S_IFREG >> S_SHIFT]	= F2FS_FT_REG_FILE,
	[S_IFDIR >> S_SHIFT]	= F2FS_FT_DIR,
	[S_IFCHR >> S_SHIFT]	= F2FS_FT_CHRDEV,
	[S_IFBLK >> S_SHIFT]	= F2FS_FT_BLKDEV,
	[S_IFIFO >> S_SHIFT]	= F2FS_FT_FIFO,
	[S_IFSOCK >> S_SHIFT]	= F2FS_FT_SOCK,
	[S_IFLNK >> S_SHIFT]	= F2FS_FT_SYMLINK,
};

static void set_de_type(struct f2fs_dir_entry *de, umode_t mode)
{
	de->file_type = f2fs_type_by_mode[(mode & S_IFMT) >> S_SHIFT];
}

unsigned char f2fs_get_de_type(struct f2fs_dir_entry *de)
{
	if (de->file_type < F2FS_FT_MAX)
		return f2fs_filetype_table[de->file_type];
	return DT_UNKNOWN;
}

static unsigned long dir_block_index(unsigned int level,
				int dir_level, unsigned int idx)
{
	unsigned long i;
	unsigned long bidx = 0;

	for (i = 0; i < level; i++)
		bidx += dir_buckets(i, dir_level) * bucket_blocks(i);
	bidx += idx * bucket_blocks(level);
	return bidx;
}

static struct f2fs_dir_entry *find_in_block(struct page *dentry_page,
				struct fscrypt_name *fname,
				f2fs_hash_t namehash,
				int *max_slots,
				struct page **res_page)
{
	struct f2fs_dentry_block *dentry_blk;
	struct f2fs_dir_entry *de;
	struct f2fs_dentry_ptr d;

	dentry_blk = (struct f2fs_dentry_block *)page_address(dentry_page);

	make_dentry_ptr_block(NULL, &d, dentry_blk);
	de = f2fs_find_target_dentry(fname, namehash, max_slots, &d);
	if (de)
		*res_page = dentry_page;

	return de;
}

struct f2fs_dir_entry *f2fs_find_target_dentry(struct fscrypt_name *fname,
			f2fs_hash_t namehash, int *max_slots,
			struct f2fs_dentry_ptr *d)
{
	struct f2fs_dir_entry *de;
	unsigned long bit_pos = 0;
	int max_len = 0;

	if (max_slots)
		*max_slots = 0;
	while (bit_pos < d->max) {
		if (!test_bit_le(bit_pos, d->bitmap)) {
			bit_pos++;
			max_len++;
			continue;
		}

		de = &d->dentry[bit_pos];

		if (unlikely(!de->name_len)) {
			bit_pos++;
			continue;
		}

		if (de->hash_code == namehash &&
		    fscrypt_match_name(fname, d->filename[bit_pos],
				       le16_to_cpu(de->name_len)))
			goto found;

		if (max_slots && max_len > *max_slots)
			*max_slots = max_len;
		max_len = 0;

		bit_pos += GET_DENTRY_SLOTS(le16_to_cpu(de->name_len));
	}

	de = NULL;
found:
	if (max_slots && max_len > *max_slots)
		*max_slots = max_len;
	return de;
}

static struct f2fs_dir_entry *find_in_level(struct inode *dir,
					unsigned int level,
					struct fscrypt_name *fname,
					struct page **res_page)
{
	struct qstr name = FSTR_TO_QSTR(&fname->disk_name);
	int s = GET_DENTRY_SLOTS(name.len);
	unsigned int nbucket, nblock;
	unsigned int bidx, end_block;
	struct page *dentry_page;
	struct f2fs_dir_entry *de = NULL;
	bool room = false;
	int max_slots;
	f2fs_hash_t namehash = f2fs_dentry_hash(&name, fname);

	nbucket = dir_buckets(level, F2FS_I(dir)->i_dir_level);
	nblock = bucket_blocks(level);

	bidx = dir_block_index(level, F2FS_I(dir)->i_dir_level,
					le32_to_cpu(namehash) % nbucket);
	end_block = bidx + nblock;

	for (; bidx < end_block; bidx++) {
		/* no need to allocate new dentry pages to all the indices */
		dentry_page = f2fs_find_data_page(dir, bidx);
		if (IS_ERR(dentry_page)) {
			if (PTR_ERR(dentry_page) == -ENOENT) {
				room = true;
				continue;
			} else {
				*res_page = dentry_page;
				break;
			}
		}

		de = find_in_block(dentry_page, fname, namehash, &max_slots,
								res_page);
		if (de)
			break;

		if (max_slots >= s)
			room = true;
		f2fs_put_page(dentry_page, 0);
	}

	if (!de && room && F2FS_I(dir)->chash != namehash) {
		F2FS_I(dir)->chash = namehash;
		F2FS_I(dir)->clevel = level;
	}

	return de;
}

struct f2fs_dir_entry *__f2fs_find_entry(struct inode *dir,
			struct fscrypt_name *fname, struct page **res_page)
{
	unsigned long npages = dir_blocks(dir);
	struct f2fs_dir_entry *de = NULL;
	unsigned int max_depth;
	unsigned int level;

	if (f2fs_has_inline_dentry(dir)) {
		*res_page = NULL;
		de = f2fs_find_in_inline_dir(dir, fname, res_page);
		goto out;
	}

	if (npages == 0) {
		*res_page = NULL;
		goto out;
	}

	max_depth = F2FS_I(dir)->i_current_depth;
	if (unlikely(max_depth > MAX_DIR_HASH_DEPTH)) {
<<<<<<< HEAD
		f2fs_msg(F2FS_I_SB(dir)->sb, KERN_WARNING,
				"Corrupted max_depth of %lu: %u",
				dir->i_ino, max_depth);
=======
		f2fs_warn(F2FS_I_SB(dir), "Corrupted max_depth of %lu: %u",
			  dir->i_ino, max_depth);
>>>>>>> a2898004
		max_depth = MAX_DIR_HASH_DEPTH;
		f2fs_i_depth_write(dir, max_depth);
	}

	for (level = 0; level < max_depth; level++) {
		*res_page = NULL;
		de = find_in_level(dir, level, fname, res_page);
		if (de || IS_ERR(*res_page))
			break;
	}
out:
	/* This is to increase the speed of f2fs_create */
	if (!de)
		F2FS_I(dir)->task = current;
	return de;
}

/*
 * Find an entry in the specified directory with the wanted name.
 * It returns the page where the entry was found (as a parameter - res_page),
 * and the entry itself. Page is returned mapped and unlocked.
 * Entry is guaranteed to be valid.
 */
struct f2fs_dir_entry *f2fs_find_entry(struct inode *dir,
			const struct qstr *child, struct page **res_page)
{
	struct f2fs_dir_entry *de = NULL;
	struct fscrypt_name fname;
	int err;

	err = fscrypt_setup_filename(dir, child, 1, &fname);
	if (err) {
		if (err == -ENOENT)
			*res_page = NULL;
		else
			*res_page = ERR_PTR(err);
		return NULL;
	}

	de = __f2fs_find_entry(dir, &fname, res_page);

	fscrypt_free_filename(&fname);
	return de;
}

struct f2fs_dir_entry *f2fs_parent_dir(struct inode *dir, struct page **p)
{
	struct qstr dotdot = QSTR_INIT("..", 2);

	return f2fs_find_entry(dir, &dotdot, p);
}

ino_t f2fs_inode_by_name(struct inode *dir, const struct qstr *qstr,
							struct page **page)
{
	ino_t res = 0;
	struct f2fs_dir_entry *de;

	de = f2fs_find_entry(dir, qstr, page);
	if (de) {
		res = le32_to_cpu(de->ino);
		f2fs_put_page(*page, 0);
	}

	return res;
}

void f2fs_set_link(struct inode *dir, struct f2fs_dir_entry *de,
		struct page *page, struct inode *inode)
{
	enum page_type type = f2fs_has_inline_dentry(dir) ? NODE : DATA;
	lock_page(page);
	f2fs_wait_on_page_writeback(page, type, true, true);
	de->ino = cpu_to_le32(inode->i_ino);
	set_de_type(de, inode->i_mode);
	set_page_dirty(page);

	dir->i_mtime = dir->i_ctime = current_time(dir);
	f2fs_mark_inode_dirty_sync(dir, false);
	f2fs_put_page(page, 1);
}

static void init_dent_inode(const struct qstr *name, struct page *ipage)
{
	struct f2fs_inode *ri;

	f2fs_wait_on_page_writeback(ipage, NODE, true, true);

	/* copy name info. to this inode page */
	ri = F2FS_INODE(ipage);
	ri->i_namelen = cpu_to_le32(name->len);
	memcpy(ri->i_name, name->name, name->len);
	set_page_dirty(ipage);
}

void f2fs_do_make_empty_dir(struct inode *inode, struct inode *parent,
					struct f2fs_dentry_ptr *d)
{
	struct qstr dot = QSTR_INIT(".", 1);
	struct qstr dotdot = QSTR_INIT("..", 2);

	/* update dirent of "." */
	f2fs_update_dentry(inode->i_ino, inode->i_mode, d, &dot, 0, 0);

	/* update dirent of ".." */
	f2fs_update_dentry(parent->i_ino, parent->i_mode, d, &dotdot, 0, 1);
}

static int make_empty_dir(struct inode *inode,
		struct inode *parent, struct page *page)
{
	struct page *dentry_page;
	struct f2fs_dentry_block *dentry_blk;
	struct f2fs_dentry_ptr d;

	if (f2fs_has_inline_dentry(inode))
		return f2fs_make_empty_inline_dir(inode, parent, page);

	dentry_page = f2fs_get_new_data_page(inode, page, 0, true);
	if (IS_ERR(dentry_page))
		return PTR_ERR(dentry_page);

	dentry_blk = page_address(dentry_page);

	make_dentry_ptr_block(NULL, &d, dentry_blk);
	f2fs_do_make_empty_dir(inode, parent, &d);

	set_page_dirty(dentry_page);
	f2fs_put_page(dentry_page, 1);
	return 0;
}

struct page *f2fs_init_inode_metadata(struct inode *inode, struct inode *dir,
			const struct qstr *new_name, const struct qstr *orig_name,
			struct page *dpage)
{
	struct page *page;
	int dummy_encrypt = DUMMY_ENCRYPTION_ENABLED(F2FS_I_SB(dir));
	int err;

	if (is_inode_flag_set(inode, FI_NEW_INODE)) {
		page = f2fs_new_inode_page(inode);
		if (IS_ERR(page))
			return page;

		if (S_ISDIR(inode->i_mode)) {
			/* in order to handle error case */
			get_page(page);
			err = make_empty_dir(inode, dir, page);
			if (err) {
				lock_page(page);
				goto put_error;
			}
			put_page(page);
		}

		err = f2fs_init_acl(inode, dir, page, dpage);
		if (err)
			goto put_error;

		err = f2fs_init_security(inode, dir, orig_name, page);
		if (err)
			goto put_error;

		if ((f2fs_encrypted_inode(dir) || dummy_encrypt) &&
					f2fs_may_encrypt(inode)) {
			err = fscrypt_inherit_context(dir, inode, page, false);
			if (err)
				goto put_error;
		}
	} else {
		page = f2fs_get_node_page(F2FS_I_SB(dir), inode->i_ino);
		if (IS_ERR(page))
			return page;
	}

	if (new_name) {
		init_dent_inode(new_name, page);
		if (f2fs_encrypted_inode(dir))
			file_set_enc_name(inode);
	}

	/*
	 * This file should be checkpointed during fsync.
	 * We lost i_pino from now on.
	 */
	if (is_inode_flag_set(inode, FI_INC_LINK)) {
		if (!S_ISDIR(inode->i_mode))
			file_lost_pino(inode);
		/*
		 * If link the tmpfile to alias through linkat path,
		 * we should remove this inode from orphan list.
		 */
		if (inode->i_nlink == 0)
			f2fs_remove_orphan_inode(F2FS_I_SB(dir), inode->i_ino);
		f2fs_i_links_write(inode, true);
	}
	return page;

put_error:
	clear_nlink(inode);
	f2fs_update_inode(inode, page);
	f2fs_put_page(page, 1);
	return ERR_PTR(err);
}

void f2fs_update_parent_metadata(struct inode *dir, struct inode *inode,
						unsigned int current_depth)
{
	if (inode && is_inode_flag_set(inode, FI_NEW_INODE)) {
		if (S_ISDIR(inode->i_mode))
			f2fs_i_links_write(dir, true);
		clear_inode_flag(inode, FI_NEW_INODE);
	}
	dir->i_mtime = dir->i_ctime = current_time(dir);
	f2fs_mark_inode_dirty_sync(dir, false);

	if (F2FS_I(dir)->i_current_depth != current_depth)
		f2fs_i_depth_write(dir, current_depth);

	if (inode && is_inode_flag_set(inode, FI_INC_LINK))
		clear_inode_flag(inode, FI_INC_LINK);
}

int f2fs_room_for_filename(const void *bitmap, int slots, int max_slots)
{
	int bit_start = 0;
	int zero_start, zero_end;
next:
	zero_start = find_next_zero_bit_le(bitmap, max_slots, bit_start);
	if (zero_start >= max_slots)
		return max_slots;

	zero_end = find_next_bit_le(bitmap, max_slots, zero_start);
	if (zero_end - zero_start >= slots)
		return zero_start;

	bit_start = zero_end + 1;

	if (zero_end + 1 >= max_slots)
		return max_slots;
	goto next;
}

void f2fs_update_dentry(nid_t ino, umode_t mode, struct f2fs_dentry_ptr *d,
				const struct qstr *name, f2fs_hash_t name_hash,
				unsigned int bit_pos)
{
	struct f2fs_dir_entry *de;
	int slots = GET_DENTRY_SLOTS(name->len);
	int i;

	de = &d->dentry[bit_pos];
	de->hash_code = name_hash;
	de->name_len = cpu_to_le16(name->len);
	memcpy(d->filename[bit_pos], name->name, name->len);
	de->ino = cpu_to_le32(ino);
	set_de_type(de, mode);
	for (i = 0; i < slots; i++) {
		__set_bit_le(bit_pos + i, (void *)d->bitmap);
		/* avoid wrong garbage data for readdir */
		if (i)
			(de + i)->name_len = 0;
	}
}

int f2fs_add_regular_entry(struct inode *dir, const struct qstr *new_name,
				const struct qstr *orig_name,
				struct inode *inode, nid_t ino, umode_t mode)
{
	unsigned int bit_pos;
	unsigned int level;
	unsigned int current_depth;
	unsigned long bidx, block;
	f2fs_hash_t dentry_hash;
	unsigned int nbucket, nblock;
	struct page *dentry_page = NULL;
	struct f2fs_dentry_block *dentry_blk = NULL;
	struct f2fs_dentry_ptr d;
	struct page *page = NULL;
	int slots, err = 0;

	level = 0;
	slots = GET_DENTRY_SLOTS(new_name->len);
	dentry_hash = f2fs_dentry_hash(new_name, NULL);

	current_depth = F2FS_I(dir)->i_current_depth;
	if (F2FS_I(dir)->chash == dentry_hash) {
		level = F2FS_I(dir)->clevel;
		F2FS_I(dir)->chash = 0;
	}

start:
	if (time_to_inject(F2FS_I_SB(dir), FAULT_DIR_DEPTH)) {
		f2fs_show_injection_info(FAULT_DIR_DEPTH);
		return -ENOSPC;
	}

	if (unlikely(current_depth == MAX_DIR_HASH_DEPTH))
		return -ENOSPC;

	/* Increase the depth, if required */
	if (level == current_depth)
		++current_depth;

	nbucket = dir_buckets(level, F2FS_I(dir)->i_dir_level);
	nblock = bucket_blocks(level);

	bidx = dir_block_index(level, F2FS_I(dir)->i_dir_level,
				(le32_to_cpu(dentry_hash) % nbucket));

	for (block = bidx; block <= (bidx + nblock - 1); block++) {
		dentry_page = f2fs_get_new_data_page(dir, NULL, block, true);
		if (IS_ERR(dentry_page))
			return PTR_ERR(dentry_page);

		dentry_blk = page_address(dentry_page);
		bit_pos = f2fs_room_for_filename(&dentry_blk->dentry_bitmap,
						slots, NR_DENTRY_IN_BLOCK);
		if (bit_pos < NR_DENTRY_IN_BLOCK)
			goto add_dentry;

		f2fs_put_page(dentry_page, 1);
	}

	/* Move to next level to find the empty slot for new dentry */
	++level;
	goto start;
add_dentry:
	f2fs_wait_on_page_writeback(dentry_page, DATA, true, true);

	if (inode) {
		down_write(&F2FS_I(inode)->i_sem);
		page = f2fs_init_inode_metadata(inode, dir, new_name,
						orig_name, NULL);
		if (IS_ERR(page)) {
			err = PTR_ERR(page);
			goto fail;
		}
	}

	make_dentry_ptr_block(NULL, &d, dentry_blk);
	f2fs_update_dentry(ino, mode, &d, new_name, dentry_hash, bit_pos);

	set_page_dirty(dentry_page);

	if (inode) {
		f2fs_i_pino_write(inode, dir->i_ino);
		f2fs_put_page(page, 1);
	}

	f2fs_update_parent_metadata(dir, inode, current_depth);
fail:
	if (inode)
		up_write(&F2FS_I(inode)->i_sem);

	f2fs_put_page(dentry_page, 1);

	return err;
}

int f2fs_add_dentry(struct inode *dir, struct fscrypt_name *fname,
				struct inode *inode, nid_t ino, umode_t mode)
{
	struct qstr new_name;
	int err = -EAGAIN;

	new_name.name = fname_name(fname);
	new_name.len = fname_len(fname);

	if (f2fs_has_inline_dentry(dir))
		err = f2fs_add_inline_entry(dir, &new_name, fname->usr_fname,
							inode, ino, mode);
	if (err == -EAGAIN)
		err = f2fs_add_regular_entry(dir, &new_name, fname->usr_fname,
							inode, ino, mode);

	f2fs_update_time(F2FS_I_SB(dir), REQ_TIME);
	return err;
}

/*
 * Caller should grab and release a rwsem by calling f2fs_lock_op() and
 * f2fs_unlock_op().
 */
int f2fs_do_add_link(struct inode *dir, const struct qstr *name,
				struct inode *inode, nid_t ino, umode_t mode)
{
	struct fscrypt_name fname;
	struct page *page = NULL;
	struct f2fs_dir_entry *de = NULL;
	int err;

	err = fscrypt_setup_filename(dir, name, 0, &fname);
	if (err)
		return err;

	/*
	 * An immature stakable filesystem shows a race condition between lookup
	 * and create. If we have same task when doing lookup and create, it's
	 * definitely fine as expected by VFS normally. Otherwise, let's just
	 * verify on-disk dentry one more time, which guarantees filesystem
	 * consistency more.
	 */
	if (current != F2FS_I(dir)->task) {
		de = __f2fs_find_entry(dir, &fname, &page);
		F2FS_I(dir)->task = NULL;
	}
	if (de) {
		f2fs_put_page(page, 0);
		err = -EEXIST;
	} else if (IS_ERR(page)) {
		err = PTR_ERR(page);
	} else {
		err = f2fs_add_dentry(dir, &fname, inode, ino, mode);
	}
	fscrypt_free_filename(&fname);
	return err;
}

int f2fs_do_tmpfile(struct inode *inode, struct inode *dir)
{
	struct page *page;
	int err = 0;

	down_write(&F2FS_I(inode)->i_sem);
	page = f2fs_init_inode_metadata(inode, dir, NULL, NULL, NULL);
	if (IS_ERR(page)) {
		err = PTR_ERR(page);
		goto fail;
	}
	f2fs_put_page(page, 1);

	clear_inode_flag(inode, FI_NEW_INODE);
	f2fs_update_time(F2FS_I_SB(inode), REQ_TIME);
fail:
	up_write(&F2FS_I(inode)->i_sem);
	return err;
}

void f2fs_drop_nlink(struct inode *dir, struct inode *inode)
{
	struct f2fs_sb_info *sbi = F2FS_I_SB(dir);

	down_write(&F2FS_I(inode)->i_sem);

	if (S_ISDIR(inode->i_mode))
		f2fs_i_links_write(dir, false);
	inode->i_ctime = current_time(inode);

	f2fs_i_links_write(inode, false);
	if (S_ISDIR(inode->i_mode)) {
		f2fs_i_links_write(inode, false);
		f2fs_i_size_write(inode, 0);
	}
	up_write(&F2FS_I(inode)->i_sem);

	if (inode->i_nlink == 0)
		f2fs_add_orphan_inode(inode);
	else
		f2fs_release_orphan_inode(sbi);
}

/*
 * It only removes the dentry from the dentry page, corresponding name
 * entry in name page does not need to be touched during deletion.
 */
void f2fs_delete_entry(struct f2fs_dir_entry *dentry, struct page *page,
					struct inode *dir, struct inode *inode)
{
	struct	f2fs_dentry_block *dentry_blk;
	unsigned int bit_pos;
	int slots = GET_DENTRY_SLOTS(le16_to_cpu(dentry->name_len));
	int i;

	f2fs_update_time(F2FS_I_SB(dir), REQ_TIME);

	if (F2FS_OPTION(F2FS_I_SB(dir)).fsync_mode == FSYNC_MODE_STRICT)
		f2fs_add_ino_entry(F2FS_I_SB(dir), dir->i_ino, TRANS_DIR_INO);

	if (f2fs_has_inline_dentry(dir))
		return f2fs_delete_inline_entry(dentry, page, dir, inode);

	lock_page(page);
	f2fs_wait_on_page_writeback(page, DATA, true, true);

	dentry_blk = page_address(page);
	bit_pos = dentry - dentry_blk->dentry;
	for (i = 0; i < slots; i++)
		__clear_bit_le(bit_pos + i, &dentry_blk->dentry_bitmap);

	/* Let's check and deallocate this dentry page */
	bit_pos = find_next_bit_le(&dentry_blk->dentry_bitmap,
			NR_DENTRY_IN_BLOCK,
			0);
	set_page_dirty(page);

	dir->i_ctime = dir->i_mtime = current_time(dir);
	f2fs_mark_inode_dirty_sync(dir, false);

	if (inode)
		f2fs_drop_nlink(dir, inode);

	if (bit_pos == NR_DENTRY_IN_BLOCK &&
		!f2fs_truncate_hole(dir, page->index, page->index + 1)) {
		f2fs_clear_radix_tree_dirty_tag(page);
		clear_page_dirty_for_io(page);
		f2fs_clear_page_private(page);
		ClearPageUptodate(page);
		clear_cold_data(page);
		inode_dec_dirty_pages(dir);
		f2fs_remove_dirty_inode(dir);
	}
	f2fs_put_page(page, 1);
}

bool f2fs_empty_dir(struct inode *dir)
{
	unsigned long bidx;
	struct page *dentry_page;
	unsigned int bit_pos;
	struct f2fs_dentry_block *dentry_blk;
	unsigned long nblock = dir_blocks(dir);

	if (f2fs_has_inline_dentry(dir))
		return f2fs_empty_inline_dir(dir);

	for (bidx = 0; bidx < nblock; bidx++) {
		dentry_page = f2fs_get_lock_data_page(dir, bidx, false);
		if (IS_ERR(dentry_page)) {
			if (PTR_ERR(dentry_page) == -ENOENT)
				continue;
			else
				return false;
		}

		dentry_blk = page_address(dentry_page);
		if (bidx == 0)
			bit_pos = 2;
		else
			bit_pos = 0;
		bit_pos = find_next_bit_le(&dentry_blk->dentry_bitmap,
						NR_DENTRY_IN_BLOCK,
						bit_pos);

		f2fs_put_page(dentry_page, 1);

		if (bit_pos < NR_DENTRY_IN_BLOCK)
			return false;
	}
	return true;
}

int f2fs_fill_dentries(struct dir_context *ctx, struct f2fs_dentry_ptr *d,
			unsigned int start_pos, struct fscrypt_str *fstr)
{
	unsigned char d_type = DT_UNKNOWN;
	unsigned int bit_pos;
	struct f2fs_dir_entry *de = NULL;
	struct fscrypt_str de_name = FSTR_INIT(NULL, 0);
	struct f2fs_sb_info *sbi = F2FS_I_SB(d->inode);
	struct blk_plug plug;
	bool readdir_ra = sbi->readdir_ra == 1;
	int err = 0;

	bit_pos = ((unsigned long)ctx->pos % d->max);

	if (readdir_ra)
		blk_start_plug(&plug);

	while (bit_pos < d->max) {
		bit_pos = find_next_bit_le(d->bitmap, d->max, bit_pos);
		if (bit_pos >= d->max)
			break;

		de = &d->dentry[bit_pos];
		if (de->name_len == 0) {
			bit_pos++;
			ctx->pos = start_pos + bit_pos;
			printk_ratelimited(
				"%s, invalid namelen(0), ino:%u, run fsck to fix.",
				KERN_WARNING, le32_to_cpu(de->ino));
			set_sbi_flag(sbi, SBI_NEED_FSCK);
			continue;
		}

		d_type = f2fs_get_de_type(de);

		de_name.name = d->filename[bit_pos];
		de_name.len = le16_to_cpu(de->name_len);

		/* check memory boundary before moving forward */
		bit_pos += GET_DENTRY_SLOTS(le16_to_cpu(de->name_len));
		if (unlikely(bit_pos > d->max ||
				le16_to_cpu(de->name_len) > F2FS_NAME_LEN)) {
<<<<<<< HEAD
			f2fs_msg(sbi->sb, KERN_WARNING,
				"%s: corrupted namelen=%d, run fsck to fix.",
				__func__, le16_to_cpu(de->name_len));
			set_sbi_flag(sbi, SBI_NEED_FSCK);
			err = -EINVAL;
=======
			f2fs_warn(sbi, "%s: corrupted namelen=%d, run fsck to fix.",
				  __func__, le16_to_cpu(de->name_len));
			set_sbi_flag(sbi, SBI_NEED_FSCK);
			err = -EFSCORRUPTED;
>>>>>>> a2898004
			goto out;
		}

		if (f2fs_encrypted_inode(d->inode)) {
			int save_len = fstr->len;

			err = fscrypt_fname_disk_to_usr(d->inode,
<<<<<<< HEAD
						(u32)de->hash_code, 0,
						&de_name, fstr);
=======
						(u32)le32_to_cpu(de->hash_code),
						0, &de_name, fstr);
>>>>>>> a2898004
			if (err)
				goto out;

			de_name = *fstr;
			fstr->len = save_len;
		}

		if (!dir_emit(ctx, de_name.name, de_name.len,
					le32_to_cpu(de->ino), d_type)) {
			err = 1;
			goto out;
		}

		if (readdir_ra)
			f2fs_ra_node_page(sbi, le32_to_cpu(de->ino));

		ctx->pos = start_pos + bit_pos;
	}
out:
	if (readdir_ra)
		blk_finish_plug(&plug);
	return err;
}

static int f2fs_readdir(struct file *file, struct dir_context *ctx)
{
	struct inode *inode = file_inode(file);
	unsigned long npages = dir_blocks(inode);
	struct f2fs_dentry_block *dentry_blk = NULL;
	struct page *dentry_page = NULL;
	struct file_ra_state *ra = &file->f_ra;
	loff_t start_pos = ctx->pos;
	unsigned int n = ((unsigned long)ctx->pos / NR_DENTRY_IN_BLOCK);
	struct f2fs_dentry_ptr d;
	struct fscrypt_str fstr = FSTR_INIT(NULL, 0);
	int err = 0;

	if (f2fs_encrypted_inode(inode)) {
		err = fscrypt_get_encryption_info(inode);
		if (err && err != -ENOKEY)
			goto out;

		err = fscrypt_fname_alloc_buffer(inode, F2FS_NAME_LEN, &fstr);
		if (err < 0)
			goto out;
	}

	if (f2fs_has_inline_dentry(inode)) {
		err = f2fs_read_inline_dir(file, ctx, &fstr);
		goto out_free;
	}

	for (; n < npages; n++, ctx->pos = n * NR_DENTRY_IN_BLOCK) {

		/* allow readdir() to be interrupted */
		if (fatal_signal_pending(current)) {
			err = -ERESTARTSYS;
			goto out_free;
		}
		cond_resched();

		/* readahead for multi pages of dir */
		if (npages - n > 1 && !ra_has_index(ra, n))
			page_cache_sync_readahead(inode->i_mapping, ra, file, n,
				min(npages - n, (pgoff_t)MAX_DIR_RA_PAGES));

		dentry_page = f2fs_find_data_page(inode, n);
		if (IS_ERR(dentry_page)) {
			err = PTR_ERR(dentry_page);
			if (err == -ENOENT) {
				err = 0;
				continue;
			} else {
				goto out_free;
			}
		}

		dentry_blk = page_address(dentry_page);

		make_dentry_ptr_block(inode, &d, dentry_blk);

		err = f2fs_fill_dentries(ctx, &d,
				n * NR_DENTRY_IN_BLOCK, &fstr);
		if (err) {
			f2fs_put_page(dentry_page, 0);
			break;
		}

		f2fs_put_page(dentry_page, 0);
	}
out_free:
	fscrypt_fname_free_buffer(&fstr);
out:
	trace_f2fs_readdir(inode, start_pos, ctx->pos, err);
	return err < 0 ? err : 0;
}

static int f2fs_dir_open(struct inode *inode, struct file *filp)
{
	if (f2fs_encrypted_inode(inode))
		return fscrypt_get_encryption_info(inode) ? -EACCES : 0;
	return 0;
}

const struct file_operations f2fs_dir_operations = {
	.llseek		= generic_file_llseek,
	.read		= generic_read_dir,
	.iterate	= f2fs_readdir,
	.fsync		= f2fs_sync_file,
	.open		= f2fs_dir_open,
	.unlocked_ioctl	= f2fs_ioctl,
#ifdef CONFIG_COMPAT
	.compat_ioctl   = f2fs_compat_ioctl,
#endif
};<|MERGE_RESOLUTION|>--- conflicted
+++ resolved
@@ -218,14 +218,8 @@
 
 	max_depth = F2FS_I(dir)->i_current_depth;
 	if (unlikely(max_depth > MAX_DIR_HASH_DEPTH)) {
-<<<<<<< HEAD
-		f2fs_msg(F2FS_I_SB(dir)->sb, KERN_WARNING,
-				"Corrupted max_depth of %lu: %u",
-				dir->i_ino, max_depth);
-=======
 		f2fs_warn(F2FS_I_SB(dir), "Corrupted max_depth of %lu: %u",
 			  dir->i_ino, max_depth);
->>>>>>> a2898004
 		max_depth = MAX_DIR_HASH_DEPTH;
 		f2fs_i_depth_write(dir, max_depth);
 	}
@@ -821,18 +815,10 @@
 		bit_pos += GET_DENTRY_SLOTS(le16_to_cpu(de->name_len));
 		if (unlikely(bit_pos > d->max ||
 				le16_to_cpu(de->name_len) > F2FS_NAME_LEN)) {
-<<<<<<< HEAD
-			f2fs_msg(sbi->sb, KERN_WARNING,
-				"%s: corrupted namelen=%d, run fsck to fix.",
-				__func__, le16_to_cpu(de->name_len));
-			set_sbi_flag(sbi, SBI_NEED_FSCK);
-			err = -EINVAL;
-=======
 			f2fs_warn(sbi, "%s: corrupted namelen=%d, run fsck to fix.",
 				  __func__, le16_to_cpu(de->name_len));
 			set_sbi_flag(sbi, SBI_NEED_FSCK);
 			err = -EFSCORRUPTED;
->>>>>>> a2898004
 			goto out;
 		}
 
@@ -840,13 +826,8 @@
 			int save_len = fstr->len;
 
 			err = fscrypt_fname_disk_to_usr(d->inode,
-<<<<<<< HEAD
-						(u32)de->hash_code, 0,
-						&de_name, fstr);
-=======
 						(u32)le32_to_cpu(de->hash_code),
 						0, &de_name, fstr);
->>>>>>> a2898004
 			if (err)
 				goto out;
 
