--- conflicted
+++ resolved
@@ -311,11 +311,7 @@
 	struct sit_info *sm = SIT_I(sbi);
 	struct victim_sel_policy p;
 	unsigned int secno, last_victim;
-<<<<<<< HEAD
-	unsigned int last_segment = MAIN_SEGS(sbi);
-=======
 	unsigned int last_segment;
->>>>>>> a2898004
 	unsigned int nsearched = 0;
 
 	mutex_lock(&dirty_i->seglist_lock);
@@ -392,12 +388,8 @@
 			goto next;
 		/* Don't touch checkpointed data */
 		if (unlikely(is_sbi_flag_set(sbi, SBI_CP_DISABLED) &&
-<<<<<<< HEAD
-					get_ckpt_valid_blocks(sbi, segno)))
-=======
 					get_ckpt_valid_blocks(sbi, segno) &&
 					p.alloc_mode != SSR))
->>>>>>> a2898004
 			goto next;
 		if (gc_type == BG_GC && test_bit(secno, dirty_i->victim_secmap))
 			goto next;
@@ -414,12 +406,8 @@
 				sm->last_victim[p.gc_mode] = last_victim + 1;
 			else
 				sm->last_victim[p.gc_mode] = segno + 1;
-<<<<<<< HEAD
-			sm->last_victim[p.gc_mode] %= MAIN_SEGS(sbi);
-=======
 			sm->last_victim[p.gc_mode] %=
 				(MAIN_SECS(sbi) * sbi->segs_per_sec);
->>>>>>> a2898004
 			break;
 		}
 	}
@@ -672,11 +660,7 @@
 		dn.data_blkaddr = ei.blk + index - ei.fofs;
 		if (unlikely(!f2fs_is_valid_blkaddr(sbi, dn.data_blkaddr,
 						DATA_GENERIC_ENHANCE_READ))) {
-<<<<<<< HEAD
-			err = -EFAULT;
-=======
 			err = -EFSCORRUPTED;
->>>>>>> a2898004
 			goto put_page;
 		}
 		goto got_it;
@@ -694,11 +678,7 @@
 	}
 	if (unlikely(!f2fs_is_valid_blkaddr(sbi, dn.data_blkaddr,
 						DATA_GENERIC_ENHANCE))) {
-<<<<<<< HEAD
-		err = -EFAULT;
-=======
 		err = -EFSCORRUPTED;
->>>>>>> a2898004
 		goto put_page;
 	}
 got_it:
@@ -815,36 +795,6 @@
 
 	if (lfs_mode)
 		down_write(&fio.sbi->io_order_lock);
-<<<<<<< HEAD
-
-	f2fs_allocate_data_block(fio.sbi, NULL, fio.old_blkaddr, &newaddr,
-					&sum, CURSEG_COLD_DATA, NULL, false);
-
-	fio.encrypted_page = f2fs_pagecache_get_page(META_MAPPING(fio.sbi),
-				newaddr, FGP_LOCK | FGP_CREAT, GFP_NOFS);
-	if (!fio.encrypted_page) {
-		err = -ENOMEM;
-		goto recover_block;
-	}
-
-	mpage = f2fs_pagecache_get_page(META_MAPPING(fio.sbi),
-					fio.old_blkaddr, FGP_LOCK, GFP_NOFS);
-	if (mpage) {
-		bool updated = false;
-
-		if (PageUptodate(mpage)) {
-			memcpy(page_address(fio.encrypted_page),
-					page_address(mpage), PAGE_SIZE);
-			updated = true;
-		}
-		f2fs_put_page(mpage, 1);
-		invalidate_mapping_pages(META_MAPPING(fio.sbi),
-					fio.old_blkaddr, fio.old_blkaddr);
-		if (updated)
-			goto write_page;
-	}
-=======
->>>>>>> a2898004
 
 	mpage = f2fs_grab_cache_page(META_MAPPING(fio.sbi),
 					fio.old_blkaddr, false);
@@ -853,16 +803,6 @@
 
 	fio.encrypted_page = mpage;
 
-<<<<<<< HEAD
-	if (unlikely(fio.encrypted_page->mapping != META_MAPPING(fio.sbi))) {
-		err = -EIO;
-		goto put_page_out;
-	}
-	if (unlikely(!PageUptodate(fio.encrypted_page))) {
-		err = -EIO;
-		goto put_page_out;
-	}
-=======
 	/* read source block in mpage */
 	if (!PageUptodate(mpage)) {
 		err = f2fs_submit_page_bio(&fio);
@@ -897,10 +837,7 @@
 	f2fs_put_page(mpage, 1);
 	invalidate_mapping_pages(META_MAPPING(fio.sbi),
 				fio.old_blkaddr, fio.old_blkaddr);
->>>>>>> a2898004
-
-write_page:
-	f2fs_wait_on_page_writeback(fio.encrypted_page, DATA, true, true);
+
 	set_page_dirty(fio.encrypted_page);
 	if (clear_page_dirty_for_io(fio.encrypted_page))
 		dec_page_count(fio.sbi, F2FS_DIRTY_META);
@@ -931,20 +868,12 @@
 put_page_out:
 	f2fs_put_page(fio.encrypted_page, 1);
 recover_block:
-<<<<<<< HEAD
-	if (lfs_mode)
-		up_write(&fio.sbi->io_order_lock);
-	if (err)
-		f2fs_do_replace_block(fio.sbi, &sum, newaddr, fio.old_blkaddr,
-								true, true);
-=======
 	if (err)
 		f2fs_do_replace_block(fio.sbi, &sum, newaddr, fio.old_blkaddr,
 								true, true);
 up_out:
 	if (lfs_mode)
 		up_write(&fio.sbi->io_order_lock);
->>>>>>> a2898004
 put_out:
 	f2fs_put_dnode(&dn);
 out:
@@ -1251,14 +1180,8 @@
 
 		sum = page_address(sum_page);
 		if (type != GET_SUM_TYPE((&sum->footer))) {
-<<<<<<< HEAD
-			f2fs_msg(sbi->sb, KERN_ERR, "Inconsistent segment (%u) "
-				"type [%d, %d] in SSA and SIT",
-				segno, type, GET_SUM_TYPE((&sum->footer)));
-=======
 			f2fs_err(sbi, "Inconsistent segment (%u) type [%d, %d] in SSA and SIT",
 				 segno, type, GET_SUM_TYPE((&sum->footer)));
->>>>>>> a2898004
 			set_sbi_flag(sbi, SBI_NEED_FSCK);
 			f2fs_stop_checkpoint(sbi, false);
 			goto skip;
@@ -1435,8 +1358,6 @@
 	if (f2fs_is_multi_device(sbi) && !__is_large_section(sbi))
 		SIT_I(sbi)->last_victim[ALLOC_NEXT] =
 				GET_SEGNO(sbi, FDEV(0).end_blk) + 1;
-<<<<<<< HEAD
-=======
 }
 
 static int free_segment_range(struct f2fs_sb_info *sbi, unsigned int start,
@@ -1610,5 +1531,4 @@
 	mutex_unlock(&sbi->resize_mutex);
 	thaw_bdev(sbi->sb->s_bdev, sbi->sb);
 	return err;
->>>>>>> a2898004
 }