/*
 *  linux/fs/proc/base.c
 *
 *  Copyright (C) 1991, 1992 Linus Torvalds
 *
 *  proc base directory handling functions
 *
 *  1999, Al Viro. Rewritten. Now it covers the whole per-process part.
 *  Instead of using magical inumbers to determine the kind of object
 *  we allocate and fill in-core inodes upon lookup. They don't even
 *  go into icache. We cache the reference to task_struct upon lookup too.
 *  Eventually it should become a filesystem in its own. We don't use the
 *  rest of procfs anymore.
 *
 *
 *  Changelog:
 *  17-Jan-2005
 *  Allan Bezerra
 *  Bruna Moreira <bruna.moreira@indt.org.br>
 *  Edjard Mota <edjard.mota@indt.org.br>
 *  Ilias Biris <ilias.biris@indt.org.br>
 *  Mauricio Lin <mauricio.lin@indt.org.br>
 *
 *  Embedded Linux Lab - 10LE Instituto Nokia de Tecnologia - INdT
 *
 *  A new process specific entry (smaps) included in /proc. It shows the
 *  size of rss for each memory area. The maps entry lacks information
 *  about physical memory size (rss) for each mapped file, i.e.,
 *  rss information for executables and library files.
 *  This additional information is useful for any tools that need to know
 *  about physical memory consumption for a process specific library.
 *
 *  Changelog:
 *  21-Feb-2005
 *  Embedded Linux Lab - 10LE Instituto Nokia de Tecnologia - INdT
 *  Pud inclusion in the page table walking.
 *
 *  ChangeLog:
 *  10-Mar-2005
 *  10LE Instituto Nokia de Tecnologia - INdT:
 *  A better way to walks through the page table as suggested by Hugh Dickins.
 *
 *  Simo Piiroinen <simo.piiroinen@nokia.com>:
 *  Smaps information related to shared, private, clean and dirty pages.
 *
 *  Paul Mundt <paul.mundt@nokia.com>:
 *  Overall revision about smaps.
 */

#include <asm/uaccess.h>

#include <linux/errno.h>
#include <linux/time.h>
#include <linux/proc_fs.h>
#include <linux/stat.h>
#include <linux/task_io_accounting_ops.h>
#include <linux/init.h>
#include <linux/capability.h>
#include <linux/file.h>
#include <linux/fdtable.h>
#include <linux/string.h>
#include <linux/seq_file.h>
#include <linux/namei.h>
#include <linux/mnt_namespace.h>
#include <linux/mm.h>
#include <linux/swap.h>
#include <linux/rcupdate.h>
#include <linux/kallsyms.h>
#include <linux/stacktrace.h>
#include <linux/resource.h>
#include <linux/module.h>
#include <linux/mount.h>
#include <linux/security.h>
#include <linux/ptrace.h>
#include <linux/tracehook.h>
#include <linux/printk.h>
#include <linux/cgroup.h>
#include <linux/cpuset.h>
#include <linux/cpufreq.h>
#include <linux/audit.h>
#include <linux/poll.h>
#include <linux/nsproxy.h>
#include <linux/oom.h>
#include <linux/elf.h>
#include <linux/pid_namespace.h>
#include <linux/user_namespace.h>
#include <linux/fs_struct.h>
#include <linux/slab.h>
#include <linux/flex_array.h>
#include <linux/posix-timers.h>
#ifdef CONFIG_HARDWALL
#include <asm/hardwall.h>
#endif
#include <trace/events/oom.h>
#include "internal.h"
#include "fd.h"

#include "../../lib/kstrtox.h"

/* NOTE:
 *	Implementing inode permission operations in /proc is almost
 *	certainly an error.  Permission checks need to happen during
 *	each system call not at open time.  The reason is that most of
 *	what we wish to check for permissions in /proc varies at runtime.
 *
 *	The classic example of a problem is opening file descriptors
 *	in /proc for a task before it execs a suid executable.
 */

struct pid_entry {
	const char *name;
	int len;
	umode_t mode;
	const struct inode_operations *iop;
	const struct file_operations *fop;
	union proc_op op;
};

#define NOD(NAME, MODE, IOP, FOP, OP) {			\
	.name = (NAME),					\
	.len  = sizeof(NAME) - 1,			\
	.mode = MODE,					\
	.iop  = IOP,					\
	.fop  = FOP,					\
	.op   = OP,					\
}

#define DIR(NAME, MODE, iops, fops)	\
	NOD(NAME, (S_IFDIR|(MODE)), &iops, &fops, {} )
#define LNK(NAME, get_link)					\
	NOD(NAME, (S_IFLNK|S_IRWXUGO),				\
		&proc_pid_link_inode_operations, NULL,		\
		{ .proc_get_link = get_link } )
#define REG(NAME, MODE, fops)				\
	NOD(NAME, (S_IFREG|(MODE)), NULL, &fops, {})
#define ONE(NAME, MODE, show)				\
	NOD(NAME, (S_IFREG|(MODE)), 			\
		NULL, &proc_single_file_operations,	\
		{ .proc_show = show } )

/*
 * Count the number of hardlinks for the pid_entry table, excluding the .
 * and .. links.
 */
static unsigned int pid_entry_count_dirs(const struct pid_entry *entries,
	unsigned int n)
{
	unsigned int i;
	unsigned int count;

	count = 0;
	for (i = 0; i < n; ++i) {
		if (S_ISDIR(entries[i].mode))
			++count;
	}

	return count;
}

static int get_task_root(struct task_struct *task, struct path *root)
{
	int result = -ENOENT;

	task_lock(task);
	if (task->fs) {
		get_fs_root(task->fs, root);
		result = 0;
	}
	task_unlock(task);
	return result;
}

static int proc_cwd_link(struct dentry *dentry, struct path *path)
{
	struct task_struct *task = get_proc_task(dentry->d_inode);
	int result = -ENOENT;

	if (task) {
		task_lock(task);
		if (task->fs) {
			get_fs_pwd(task->fs, path);
			result = 0;
		}
		task_unlock(task);
		put_task_struct(task);
	}
	return result;
}

static int proc_root_link(struct dentry *dentry, struct path *path)
{
	struct task_struct *task = get_proc_task(dentry->d_inode);
	int result = -ENOENT;

	if (task) {
		result = get_task_root(task, path);
		put_task_struct(task);
	}
	return result;
}

static int proc_pid_cmdline(struct seq_file *m, struct pid_namespace *ns,
			    struct pid *pid, struct task_struct *task)
{
	/*
	 * Rely on struct seq_operations::show() being called once
	 * per internal buffer allocation. See single_open(), traverse().
	 */
	BUG_ON(m->size < PAGE_SIZE);
	m->count += get_cmdline(task, m->buf, PAGE_SIZE);
	return 0;
}

static int proc_pid_auxv(struct seq_file *m, struct pid_namespace *ns,
			 struct pid *pid, struct task_struct *task)
{
	struct mm_struct *mm = mm_access(task, PTRACE_MODE_READ_FSCREDS);
	if (mm && !IS_ERR(mm)) {
		unsigned int nwords = 0;
		do {
			nwords += 2;
		} while (mm->saved_auxv[nwords - 2] != 0); /* AT_NULL */
		seq_write(m, mm->saved_auxv, nwords * sizeof(mm->saved_auxv[0]));
		mmput(mm);
		return 0;
	} else
		return PTR_ERR(mm);
}


#ifdef CONFIG_KALLSYMS
/*
 * Provides a wchan file via kallsyms in a proper one-value-per-file format.
 * Returns the resolved symbol.  If that fails, simply return the address.
 */
static int proc_pid_wchan(struct seq_file *m, struct pid_namespace *ns,
			  struct pid *pid, struct task_struct *task)
{
	unsigned long wchan;
	char symname[KSYM_NAME_LEN];

	wchan = get_wchan(task);

	if (lookup_symbol_name(wchan, symname) < 0)
		if (!ptrace_may_access(task, PTRACE_MODE_READ_FSCREDS))
			return 0;
		else
			return seq_printf(m, "%lu", wchan);
	else
		return seq_printf(m, "%s", symname);
}
#endif /* CONFIG_KALLSYMS */

static int lock_trace(struct task_struct *task)
{
	int err = mutex_lock_killable(&task->signal->cred_guard_mutex);
	if (err)
		return err;
	if (!ptrace_may_access(task, PTRACE_MODE_ATTACH_FSCREDS)) {
		mutex_unlock(&task->signal->cred_guard_mutex);
		return -EPERM;
	}
	return 0;
}

static void unlock_trace(struct task_struct *task)
{
	mutex_unlock(&task->signal->cred_guard_mutex);
}

#ifdef CONFIG_STACKTRACE

#define MAX_STACK_TRACE_DEPTH	64

static int proc_pid_stack(struct seq_file *m, struct pid_namespace *ns,
			  struct pid *pid, struct task_struct *task)
{
	struct stack_trace trace;
	unsigned long *entries;
	int err;
	int i;

<<<<<<< HEAD
	entries = kmalloc_array(MAX_STACK_TRACE_DEPTH, sizeof(*entries),
				GFP_KERNEL);
=======
	/*
	 * The ability to racily run the kernel stack unwinder on a running task
	 * and then observe the unwinder output is scary; while it is useful for
	 * debugging kernel issues, it can also allow an attacker to leak kernel
	 * stack contents.
	 * Doing this in a manner that is at least safe from races would require
	 * some work to ensure that the remote task can not be scheduled; and
	 * even then, this would still expose the unwinder as local attack
	 * surface.
	 * Therefore, this interface is restricted to root.
	 */
	if (!file_ns_capable(m->file, &init_user_ns, CAP_SYS_ADMIN))
		return -EACCES;

	entries = kmalloc(MAX_STACK_TRACE_DEPTH * sizeof(*entries), GFP_KERNEL);
>>>>>>> 0d63979c
	if (!entries)
		return -ENOMEM;

	trace.nr_entries	= 0;
	trace.max_entries	= MAX_STACK_TRACE_DEPTH;
	trace.entries		= entries;
	trace.skip		= 0;

	err = lock_trace(task);
	if (!err) {
		save_stack_trace_tsk(task, &trace);

		for (i = 0; i < trace.nr_entries; i++) {
			seq_printf(m, "[<%pK>] %pS\n",
				   (void *)entries[i], (void *)entries[i]);
		}
		unlock_trace(task);
	}
	kfree(entries);

	return err;
}
#endif

#ifdef CONFIG_SCHEDSTATS
/*
 * Provides /proc/PID/schedstat
 */
static int proc_pid_schedstat(struct seq_file *m, struct pid_namespace *ns,
			      struct pid *pid, struct task_struct *task)
{
	return seq_printf(m, "%llu %llu %lu\n",
			(unsigned long long)task->se.sum_exec_runtime,
			(unsigned long long)task->sched_info.run_delay,
			task->sched_info.pcount);
}
#endif

#ifdef CONFIG_LATENCYTOP
static int lstats_show_proc(struct seq_file *m, void *v)
{
	int i;
	struct inode *inode = m->private;
	struct task_struct *task = get_proc_task(inode);

	if (!task)
		return -ESRCH;
	seq_puts(m, "Latency Top version : v0.1\n");
	for (i = 0; i < 32; i++) {
		struct latency_record *lr = &task->latency_record[i];
		if (lr->backtrace[0]) {
			int q;
			seq_printf(m, "%i %li %li",
				   lr->count, lr->time, lr->max);
			for (q = 0; q < LT_BACKTRACEDEPTH; q++) {
				unsigned long bt = lr->backtrace[q];
				if (!bt)
					break;
				if (bt == ULONG_MAX)
					break;
				seq_printf(m, " %ps", (void *)bt);
			}
			seq_putc(m, '\n');
		}

	}
	put_task_struct(task);
	return 0;
}

static int lstats_open(struct inode *inode, struct file *file)
{
	return single_open(file, lstats_show_proc, inode);
}

static ssize_t lstats_write(struct file *file, const char __user *buf,
			    size_t count, loff_t *offs)
{
	struct task_struct *task = get_proc_task(file_inode(file));

	if (!task)
		return -ESRCH;
	clear_all_latency_tracing(task);
	put_task_struct(task);

	return count;
}

static const struct file_operations proc_lstats_operations = {
	.open		= lstats_open,
	.read		= seq_read,
	.write		= lstats_write,
	.llseek		= seq_lseek,
	.release	= single_release,
};

#endif

static int proc_oom_score(struct seq_file *m, struct pid_namespace *ns,
			  struct pid *pid, struct task_struct *task)
{
	unsigned long totalpages = totalram_pages + total_swap_pages;
	unsigned long points = 0;

	read_lock(&tasklist_lock);
	if (pid_alive(task))
		points = oom_badness(task, NULL, NULL, totalpages) *
						1000 / totalpages;
	read_unlock(&tasklist_lock);
	return seq_printf(m, "%lu\n", points);
}

struct limit_names {
	const char *name;
	const char *unit;
};

static const struct limit_names lnames[RLIM_NLIMITS] = {
	[RLIMIT_CPU] = {"Max cpu time", "seconds"},
	[RLIMIT_FSIZE] = {"Max file size", "bytes"},
	[RLIMIT_DATA] = {"Max data size", "bytes"},
	[RLIMIT_STACK] = {"Max stack size", "bytes"},
	[RLIMIT_CORE] = {"Max core file size", "bytes"},
	[RLIMIT_RSS] = {"Max resident set", "bytes"},
	[RLIMIT_NPROC] = {"Max processes", "processes"},
	[RLIMIT_NOFILE] = {"Max open files", "files"},
	[RLIMIT_MEMLOCK] = {"Max locked memory", "bytes"},
	[RLIMIT_AS] = {"Max address space", "bytes"},
	[RLIMIT_LOCKS] = {"Max file locks", "locks"},
	[RLIMIT_SIGPENDING] = {"Max pending signals", "signals"},
	[RLIMIT_MSGQUEUE] = {"Max msgqueue size", "bytes"},
	[RLIMIT_NICE] = {"Max nice priority", NULL},
	[RLIMIT_RTPRIO] = {"Max realtime priority", NULL},
	[RLIMIT_RTTIME] = {"Max realtime timeout", "us"},
};

/* Display limits for a process */
static int proc_pid_limits(struct seq_file *m, struct pid_namespace *ns,
			   struct pid *pid, struct task_struct *task)
{
	unsigned int i;
	unsigned long flags;

	struct rlimit rlim[RLIM_NLIMITS];

	if (!lock_task_sighand(task, &flags))
		return 0;
	memcpy(rlim, task->signal->rlim, sizeof(struct rlimit) * RLIM_NLIMITS);
	unlock_task_sighand(task, &flags);

	/*
	 * print the file header
	 */
       seq_printf(m, "%-25s %-20s %-20s %-10s\n",
			"Limit", "Soft Limit", "Hard Limit", "Units");

	for (i = 0; i < RLIM_NLIMITS; i++) {
		if (rlim[i].rlim_cur == RLIM_INFINITY)
			seq_printf(m, "%-25s %-20s ",
					 lnames[i].name, "unlimited");
		else
			seq_printf(m, "%-25s %-20lu ",
					 lnames[i].name, rlim[i].rlim_cur);

		if (rlim[i].rlim_max == RLIM_INFINITY)
			seq_printf(m, "%-20s ", "unlimited");
		else
			seq_printf(m, "%-20lu ", rlim[i].rlim_max);

		if (lnames[i].unit)
			seq_printf(m, "%-10s\n", lnames[i].unit);
		else
			seq_putc(m, '\n');
	}

	return 0;
}

#ifdef CONFIG_HAVE_ARCH_TRACEHOOK
static int proc_pid_syscall(struct seq_file *m, struct pid_namespace *ns,
			    struct pid *pid, struct task_struct *task)
{
	long nr;
	unsigned long args[6], sp, pc;
	int res = lock_trace(task);
	if (res)
		return res;

	if (task_current_syscall(task, &nr, args, 6, &sp, &pc))
		seq_puts(m, "running\n");
	else if (nr < 0)
		seq_printf(m, "%ld 0x%lx 0x%lx\n", nr, sp, pc);
	else
		seq_printf(m,
		       "%ld 0x%lx 0x%lx 0x%lx 0x%lx 0x%lx 0x%lx 0x%lx 0x%lx\n",
		       nr,
		       args[0], args[1], args[2], args[3], args[4], args[5],
		       sp, pc);
	unlock_trace(task);
	return res;
}
#endif /* CONFIG_HAVE_ARCH_TRACEHOOK */

/************************************************************************/
/*                       Here the fs part begins                        */
/************************************************************************/

/* permission checks */
static int proc_fd_access_allowed(struct inode *inode)
{
	struct task_struct *task;
	int allowed = 0;
	/* Allow access to a task's file descriptors if it is us or we
	 * may use ptrace attach to the process and find out that
	 * information.
	 */
	task = get_proc_task(inode);
	if (task) {
		allowed = ptrace_may_access(task, PTRACE_MODE_READ_FSCREDS);
		put_task_struct(task);
	}
	return allowed;
}

int proc_setattr(struct dentry *dentry, struct iattr *attr)
{
	int error;
	struct inode *inode = dentry->d_inode;

	if (attr->ia_valid & ATTR_MODE)
		return -EPERM;

	error = inode_change_ok(inode, attr);
	if (error)
		return error;

	setattr_copy(inode, attr);
	mark_inode_dirty(inode);
	return 0;
}

/*
 * May current process learn task's sched/cmdline info (for hide_pid_min=1)
 * or euid/egid (for hide_pid_min=2)?
 */
static bool has_pid_permissions(struct pid_namespace *pid,
				 struct task_struct *task,
				 int hide_pid_min)
{
	if (pid->hide_pid < hide_pid_min)
		return true;
	if (in_group_p(pid->pid_gid))
		return true;
	return ptrace_may_access(task, PTRACE_MODE_READ_FSCREDS);
}


static int proc_pid_permission(struct inode *inode, int mask)
{
	struct pid_namespace *pid = inode->i_sb->s_fs_info;
	struct task_struct *task;
	bool has_perms;

	task = get_proc_task(inode);
	if (!task)
		return -ESRCH;
	has_perms = has_pid_permissions(pid, task, 1);
	put_task_struct(task);

	if (!has_perms) {
		if (pid->hide_pid == 2) {
			/*
			 * Let's make getdents(), stat(), and open()
			 * consistent with each other.  If a process
			 * may not stat() a file, it shouldn't be seen
			 * in procfs at all.
			 */
			return -ENOENT;
		}

		return -EPERM;
	}
	return generic_permission(inode, mask);
}



static const struct inode_operations proc_def_inode_operations = {
	.setattr	= proc_setattr,
};

static int proc_single_show(struct seq_file *m, void *v)
{
	struct inode *inode = m->private;
	struct pid_namespace *ns;
	struct pid *pid;
	struct task_struct *task;
	int ret;

	ns = inode->i_sb->s_fs_info;
	pid = proc_pid(inode);
	task = get_pid_task(pid, PIDTYPE_PID);
	if (!task)
		return -ESRCH;

	ret = PROC_I(inode)->op.proc_show(m, ns, pid, task);

	put_task_struct(task);
	return ret;
}

static int proc_single_open(struct inode *inode, struct file *filp)
{
	return single_open(filp, proc_single_show, inode);
}

static const struct file_operations proc_single_file_operations = {
	.open		= proc_single_open,
	.read		= seq_read,
	.llseek		= seq_lseek,
	.release	= single_release,
};


struct mm_struct *proc_mem_open(struct inode *inode, unsigned int mode)
{
	struct task_struct *task = get_proc_task(inode);
	struct mm_struct *mm = ERR_PTR(-ESRCH);

	if (task) {
		mm = mm_access(task, mode | PTRACE_MODE_FSCREDS);
		put_task_struct(task);

		if (!IS_ERR_OR_NULL(mm)) {
			/* ensure this mm_struct can't be freed */
			atomic_inc(&mm->mm_count);
			/* but do not pin its memory */
			mmput(mm);
		}
	}

	return mm;
}

static int __mem_open(struct inode *inode, struct file *file, unsigned int mode)
{
	struct mm_struct *mm = proc_mem_open(inode, mode);

	if (IS_ERR(mm))
		return PTR_ERR(mm);

	file->private_data = mm;
	return 0;
}

static int mem_open(struct inode *inode, struct file *file)
{
	int ret = __mem_open(inode, file, PTRACE_MODE_ATTACH);

	/* OK to pass negative loff_t, we can catch out-of-range */
	file->f_mode |= FMODE_UNSIGNED_OFFSET;

	return ret;
}

static ssize_t mem_rw(struct file *file, char __user *buf,
			size_t count, loff_t *ppos, int write)
{
	struct mm_struct *mm = file->private_data;
	unsigned long addr = *ppos;
	ssize_t copied;
	char *page;

	if (!mm)
		return 0;

	page = (char *)__get_free_page(GFP_TEMPORARY);
	if (!page)
		return -ENOMEM;

	copied = 0;
	if (!atomic_inc_not_zero(&mm->mm_users))
		goto free;

	while (count > 0) {
		int this_len = min_t(int, count, PAGE_SIZE);

		if (write && copy_from_user(page, buf, this_len)) {
			copied = -EFAULT;
			break;
		}

		this_len = access_remote_vm(mm, addr, page, this_len, write);
		if (!this_len) {
			if (!copied)
				copied = -EIO;
			break;
		}

		if (!write && copy_to_user(buf, page, this_len)) {
			copied = -EFAULT;
			break;
		}

		buf += this_len;
		addr += this_len;
		copied += this_len;
		count -= this_len;
	}
	*ppos = addr;

	mmput(mm);
free:
	free_page((unsigned long) page);
	return copied;
}

static ssize_t mem_read(struct file *file, char __user *buf,
			size_t count, loff_t *ppos)
{
	return mem_rw(file, buf, count, ppos, 0);
}

static ssize_t mem_write(struct file *file, const char __user *buf,
			 size_t count, loff_t *ppos)
{
	return mem_rw(file, (char __user*)buf, count, ppos, 1);
}

loff_t mem_lseek(struct file *file, loff_t offset, int orig)
{
	switch (orig) {
	case 0:
		file->f_pos = offset;
		break;
	case 1:
		file->f_pos += offset;
		break;
	default:
		return -EINVAL;
	}
	force_successful_syscall_return();
	return file->f_pos;
}

static int mem_release(struct inode *inode, struct file *file)
{
	struct mm_struct *mm = file->private_data;
	if (mm)
		mmdrop(mm);
	return 0;
}

static const struct file_operations proc_mem_operations = {
	.llseek		= mem_lseek,
	.read		= mem_read,
	.write		= mem_write,
	.open		= mem_open,
	.release	= mem_release,
};

static int environ_open(struct inode *inode, struct file *file)
{
	return __mem_open(inode, file, PTRACE_MODE_READ);
}

static ssize_t environ_read(struct file *file, char __user *buf,
			size_t count, loff_t *ppos)
{
	char *page;
	unsigned long src = *ppos;
	int ret = 0;
	struct mm_struct *mm = file->private_data;

	/* Ensure the process spawned far enough to have an environment. */
	if (!mm || !mm->env_end)
		return 0;

	page = (char *)__get_free_page(GFP_TEMPORARY);
	if (!page)
		return -ENOMEM;

	ret = 0;
	if (!atomic_inc_not_zero(&mm->mm_users))
		goto free;
	while (count > 0) {
		size_t this_len, max_len;
		int retval;

		if (src >= (mm->env_end - mm->env_start))
			break;

		this_len = mm->env_end - (mm->env_start + src);

		max_len = min_t(size_t, PAGE_SIZE, count);
		this_len = min(max_len, this_len);

		retval = access_remote_vm(mm, (mm->env_start + src),
			page, this_len, 0);

		if (retval <= 0) {
			ret = retval;
			break;
		}

		if (copy_to_user(buf, page, retval)) {
			ret = -EFAULT;
			break;
		}

		ret += retval;
		src += retval;
		buf += retval;
		count -= retval;
	}
	*ppos = src;
	mmput(mm);

free:
	free_page((unsigned long) page);
	return ret;
}

static const struct file_operations proc_environ_operations = {
	.open		= environ_open,
	.read		= environ_read,
	.llseek		= generic_file_llseek,
	.release	= mem_release,
};

static ssize_t oom_adj_read(struct file *file, char __user *buf, size_t count,
			    loff_t *ppos)
{
	struct task_struct *task = get_proc_task(file_inode(file));
	char buffer[PROC_NUMBUF];
	int oom_adj = OOM_ADJUST_MIN;
	size_t len;
	unsigned long flags;
	int mult = 1;

	if (!task)
		return -ESRCH;
	if (lock_task_sighand(task, &flags)) {
		if (task->signal->oom_score_adj == OOM_SCORE_ADJ_MAX) {
			oom_adj = OOM_ADJUST_MAX;
		} else {
			if (task->signal->oom_score_adj < 0)
				mult = -1;
			oom_adj = roundup(mult * task->signal->oom_score_adj *
				-OOM_DISABLE, OOM_SCORE_ADJ_MAX) /
				OOM_SCORE_ADJ_MAX * mult;
		}
		unlock_task_sighand(task, &flags);
	}
	put_task_struct(task);
	len = snprintf(buffer, sizeof(buffer), "%d\n", oom_adj);
	return simple_read_from_buffer(buf, count, ppos, buffer, len);
}

static ssize_t oom_adj_write(struct file *file, const char __user *buf,
			     size_t count, loff_t *ppos)
{
	struct task_struct *task;
	char buffer[PROC_NUMBUF];
	int oom_adj;
	unsigned long flags;
	int err;

	memset(buffer, 0, sizeof(buffer));
	if (count > sizeof(buffer) - 1)
		count = sizeof(buffer) - 1;
	if (copy_from_user(buffer, buf, count)) {
		err = -EFAULT;
		goto out;
	}

	err = kstrtoint(strstrip(buffer), 0, &oom_adj);
	if (err)
		goto out;
	if ((oom_adj < OOM_ADJUST_MIN || oom_adj > OOM_ADJUST_MAX) &&
	     oom_adj != OOM_DISABLE) {
		err = -EINVAL;
		goto out;
	}

	task = get_proc_task(file_inode(file));
	if (!task) {
		err = -ESRCH;
		goto out;
	}

	task_lock(task);
	if (!task->mm) {
		err = -EINVAL;
		goto err_task_lock;
	}

	if (!lock_task_sighand(task, &flags)) {
		err = -ESRCH;
		goto err_task_lock;
	}

	/*
	 * Scale /proc/pid/oom_score_adj appropriately ensuring that a maximum
	 * value is always attainable.
	 */
	if (oom_adj == OOM_ADJUST_MAX)
		oom_adj = OOM_SCORE_ADJ_MAX;
	else
		oom_adj = (oom_adj * OOM_SCORE_ADJ_MAX) / -OOM_DISABLE;

	if (oom_adj < task->signal->oom_score_adj &&
	    !capable(CAP_SYS_RESOURCE)) {
		err = -EACCES;
		goto err_sighand;
	}

	/*
	 * /proc/pid/oom_adj is provided for legacy purposes, ask users to use
	 * /proc/pid/oom_score_adj instead.
	 */
	pr_warn_once("%s (%d): /proc/%d/oom_adj is deprecated, please use /proc/%d/oom_score_adj instead.\n",
		  current->comm, task_pid_nr(current), task_pid_nr(task),
		  task_pid_nr(task));

	task->signal->oom_score_adj = oom_adj;
	trace_oom_score_adj_update(task);
err_sighand:
	unlock_task_sighand(task, &flags);
err_task_lock:
	task_unlock(task);
	put_task_struct(task);
out:
	return err < 0 ? err : count;
}

static const struct file_operations proc_oom_adj_operations = {
	.read		= oom_adj_read,
	.write		= oom_adj_write,
	.llseek		= generic_file_llseek,
};

static ssize_t oom_score_adj_read(struct file *file, char __user *buf,
					size_t count, loff_t *ppos)
{
	struct task_struct *task = get_proc_task(file_inode(file));
	char buffer[PROC_NUMBUF];
	short oom_score_adj = OOM_SCORE_ADJ_MIN;
	unsigned long flags;
	size_t len;

	if (!task)
		return -ESRCH;
	if (lock_task_sighand(task, &flags)) {
		oom_score_adj = task->signal->oom_score_adj;
		unlock_task_sighand(task, &flags);
	}
	put_task_struct(task);
	len = snprintf(buffer, sizeof(buffer), "%hd\n", oom_score_adj);
	return simple_read_from_buffer(buf, count, ppos, buffer, len);
}

static ssize_t oom_score_adj_write(struct file *file, const char __user *buf,
					size_t count, loff_t *ppos)
{
	struct task_struct *task;
	char buffer[PROC_NUMBUF];
	unsigned long flags;
	int oom_score_adj;
	int err;

	memset(buffer, 0, sizeof(buffer));
	if (count > sizeof(buffer) - 1)
		count = sizeof(buffer) - 1;
	if (copy_from_user(buffer, buf, count)) {
		err = -EFAULT;
		goto out;
	}

	err = kstrtoint(strstrip(buffer), 0, &oom_score_adj);
	if (err)
		goto out;
	if (oom_score_adj < OOM_SCORE_ADJ_MIN ||
			oom_score_adj > OOM_SCORE_ADJ_MAX) {
		err = -EINVAL;
		goto out;
	}

	task = get_proc_task(file_inode(file));
	if (!task) {
		err = -ESRCH;
		goto out;
	}

	task_lock(task);
	if (!task->mm) {
		err = -EINVAL;
		goto err_task_lock;
	}

	if (!lock_task_sighand(task, &flags)) {
		err = -ESRCH;
		goto err_task_lock;
	}

	if ((short)oom_score_adj < task->signal->oom_score_adj_min &&
			!capable(CAP_SYS_RESOURCE)) {
		err = -EACCES;
		goto err_sighand;
	}

	task->signal->oom_score_adj = (short)oom_score_adj;
	if (has_capability_noaudit(current, CAP_SYS_RESOURCE))
		task->signal->oom_score_adj_min = (short)oom_score_adj;
	trace_oom_score_adj_update(task);

err_sighand:
	unlock_task_sighand(task, &flags);
err_task_lock:
	task_unlock(task);
	put_task_struct(task);
out:
	return err < 0 ? err : count;
}

static const struct file_operations proc_oom_score_adj_operations = {
	.read		= oom_score_adj_read,
	.write		= oom_score_adj_write,
	.llseek		= default_llseek,
};

#ifdef CONFIG_AUDITSYSCALL
#define TMPBUFLEN 21
static ssize_t proc_loginuid_read(struct file * file, char __user * buf,
				  size_t count, loff_t *ppos)
{
	struct inode * inode = file_inode(file);
	struct task_struct *task = get_proc_task(inode);
	ssize_t length;
	char tmpbuf[TMPBUFLEN];

	if (!task)
		return -ESRCH;
	length = scnprintf(tmpbuf, TMPBUFLEN, "%u",
			   from_kuid(file->f_cred->user_ns,
				     audit_get_loginuid(task)));
	put_task_struct(task);
	return simple_read_from_buffer(buf, count, ppos, tmpbuf, length);
}

static ssize_t proc_loginuid_write(struct file * file, const char __user * buf,
				   size_t count, loff_t *ppos)
{
	struct inode * inode = file_inode(file);
	char *page, *tmp;
	ssize_t length;
	uid_t loginuid;
	kuid_t kloginuid;

	rcu_read_lock();
	if (current != pid_task(proc_pid(inode), PIDTYPE_PID)) {
		rcu_read_unlock();
		return -EPERM;
	}
	rcu_read_unlock();

	if (count >= PAGE_SIZE)
		count = PAGE_SIZE - 1;

	if (*ppos != 0) {
		/* No partial writes. */
		return -EINVAL;
	}
	page = (char*)__get_free_page(GFP_TEMPORARY);
	if (!page)
		return -ENOMEM;
	length = -EFAULT;
	if (copy_from_user(page, buf, count))
		goto out_free_page;

	page[count] = '\0';
	loginuid = simple_strtoul(page, &tmp, 10);
	if (tmp == page) {
		length = -EINVAL;
		goto out_free_page;

	}

	/* is userspace tring to explicitly UNSET the loginuid? */
	if (loginuid == AUDIT_UID_UNSET) {
		kloginuid = INVALID_UID;
	} else {
		kloginuid = make_kuid(file->f_cred->user_ns, loginuid);
		if (!uid_valid(kloginuid)) {
			length = -EINVAL;
			goto out_free_page;
		}
	}

	length = audit_set_loginuid(kloginuid);
	if (likely(length == 0))
		length = count;

out_free_page:
	free_page((unsigned long) page);
	return length;
}

static const struct file_operations proc_loginuid_operations = {
	.read		= proc_loginuid_read,
	.write		= proc_loginuid_write,
	.llseek		= generic_file_llseek,
};

static ssize_t proc_sessionid_read(struct file * file, char __user * buf,
				  size_t count, loff_t *ppos)
{
	struct inode * inode = file_inode(file);
	struct task_struct *task = get_proc_task(inode);
	ssize_t length;
	char tmpbuf[TMPBUFLEN];

	if (!task)
		return -ESRCH;
	length = scnprintf(tmpbuf, TMPBUFLEN, "%u",
				audit_get_sessionid(task));
	put_task_struct(task);
	return simple_read_from_buffer(buf, count, ppos, tmpbuf, length);
}

static const struct file_operations proc_sessionid_operations = {
	.read		= proc_sessionid_read,
	.llseek		= generic_file_llseek,
};
#endif

#ifdef CONFIG_FAULT_INJECTION
static ssize_t proc_fault_inject_read(struct file * file, char __user * buf,
				      size_t count, loff_t *ppos)
{
	struct task_struct *task = get_proc_task(file_inode(file));
	char buffer[PROC_NUMBUF];
	size_t len;
	int make_it_fail;

	if (!task)
		return -ESRCH;
	make_it_fail = task->make_it_fail;
	put_task_struct(task);

	len = snprintf(buffer, sizeof(buffer), "%i\n", make_it_fail);

	return simple_read_from_buffer(buf, count, ppos, buffer, len);
}

static ssize_t proc_fault_inject_write(struct file * file,
			const char __user * buf, size_t count, loff_t *ppos)
{
	struct task_struct *task;
	char buffer[PROC_NUMBUF], *end;
	int make_it_fail;

	if (!capable(CAP_SYS_RESOURCE))
		return -EPERM;
	memset(buffer, 0, sizeof(buffer));
	if (count > sizeof(buffer) - 1)
		count = sizeof(buffer) - 1;
	if (copy_from_user(buffer, buf, count))
		return -EFAULT;
	make_it_fail = simple_strtol(strstrip(buffer), &end, 0);
	if (*end)
		return -EINVAL;
	if (make_it_fail < 0 || make_it_fail > 1)
		return -EINVAL;

	task = get_proc_task(file_inode(file));
	if (!task)
		return -ESRCH;
	task->make_it_fail = make_it_fail;
	put_task_struct(task);

	return count;
}

static const struct file_operations proc_fault_inject_operations = {
	.read		= proc_fault_inject_read,
	.write		= proc_fault_inject_write,
	.llseek		= generic_file_llseek,
};
#endif


#ifdef CONFIG_SCHED_DEBUG
/*
 * Print out various scheduling related per-task fields:
 */
static int sched_show(struct seq_file *m, void *v)
{
	struct inode *inode = m->private;
	struct task_struct *p;

	p = get_proc_task(inode);
	if (!p)
		return -ESRCH;
	proc_sched_show_task(p, m);

	put_task_struct(p);

	return 0;
}

static ssize_t
sched_write(struct file *file, const char __user *buf,
	    size_t count, loff_t *offset)
{
	struct inode *inode = file_inode(file);
	struct task_struct *p;

	p = get_proc_task(inode);
	if (!p)
		return -ESRCH;
	proc_sched_set_task(p);

	put_task_struct(p);

	return count;
}

static int sched_open(struct inode *inode, struct file *filp)
{
	return single_open(filp, sched_show, inode);
}

static const struct file_operations proc_pid_sched_operations = {
	.open		= sched_open,
	.read		= seq_read,
	.write		= sched_write,
	.llseek		= seq_lseek,
	.release	= single_release,
};

#endif

#ifdef CONFIG_SCHED_AUTOGROUP
/*
 * Print out autogroup related information:
 */
static int sched_autogroup_show(struct seq_file *m, void *v)
{
	struct inode *inode = m->private;
	struct task_struct *p;

	p = get_proc_task(inode);
	if (!p)
		return -ESRCH;
	proc_sched_autogroup_show_task(p, m);

	put_task_struct(p);

	return 0;
}

static ssize_t
sched_autogroup_write(struct file *file, const char __user *buf,
	    size_t count, loff_t *offset)
{
	struct inode *inode = file_inode(file);
	struct task_struct *p;
	char buffer[PROC_NUMBUF];
	int nice;
	int err;

	memset(buffer, 0, sizeof(buffer));
	if (count > sizeof(buffer) - 1)
		count = sizeof(buffer) - 1;
	if (copy_from_user(buffer, buf, count))
		return -EFAULT;

	err = kstrtoint(strstrip(buffer), 0, &nice);
	if (err < 0)
		return err;

	p = get_proc_task(inode);
	if (!p)
		return -ESRCH;

	err = proc_sched_autogroup_set_nice(p, nice);
	if (err)
		count = err;

	put_task_struct(p);

	return count;
}

static int sched_autogroup_open(struct inode *inode, struct file *filp)
{
	int ret;

	ret = single_open(filp, sched_autogroup_show, NULL);
	if (!ret) {
		struct seq_file *m = filp->private_data;

		m->private = inode;
	}
	return ret;
}

static const struct file_operations proc_pid_sched_autogroup_operations = {
	.open		= sched_autogroup_open,
	.read		= seq_read,
	.write		= sched_autogroup_write,
	.llseek		= seq_lseek,
	.release	= single_release,
};

#endif /* CONFIG_SCHED_AUTOGROUP */

static ssize_t comm_write(struct file *file, const char __user *buf,
				size_t count, loff_t *offset)
{
	struct inode *inode = file_inode(file);
	struct task_struct *p;
	char buffer[TASK_COMM_LEN];
	const size_t maxlen = sizeof(buffer) - 1;

	memset(buffer, 0, sizeof(buffer));
	if (copy_from_user(buffer, buf, count > maxlen ? maxlen : count))
		return -EFAULT;

	p = get_proc_task(inode);
	if (!p)
		return -ESRCH;

	if (same_thread_group(current, p))
		set_task_comm(p, buffer);
	else
		count = -EINVAL;

	put_task_struct(p);

	return count;
}

static int comm_show(struct seq_file *m, void *v)
{
	struct inode *inode = m->private;
	struct task_struct *p;

	p = get_proc_task(inode);
	if (!p)
		return -ESRCH;

	task_lock(p);
	seq_printf(m, "%s\n", p->comm);
	task_unlock(p);

	put_task_struct(p);

	return 0;
}

static int comm_open(struct inode *inode, struct file *filp)
{
	return single_open(filp, comm_show, inode);
}

static const struct file_operations proc_pid_set_comm_operations = {
	.open		= comm_open,
	.read		= seq_read,
	.write		= comm_write,
	.llseek		= seq_lseek,
	.release	= single_release,
};

static int proc_exe_link(struct dentry *dentry, struct path *exe_path)
{
	struct task_struct *task;
	struct mm_struct *mm;
	struct file *exe_file;

	task = get_proc_task(dentry->d_inode);
	if (!task)
		return -ENOENT;
	mm = get_task_mm(task);
	put_task_struct(task);
	if (!mm)
		return -ENOENT;
	exe_file = get_mm_exe_file(mm);
	mmput(mm);
	if (exe_file) {
		*exe_path = exe_file->f_path;
		path_get(&exe_file->f_path);
		fput(exe_file);
		return 0;
	} else
		return -ENOENT;
}

static void *proc_pid_follow_link(struct dentry *dentry, struct nameidata *nd)
{
	struct inode *inode = dentry->d_inode;
	struct path path;
	int error = -EACCES;

	/* Are we allowed to snoop on the tasks file descriptors? */
	if (!proc_fd_access_allowed(inode))
		goto out;

	error = PROC_I(inode)->op.proc_get_link(dentry, &path);
	if (error)
		goto out;

	nd_jump_link(nd, &path);
	return NULL;
out:
	return ERR_PTR(error);
}

static int do_proc_readlink(struct path *path, char __user *buffer, int buflen)
{
	char *tmp = (char*)__get_free_page(GFP_TEMPORARY);
	char *pathname;
	int len;

	if (!tmp)
		return -ENOMEM;

	pathname = d_path(path, tmp, PAGE_SIZE);
	len = PTR_ERR(pathname);
	if (IS_ERR(pathname))
		goto out;
	len = tmp + PAGE_SIZE - 1 - pathname;

	if (len > buflen)
		len = buflen;
	if (copy_to_user(buffer, pathname, len))
		len = -EFAULT;
 out:
	free_page((unsigned long)tmp);
	return len;
}

static int proc_pid_readlink(struct dentry * dentry, char __user * buffer, int buflen)
{
	int error = -EACCES;
	struct inode *inode = dentry->d_inode;
	struct path path;

	/* Are we allowed to snoop on the tasks file descriptors? */
	if (!proc_fd_access_allowed(inode))
		goto out;

	error = PROC_I(inode)->op.proc_get_link(dentry, &path);
	if (error)
		goto out;

	error = do_proc_readlink(&path, buffer, buflen);
	path_put(&path);
out:
	return error;
}

const struct inode_operations proc_pid_link_inode_operations = {
	.readlink	= proc_pid_readlink,
	.follow_link	= proc_pid_follow_link,
	.setattr	= proc_setattr,
};


/* building an inode */

struct inode *proc_pid_make_inode(struct super_block * sb, struct task_struct *task)
{
	struct inode * inode;
	struct proc_inode *ei;
	const struct cred *cred;

	/* We need a new inode */

	inode = new_inode(sb);
	if (!inode)
		goto out;

	/* Common stuff */
	ei = PROC_I(inode);
	inode->i_ino = get_next_ino();
	inode->i_mtime = inode->i_atime = inode->i_ctime = CURRENT_TIME;
	inode->i_op = &proc_def_inode_operations;

	/*
	 * grab the reference to task.
	 */
	ei->pid = get_task_pid(task, PIDTYPE_PID);
	if (!ei->pid)
		goto out_unlock;

	if (task_dumpable(task)) {
		rcu_read_lock();
		cred = __task_cred(task);
		inode->i_uid = cred->euid;
		inode->i_gid = cred->egid;
		rcu_read_unlock();
	}
	security_task_to_inode(task, inode);

out:
	return inode;

out_unlock:
	iput(inode);
	return NULL;
}

int pid_getattr(struct vfsmount *mnt, struct dentry *dentry, struct kstat *stat)
{
	struct inode *inode = dentry->d_inode;
	struct task_struct *task;
	const struct cred *cred;
	struct pid_namespace *pid = dentry->d_sb->s_fs_info;

	generic_fillattr(inode, stat);

	rcu_read_lock();
	stat->uid = GLOBAL_ROOT_UID;
	stat->gid = GLOBAL_ROOT_GID;
	task = pid_task(proc_pid(inode), PIDTYPE_PID);
	if (task) {
		if (!has_pid_permissions(pid, task, 2)) {
			rcu_read_unlock();
			/*
			 * This doesn't prevent learning whether PID exists,
			 * it only makes getattr() consistent with readdir().
			 */
			return -ENOENT;
		}
		if ((inode->i_mode == (S_IFDIR|S_IRUGO|S_IXUGO)) ||
		    task_dumpable(task)) {
			cred = __task_cred(task);
			stat->uid = cred->euid;
			stat->gid = cred->egid;
		}
	}
	rcu_read_unlock();
	return 0;
}

/* dentry stuff */

/*
 *	Exceptional case: normally we are not allowed to unhash a busy
 * directory. In this case, however, we can do it - no aliasing problems
 * due to the way we treat inodes.
 *
 * Rewrite the inode's ownerships here because the owning task may have
 * performed a setuid(), etc.
 *
 * Before the /proc/pid/status file was created the only way to read
 * the effective uid of a /process was to stat /proc/pid.  Reading
 * /proc/pid/status is slow enough that procps and other packages
 * kept stating /proc/pid.  To keep the rules in /proc simple I have
 * made this apply to all per process world readable and executable
 * directories.
 */
int pid_revalidate(struct dentry *dentry, unsigned int flags)
{
	struct inode *inode;
	struct task_struct *task;
	const struct cred *cred;

	if (flags & LOOKUP_RCU)
		return -ECHILD;

	inode = dentry->d_inode;
	task = get_proc_task(inode);

	if (task) {
		if ((inode->i_mode == (S_IFDIR|S_IRUGO|S_IXUGO)) ||
		    task_dumpable(task)) {
			rcu_read_lock();
			cred = __task_cred(task);
			inode->i_uid = cred->euid;
			inode->i_gid = cred->egid;
			rcu_read_unlock();
		} else {
			inode->i_uid = GLOBAL_ROOT_UID;
			inode->i_gid = GLOBAL_ROOT_GID;
		}
		inode->i_mode &= ~(S_ISUID | S_ISGID);
		security_task_to_inode(task, inode);
		put_task_struct(task);
		return 1;
	}
	return 0;
}

static inline bool proc_inode_is_dead(struct inode *inode)
{
	return !proc_pid(inode)->tasks[PIDTYPE_PID].first;
}

int pid_delete_dentry(const struct dentry *dentry)
{
	/* Is the task we represent dead?
	 * If so, then don't put the dentry on the lru list,
	 * kill it immediately.
	 */
	return proc_inode_is_dead(dentry->d_inode);
}

const struct dentry_operations pid_dentry_operations =
{
	.d_revalidate	= pid_revalidate,
	.d_delete	= pid_delete_dentry,
};

/* Lookups */

/*
 * Fill a directory entry.
 *
 * If possible create the dcache entry and derive our inode number and
 * file type from dcache entry.
 *
 * Since all of the proc inode numbers are dynamically generated, the inode
 * numbers do not exist until the inode is cache.  This means creating the
 * the dcache entry in readdir is necessary to keep the inode numbers
 * reported by readdir in sync with the inode numbers reported
 * by stat.
 */
bool proc_fill_cache(struct file *file, struct dir_context *ctx,
	const char *name, int len,
	instantiate_t instantiate, struct task_struct *task, const void *ptr)
{
	struct dentry *child, *dir = file->f_path.dentry;
	struct qstr qname = QSTR_INIT(name, len);
	struct inode *inode;
	unsigned type;
	ino_t ino;

	child = d_hash_and_lookup(dir, &qname);
	if (!child) {
		child = d_alloc(dir, &qname);
		if (!child)
			goto end_instantiate;
		if (instantiate(dir->d_inode, child, task, ptr) < 0) {
			dput(child);
			goto end_instantiate;
		}
	}
	inode = child->d_inode;
	ino = inode->i_ino;
	type = inode->i_mode >> 12;
	dput(child);
	return dir_emit(ctx, name, len, ino, type);

end_instantiate:
	return dir_emit(ctx, name, len, 1, DT_UNKNOWN);
}

#ifdef CONFIG_CHECKPOINT_RESTORE

/*
 * dname_to_vma_addr - maps a dentry name into two unsigned longs
 * which represent vma start and end addresses.
 */
static int dname_to_vma_addr(struct dentry *dentry,
			     unsigned long *start, unsigned long *end)
{
	const char *str = dentry->d_name.name;
	unsigned long long sval, eval;
	unsigned int len;

	len = _parse_integer(str, 16, &sval);
	if (len & KSTRTOX_OVERFLOW)
		return -EINVAL;
	if (sval != (unsigned long)sval)
		return -EINVAL;
	str += len;

	if (*str != '-')
		return -EINVAL;
	str++;

	len = _parse_integer(str, 16, &eval);
	if (len & KSTRTOX_OVERFLOW)
		return -EINVAL;
	if (eval != (unsigned long)eval)
		return -EINVAL;
	str += len;

	if (*str != '\0')
		return -EINVAL;

	*start = sval;
	*end = eval;

	return 0;
}

static int map_files_d_revalidate(struct dentry *dentry, unsigned int flags)
{
	unsigned long vm_start, vm_end;
	bool exact_vma_exists = false;
	struct mm_struct *mm = NULL;
	struct task_struct *task;
	const struct cred *cred;
	struct inode *inode;
	int status = 0;

	if (flags & LOOKUP_RCU)
		return -ECHILD;

	if (!capable(CAP_SYS_ADMIN)) {
		status = -EPERM;
		goto out_notask;
	}

	inode = dentry->d_inode;
	task = get_proc_task(inode);
	if (!task)
		goto out_notask;

	mm = mm_access(task, PTRACE_MODE_READ_FSCREDS);
	if (IS_ERR_OR_NULL(mm))
		goto out;

	if (!dname_to_vma_addr(dentry, &vm_start, &vm_end)) {
		down_read(&mm->mmap_sem);
		exact_vma_exists = !!find_exact_vma(mm, vm_start, vm_end);
		up_read(&mm->mmap_sem);
	}

	mmput(mm);

	if (exact_vma_exists) {
		if (task_dumpable(task)) {
			rcu_read_lock();
			cred = __task_cred(task);
			inode->i_uid = cred->euid;
			inode->i_gid = cred->egid;
			rcu_read_unlock();
		} else {
			inode->i_uid = GLOBAL_ROOT_UID;
			inode->i_gid = GLOBAL_ROOT_GID;
		}
		security_task_to_inode(task, inode);
		status = 1;
	}

out:
	put_task_struct(task);

out_notask:
	return status;
}

static const struct dentry_operations tid_map_files_dentry_operations = {
	.d_revalidate	= map_files_d_revalidate,
	.d_delete	= pid_delete_dentry,
};

static int proc_map_files_get_link(struct dentry *dentry, struct path *path)
{
	unsigned long vm_start, vm_end;
	struct vm_area_struct *vma;
	struct task_struct *task;
	struct mm_struct *mm;
	int rc;

	rc = -ENOENT;
	task = get_proc_task(dentry->d_inode);
	if (!task)
		goto out;

	mm = get_task_mm(task);
	put_task_struct(task);
	if (!mm)
		goto out;

	rc = dname_to_vma_addr(dentry, &vm_start, &vm_end);
	if (rc)
		goto out_mmput;

	rc = -ENOENT;
	down_read(&mm->mmap_sem);
	vma = find_exact_vma(mm, vm_start, vm_end);
	if (vma && vma->vm_file) {
		*path = vma->vm_file->f_path;
		path_get(path);
		rc = 0;
	}
	up_read(&mm->mmap_sem);

out_mmput:
	mmput(mm);
out:
	return rc;
}

struct map_files_info {
	fmode_t		mode;
	unsigned long	len;
	unsigned char	name[4*sizeof(long)+2]; /* max: %lx-%lx\0 */
};

static int
proc_map_files_instantiate(struct inode *dir, struct dentry *dentry,
			   struct task_struct *task, const void *ptr)
{
	fmode_t mode = (fmode_t)(unsigned long)ptr;
	struct proc_inode *ei;
	struct inode *inode;

	inode = proc_pid_make_inode(dir->i_sb, task);
	if (!inode)
		return -ENOENT;

	ei = PROC_I(inode);
	ei->op.proc_get_link = proc_map_files_get_link;

	inode->i_op = &proc_pid_link_inode_operations;
	inode->i_size = 64;
	inode->i_mode = S_IFLNK;

	if (mode & FMODE_READ)
		inode->i_mode |= S_IRUSR;
	if (mode & FMODE_WRITE)
		inode->i_mode |= S_IWUSR;

	d_set_d_op(dentry, &tid_map_files_dentry_operations);
	d_add(dentry, inode);

	return 0;
}

static struct dentry *proc_map_files_lookup(struct inode *dir,
		struct dentry *dentry, unsigned int flags)
{
	unsigned long vm_start, vm_end;
	struct vm_area_struct *vma;
	struct task_struct *task;
	int result;
	struct mm_struct *mm;

	result = -EPERM;
	if (!capable(CAP_SYS_ADMIN))
		goto out;

	result = -ENOENT;
	task = get_proc_task(dir);
	if (!task)
		goto out;

	result = -EACCES;
	if (!ptrace_may_access(task, PTRACE_MODE_READ_FSCREDS))
		goto out_put_task;

	result = -ENOENT;
	if (dname_to_vma_addr(dentry, &vm_start, &vm_end))
		goto out_put_task;

	mm = get_task_mm(task);
	if (!mm)
		goto out_put_task;

	down_read(&mm->mmap_sem);
	vma = find_exact_vma(mm, vm_start, vm_end);
	if (!vma)
		goto out_no_vma;

	if (vma->vm_file)
		result = proc_map_files_instantiate(dir, dentry, task,
				(void *)(unsigned long)vma->vm_file->f_mode);

out_no_vma:
	up_read(&mm->mmap_sem);
	mmput(mm);
out_put_task:
	put_task_struct(task);
out:
	return ERR_PTR(result);
}

static const struct inode_operations proc_map_files_inode_operations = {
	.lookup		= proc_map_files_lookup,
	.permission	= proc_fd_permission,
	.setattr	= proc_setattr,
};

static int
proc_map_files_readdir(struct file *file, struct dir_context *ctx)
{
	struct vm_area_struct *vma;
	struct task_struct *task;
	struct mm_struct *mm;
	unsigned long nr_files, pos, i;
	struct flex_array *fa = NULL;
	struct map_files_info info;
	struct map_files_info *p;
	int ret;

	ret = -EPERM;
	if (!capable(CAP_SYS_ADMIN))
		goto out;

	ret = -ENOENT;
	task = get_proc_task(file_inode(file));
	if (!task)
		goto out;

	ret = -EACCES;
	if (!ptrace_may_access(task, PTRACE_MODE_READ_FSCREDS))
		goto out_put_task;

	ret = 0;
	if (!dir_emit_dots(file, ctx))
		goto out_put_task;

	mm = get_task_mm(task);
	if (!mm)
		goto out_put_task;
	down_read(&mm->mmap_sem);

	nr_files = 0;

	/*
	 * We need two passes here:
	 *
	 *  1) Collect vmas of mapped files with mmap_sem taken
	 *  2) Release mmap_sem and instantiate entries
	 *
	 * otherwise we get lockdep complained, since filldir()
	 * routine might require mmap_sem taken in might_fault().
	 */

	for (vma = mm->mmap, pos = 2; vma; vma = vma->vm_next) {
		if (vma->vm_file && ++pos > ctx->pos)
			nr_files++;
	}

	if (nr_files) {
		fa = flex_array_alloc(sizeof(info), nr_files,
					GFP_KERNEL);
		if (!fa || flex_array_prealloc(fa, 0, nr_files,
						GFP_KERNEL)) {
			ret = -ENOMEM;
			if (fa)
				flex_array_free(fa);
			up_read(&mm->mmap_sem);
			mmput(mm);
			goto out_put_task;
		}
		for (i = 0, vma = mm->mmap, pos = 2; vma;
				vma = vma->vm_next) {
			if (!vma->vm_file)
				continue;
			if (++pos <= ctx->pos)
				continue;

			info.mode = vma->vm_file->f_mode;
			info.len = snprintf(info.name,
					sizeof(info.name), "%lx-%lx",
					vma->vm_start, vma->vm_end);
			if (flex_array_put(fa, i++, &info, GFP_KERNEL))
				BUG();
		}
	}
	up_read(&mm->mmap_sem);

	for (i = 0; i < nr_files; i++) {
		p = flex_array_get(fa, i);
		if (!proc_fill_cache(file, ctx,
				      p->name, p->len,
				      proc_map_files_instantiate,
				      task,
				      (void *)(unsigned long)p->mode))
			break;
		ctx->pos++;
	}
	if (fa)
		flex_array_free(fa);
	mmput(mm);

out_put_task:
	put_task_struct(task);
out:
	return ret;
}

static const struct file_operations proc_map_files_operations = {
	.read		= generic_read_dir,
	.iterate	= proc_map_files_readdir,
	.llseek		= default_llseek,
};

struct timers_private {
	struct pid *pid;
	struct task_struct *task;
	struct sighand_struct *sighand;
	struct pid_namespace *ns;
	unsigned long flags;
};

static void *timers_start(struct seq_file *m, loff_t *pos)
{
	struct timers_private *tp = m->private;

	tp->task = get_pid_task(tp->pid, PIDTYPE_PID);
	if (!tp->task)
		return ERR_PTR(-ESRCH);

	tp->sighand = lock_task_sighand(tp->task, &tp->flags);
	if (!tp->sighand)
		return ERR_PTR(-ESRCH);

	return seq_list_start(&tp->task->signal->posix_timers, *pos);
}

static void *timers_next(struct seq_file *m, void *v, loff_t *pos)
{
	struct timers_private *tp = m->private;
	return seq_list_next(v, &tp->task->signal->posix_timers, pos);
}

static void timers_stop(struct seq_file *m, void *v)
{
	struct timers_private *tp = m->private;

	if (tp->sighand) {
		unlock_task_sighand(tp->task, &tp->flags);
		tp->sighand = NULL;
	}

	if (tp->task) {
		put_task_struct(tp->task);
		tp->task = NULL;
	}
}

static int show_timer(struct seq_file *m, void *v)
{
	struct k_itimer *timer;
	struct timers_private *tp = m->private;
	int notify;
	static const char * const nstr[] = {
		[SIGEV_SIGNAL] = "signal",
		[SIGEV_NONE] = "none",
		[SIGEV_THREAD] = "thread",
	};

	timer = list_entry((struct list_head *)v, struct k_itimer, list);
	notify = timer->it_sigev_notify;

	seq_printf(m, "ID: %d\n", timer->it_id);
	seq_printf(m, "signal: %d/%p\n", timer->sigq->info.si_signo,
			timer->sigq->info.si_value.sival_ptr);
	seq_printf(m, "notify: %s/%s.%d\n",
		nstr[notify & ~SIGEV_THREAD_ID],
		(notify & SIGEV_THREAD_ID) ? "tid" : "pid",
		pid_nr_ns(timer->it_pid, tp->ns));
	seq_printf(m, "ClockID: %d\n", timer->it_clock);

	return 0;
}

static const struct seq_operations proc_timers_seq_ops = {
	.start	= timers_start,
	.next	= timers_next,
	.stop	= timers_stop,
	.show	= show_timer,
};

static int proc_timers_open(struct inode *inode, struct file *file)
{
	struct timers_private *tp;

	tp = __seq_open_private(file, &proc_timers_seq_ops,
			sizeof(struct timers_private));
	if (!tp)
		return -ENOMEM;

	tp->pid = proc_pid(inode);
	tp->ns = inode->i_sb->s_fs_info;
	return 0;
}

static const struct file_operations proc_timers_operations = {
	.open		= proc_timers_open,
	.read		= seq_read,
	.llseek		= seq_lseek,
	.release	= seq_release_private,
};
#endif /* CONFIG_CHECKPOINT_RESTORE */

static int proc_pident_instantiate(struct inode *dir,
	struct dentry *dentry, struct task_struct *task, const void *ptr)
{
	const struct pid_entry *p = ptr;
	struct inode *inode;
	struct proc_inode *ei;

	inode = proc_pid_make_inode(dir->i_sb, task);
	if (!inode)
		goto out;

	ei = PROC_I(inode);
	inode->i_mode = p->mode;
	if (S_ISDIR(inode->i_mode))
		set_nlink(inode, 2);	/* Use getattr to fix if necessary */
	if (p->iop)
		inode->i_op = p->iop;
	if (p->fop)
		inode->i_fop = p->fop;
	ei->op = p->op;
	d_set_d_op(dentry, &pid_dentry_operations);
	d_add(dentry, inode);
	/* Close the race of the process dying before we return the dentry */
	if (pid_revalidate(dentry, 0))
		return 0;
out:
	return -ENOENT;
}

static struct dentry *proc_pident_lookup(struct inode *dir, 
					 struct dentry *dentry,
					 const struct pid_entry *ents,
					 unsigned int nents)
{
	int error;
	struct task_struct *task = get_proc_task(dir);
	const struct pid_entry *p, *last;

	error = -ENOENT;

	if (!task)
		goto out_no_task;

	/*
	 * Yes, it does not scale. And it should not. Don't add
	 * new entries into /proc/<tgid>/ without very good reasons.
	 */
	last = &ents[nents - 1];
	for (p = ents; p <= last; p++) {
		if (p->len != dentry->d_name.len)
			continue;
		if (!memcmp(dentry->d_name.name, p->name, p->len))
			break;
	}
	if (p > last)
		goto out;

	error = proc_pident_instantiate(dir, dentry, task, p);
out:
	put_task_struct(task);
out_no_task:
	return ERR_PTR(error);
}

static int proc_pident_readdir(struct file *file, struct dir_context *ctx,
		const struct pid_entry *ents, unsigned int nents)
{
	struct task_struct *task = get_proc_task(file_inode(file));
	const struct pid_entry *p;

	if (!task)
		return -ENOENT;

	if (!dir_emit_dots(file, ctx))
		goto out;

	if (ctx->pos >= nents + 2)
		goto out;

	for (p = ents + (ctx->pos - 2); p <= ents + nents - 1; p++) {
		if (!proc_fill_cache(file, ctx, p->name, p->len,
				proc_pident_instantiate, task, p))
			break;
		ctx->pos++;
	}
out:
	put_task_struct(task);
	return 0;
}

#ifdef CONFIG_SECURITY
static ssize_t proc_pid_attr_read(struct file * file, char __user * buf,
				  size_t count, loff_t *ppos)
{
	struct inode * inode = file_inode(file);
	char *p = NULL;
	ssize_t length;
	struct task_struct *task = get_proc_task(inode);

	if (!task)
		return -ESRCH;

	length = security_getprocattr(task,
				      (char*)file->f_path.dentry->d_name.name,
				      &p);
	put_task_struct(task);
	if (length > 0)
		length = simple_read_from_buffer(buf, count, ppos, p, length);
	kfree(p);
	return length;
}

static ssize_t proc_pid_attr_write(struct file * file, const char __user * buf,
				   size_t count, loff_t *ppos)
{
	struct inode * inode = file_inode(file);
	char *page;
	ssize_t length;
	struct task_struct *task = get_proc_task(inode);

	length = -ESRCH;
	if (!task)
		goto out_no_task;
	if (count > PAGE_SIZE)
		count = PAGE_SIZE;

	/* No partial writes. */
	length = -EINVAL;
	if (*ppos != 0)
		goto out;

	length = -ENOMEM;
	page = (char*)__get_free_page(GFP_TEMPORARY);
	if (!page)
		goto out;

	length = -EFAULT;
	if (copy_from_user(page, buf, count))
		goto out_free;

	/* Guard against adverse ptrace interaction */
	length = mutex_lock_interruptible(&task->signal->cred_guard_mutex);
	if (length < 0)
		goto out_free;

	length = security_setprocattr(task,
				      (char*)file->f_path.dentry->d_name.name,
				      (void*)page, count);
	mutex_unlock(&task->signal->cred_guard_mutex);
out_free:
	free_page((unsigned long) page);
out:
	put_task_struct(task);
out_no_task:
	return length;
}

static const struct file_operations proc_pid_attr_operations = {
	.read		= proc_pid_attr_read,
	.write		= proc_pid_attr_write,
	.llseek		= generic_file_llseek,
};

static const struct pid_entry attr_dir_stuff[] = {
	REG("current",    S_IRUGO|S_IWUGO, proc_pid_attr_operations),
	REG("prev",       S_IRUGO,	   proc_pid_attr_operations),
	REG("exec",       S_IRUGO|S_IWUGO, proc_pid_attr_operations),
	REG("fscreate",   S_IRUGO|S_IWUGO, proc_pid_attr_operations),
	REG("keycreate",  S_IRUGO|S_IWUGO, proc_pid_attr_operations),
	REG("sockcreate", S_IRUGO|S_IWUGO, proc_pid_attr_operations),
};

static int proc_attr_dir_readdir(struct file *file, struct dir_context *ctx)
{
	return proc_pident_readdir(file, ctx, 
				   attr_dir_stuff, ARRAY_SIZE(attr_dir_stuff));
}

static const struct file_operations proc_attr_dir_operations = {
	.read		= generic_read_dir,
	.iterate	= proc_attr_dir_readdir,
	.llseek		= default_llseek,
};

static struct dentry *proc_attr_dir_lookup(struct inode *dir,
				struct dentry *dentry, unsigned int flags)
{
	return proc_pident_lookup(dir, dentry,
				  attr_dir_stuff, ARRAY_SIZE(attr_dir_stuff));
}

static const struct inode_operations proc_attr_dir_inode_operations = {
	.lookup		= proc_attr_dir_lookup,
	.getattr	= pid_getattr,
	.setattr	= proc_setattr,
};

#endif

#ifdef CONFIG_ELF_CORE
static ssize_t proc_coredump_filter_read(struct file *file, char __user *buf,
					 size_t count, loff_t *ppos)
{
	struct task_struct *task = get_proc_task(file_inode(file));
	struct mm_struct *mm;
	char buffer[PROC_NUMBUF];
	size_t len;
	int ret;

	if (!task)
		return -ESRCH;

	ret = 0;
	mm = get_task_mm(task);
	if (mm) {
		len = snprintf(buffer, sizeof(buffer), "%08lx\n",
			       ((mm->flags & MMF_DUMP_FILTER_MASK) >>
				MMF_DUMP_FILTER_SHIFT));
		mmput(mm);
		ret = simple_read_from_buffer(buf, count, ppos, buffer, len);
	}

	put_task_struct(task);

	return ret;
}

static ssize_t proc_coredump_filter_write(struct file *file,
					  const char __user *buf,
					  size_t count,
					  loff_t *ppos)
{
	struct task_struct *task;
	struct mm_struct *mm;
	char buffer[PROC_NUMBUF], *end;
	unsigned int val;
	int ret;
	int i;
	unsigned long mask;

	ret = -EFAULT;
	memset(buffer, 0, sizeof(buffer));
	if (count > sizeof(buffer) - 1)
		count = sizeof(buffer) - 1;
	if (copy_from_user(buffer, buf, count))
		goto out_no_task;

	ret = -EINVAL;
	val = (unsigned int)simple_strtoul(buffer, &end, 0);
	if (*end == '\n')
		end++;
	if (end - buffer == 0)
		goto out_no_task;

	ret = -ESRCH;
	task = get_proc_task(file_inode(file));
	if (!task)
		goto out_no_task;

	ret = end - buffer;
	mm = get_task_mm(task);
	if (!mm)
		goto out_no_mm;

	for (i = 0, mask = 1; i < MMF_DUMP_FILTER_BITS; i++, mask <<= 1) {
		if (val & mask)
			set_bit(i + MMF_DUMP_FILTER_SHIFT, &mm->flags);
		else
			clear_bit(i + MMF_DUMP_FILTER_SHIFT, &mm->flags);
	}

	mmput(mm);
 out_no_mm:
	put_task_struct(task);
 out_no_task:
	return ret;
}

static const struct file_operations proc_coredump_filter_operations = {
	.read		= proc_coredump_filter_read,
	.write		= proc_coredump_filter_write,
	.llseek		= generic_file_llseek,
};
#endif

#ifdef CONFIG_TASK_IO_ACCOUNTING
static int do_io_accounting(struct task_struct *task, struct seq_file *m, int whole)
{
	struct task_io_accounting acct = task->ioac;
	unsigned long flags;
	int result;

	result = mutex_lock_killable(&task->signal->cred_guard_mutex);
	if (result)
		return result;

	if (!ptrace_may_access(task, PTRACE_MODE_READ_FSCREDS)) {
		result = -EACCES;
		goto out_unlock;
	}

	if (whole && lock_task_sighand(task, &flags)) {
		struct task_struct *t = task;

		task_io_accounting_add(&acct, &task->signal->ioac);
		while_each_thread(task, t)
			task_io_accounting_add(&acct, &t->ioac);

		unlock_task_sighand(task, &flags);
	}
	result = seq_printf(m,
			"rchar: %llu\n"
			"wchar: %llu\n"
			"syscr: %llu\n"
			"syscw: %llu\n"
			"read_bytes: %llu\n"
			"write_bytes: %llu\n"
			"cancelled_write_bytes: %llu\n",
			(unsigned long long)acct.rchar,
			(unsigned long long)acct.wchar,
			(unsigned long long)acct.syscr,
			(unsigned long long)acct.syscw,
			(unsigned long long)acct.read_bytes,
			(unsigned long long)acct.write_bytes,
			(unsigned long long)acct.cancelled_write_bytes);
out_unlock:
	mutex_unlock(&task->signal->cred_guard_mutex);
	return result;
}

static int proc_tid_io_accounting(struct seq_file *m, struct pid_namespace *ns,
				  struct pid *pid, struct task_struct *task)
{
	return do_io_accounting(task, m, 0);
}

static int proc_tgid_io_accounting(struct seq_file *m, struct pid_namespace *ns,
				   struct pid *pid, struct task_struct *task)
{
	return do_io_accounting(task, m, 1);
}
#endif /* CONFIG_TASK_IO_ACCOUNTING */

#ifdef CONFIG_USER_NS
static int proc_id_map_open(struct inode *inode, struct file *file,
	const struct seq_operations *seq_ops)
{
	struct user_namespace *ns = NULL;
	struct task_struct *task;
	struct seq_file *seq;
	int ret = -EINVAL;

	task = get_proc_task(inode);
	if (task) {
		rcu_read_lock();
		ns = get_user_ns(task_cred_xxx(task, user_ns));
		rcu_read_unlock();
		put_task_struct(task);
	}
	if (!ns)
		goto err;

	ret = seq_open(file, seq_ops);
	if (ret)
		goto err_put_ns;

	seq = file->private_data;
	seq->private = ns;

	return 0;
err_put_ns:
	put_user_ns(ns);
err:
	return ret;
}

static int proc_id_map_release(struct inode *inode, struct file *file)
{
	struct seq_file *seq = file->private_data;
	struct user_namespace *ns = seq->private;
	put_user_ns(ns);
	return seq_release(inode, file);
}

static int proc_uid_map_open(struct inode *inode, struct file *file)
{
	return proc_id_map_open(inode, file, &proc_uid_seq_operations);
}

static int proc_gid_map_open(struct inode *inode, struct file *file)
{
	return proc_id_map_open(inode, file, &proc_gid_seq_operations);
}

static int proc_projid_map_open(struct inode *inode, struct file *file)
{
	return proc_id_map_open(inode, file, &proc_projid_seq_operations);
}

static const struct file_operations proc_uid_map_operations = {
	.open		= proc_uid_map_open,
	.write		= proc_uid_map_write,
	.read		= seq_read,
	.llseek		= seq_lseek,
	.release	= proc_id_map_release,
};

static const struct file_operations proc_gid_map_operations = {
	.open		= proc_gid_map_open,
	.write		= proc_gid_map_write,
	.read		= seq_read,
	.llseek		= seq_lseek,
	.release	= proc_id_map_release,
};

static const struct file_operations proc_projid_map_operations = {
	.open		= proc_projid_map_open,
	.write		= proc_projid_map_write,
	.read		= seq_read,
	.llseek		= seq_lseek,
	.release	= proc_id_map_release,
};

static int proc_setgroups_open(struct inode *inode, struct file *file)
{
	struct user_namespace *ns = NULL;
	struct task_struct *task;
	int ret;

	ret = -ESRCH;
	task = get_proc_task(inode);
	if (task) {
		rcu_read_lock();
		ns = get_user_ns(task_cred_xxx(task, user_ns));
		rcu_read_unlock();
		put_task_struct(task);
	}
	if (!ns)
		goto err;

	if (file->f_mode & FMODE_WRITE) {
		ret = -EACCES;
		if (!ns_capable(ns, CAP_SYS_ADMIN))
			goto err_put_ns;
	}

	ret = single_open(file, &proc_setgroups_show, ns);
	if (ret)
		goto err_put_ns;

	return 0;
err_put_ns:
	put_user_ns(ns);
err:
	return ret;
}

static int proc_setgroups_release(struct inode *inode, struct file *file)
{
	struct seq_file *seq = file->private_data;
	struct user_namespace *ns = seq->private;
	int ret = single_release(inode, file);
	put_user_ns(ns);
	return ret;
}

static const struct file_operations proc_setgroups_operations = {
	.open		= proc_setgroups_open,
	.write		= proc_setgroups_write,
	.read		= seq_read,
	.llseek		= seq_lseek,
	.release	= proc_setgroups_release,
};
#endif /* CONFIG_USER_NS */

static int proc_pid_personality(struct seq_file *m, struct pid_namespace *ns,
				struct pid *pid, struct task_struct *task)
{
	int err = lock_trace(task);
	if (!err) {
		seq_printf(m, "%08x\n", task->personality);
		unlock_trace(task);
	}
	return err;
}

/*
 * Thread groups
 */
static const struct file_operations proc_task_operations;
static const struct inode_operations proc_task_inode_operations;

static const struct pid_entry tgid_base_stuff[] = {
	DIR("task",       S_IRUGO|S_IXUGO, proc_task_inode_operations, proc_task_operations),
	DIR("fd",         S_IRUSR|S_IXUSR, proc_fd_inode_operations, proc_fd_operations),
#ifdef CONFIG_CHECKPOINT_RESTORE
	DIR("map_files",  S_IRUSR|S_IXUSR, proc_map_files_inode_operations, proc_map_files_operations),
#endif
	DIR("fdinfo",     S_IRUSR|S_IXUSR, proc_fdinfo_inode_operations, proc_fdinfo_operations),
	DIR("ns",	  S_IRUSR|S_IXUGO, proc_ns_dir_inode_operations, proc_ns_dir_operations),
#ifdef CONFIG_NET
	DIR("net",        S_IRUGO|S_IXUGO, proc_net_inode_operations, proc_net_operations),
#endif
	REG("environ",    S_IRUSR, proc_environ_operations),
	ONE("auxv",       S_IRUSR, proc_pid_auxv),
	ONE("status",     S_IRUGO, proc_pid_status),
	ONE("personality", S_IRUSR, proc_pid_personality),
	ONE("limits",	  S_IRUGO, proc_pid_limits),
#ifdef CONFIG_SCHED_DEBUG
	REG("sched",      S_IRUGO|S_IWUSR, proc_pid_sched_operations),
#endif
#ifdef CONFIG_SCHED_AUTOGROUP
	REG("autogroup",  S_IRUGO|S_IWUSR, proc_pid_sched_autogroup_operations),
#endif
	REG("comm",      S_IRUGO|S_IWUSR, proc_pid_set_comm_operations),
#ifdef CONFIG_HAVE_ARCH_TRACEHOOK
	ONE("syscall",    S_IRUSR, proc_pid_syscall),
#endif
	ONE("cmdline",    S_IRUGO, proc_pid_cmdline),
	ONE("stat",       S_IRUGO, proc_tgid_stat),
	ONE("statm",      S_IRUGO, proc_pid_statm),
	REG("maps",       S_IRUGO, proc_pid_maps_operations),
#ifdef CONFIG_NUMA
	REG("numa_maps",  S_IRUGO, proc_pid_numa_maps_operations),
#endif
	REG("mem",        S_IRUSR|S_IWUSR, proc_mem_operations),
	LNK("cwd",        proc_cwd_link),
	LNK("root",       proc_root_link),
	LNK("exe",        proc_exe_link),
	REG("mounts",     S_IRUGO, proc_mounts_operations),
	REG("mountinfo",  S_IRUGO, proc_mountinfo_operations),
	REG("mountstats", S_IRUSR, proc_mountstats_operations),
#ifdef CONFIG_PROCESS_RECLAIM
	REG("reclaim", S_IWUSR, proc_reclaim_operations),
#endif
#ifdef CONFIG_PROC_PAGE_MONITOR
	REG("clear_refs", S_IWUSR, proc_clear_refs_operations),
	REG("smaps",      S_IRUGO, proc_pid_smaps_operations),
	REG("pagemap",    S_IRUSR, proc_pagemap_operations),
#endif
#ifdef CONFIG_SECURITY
	DIR("attr",       S_IRUGO|S_IXUGO, proc_attr_dir_inode_operations, proc_attr_dir_operations),
#endif
#ifdef CONFIG_KALLSYMS
	ONE("wchan",      S_IRUGO, proc_pid_wchan),
#endif
#ifdef CONFIG_STACKTRACE
	ONE("stack",      S_IRUSR, proc_pid_stack),
#endif
#ifdef CONFIG_SCHEDSTATS
	ONE("schedstat",  S_IRUGO, proc_pid_schedstat),
#endif
#ifdef CONFIG_LATENCYTOP
	REG("latency",  S_IRUGO, proc_lstats_operations),
#endif
#ifdef CONFIG_PROC_PID_CPUSET
	ONE("cpuset",     S_IRUGO, proc_cpuset_show),
#endif
#ifdef CONFIG_CGROUPS
	ONE("cgroup",  S_IRUGO, proc_cgroup_show),
#endif
	ONE("oom_score",  S_IRUGO, proc_oom_score),
	REG("oom_adj",    S_IRUGO|S_IWUSR, proc_oom_adj_operations),
	REG("oom_score_adj", S_IRUGO|S_IWUSR, proc_oom_score_adj_operations),
#ifdef CONFIG_AUDITSYSCALL
	REG("loginuid",   S_IWUSR|S_IRUGO, proc_loginuid_operations),
	REG("sessionid",  S_IRUGO, proc_sessionid_operations),
#endif
#ifdef CONFIG_FAULT_INJECTION
	REG("make-it-fail", S_IRUGO|S_IWUSR, proc_fault_inject_operations),
#endif
#ifdef CONFIG_ELF_CORE
	REG("coredump_filter", S_IRUGO|S_IWUSR, proc_coredump_filter_operations),
#endif
#ifdef CONFIG_TASK_IO_ACCOUNTING
	ONE("io",	S_IRUSR, proc_tgid_io_accounting),
#endif
#ifdef CONFIG_HARDWALL
	ONE("hardwall",   S_IRUGO, proc_pid_hardwall),
#endif
#ifdef CONFIG_USER_NS
	REG("uid_map",    S_IRUGO|S_IWUSR, proc_uid_map_operations),
	REG("gid_map",    S_IRUGO|S_IWUSR, proc_gid_map_operations),
	REG("projid_map", S_IRUGO|S_IWUSR, proc_projid_map_operations),
	REG("setgroups",  S_IRUGO|S_IWUSR, proc_setgroups_operations),
#endif
#ifdef CONFIG_CHECKPOINT_RESTORE
	REG("timers",	  S_IRUGO, proc_timers_operations),
#endif
#ifdef CONFIG_CPU_FREQ_STAT
	ONE("time_in_state", 0444, proc_time_in_state_show),
#endif
};

static int proc_tgid_base_readdir(struct file *file, struct dir_context *ctx)
{
	return proc_pident_readdir(file, ctx,
				   tgid_base_stuff, ARRAY_SIZE(tgid_base_stuff));
}

static const struct file_operations proc_tgid_base_operations = {
	.read		= generic_read_dir,
	.iterate	= proc_tgid_base_readdir,
	.llseek		= default_llseek,
};

static struct dentry *proc_tgid_base_lookup(struct inode *dir, struct dentry *dentry, unsigned int flags)
{
	return proc_pident_lookup(dir, dentry,
				  tgid_base_stuff, ARRAY_SIZE(tgid_base_stuff));
}

static const struct inode_operations proc_tgid_base_inode_operations = {
	.lookup		= proc_tgid_base_lookup,
	.getattr	= pid_getattr,
	.setattr	= proc_setattr,
	.permission	= proc_pid_permission,
};

static void proc_flush_task_mnt(struct vfsmount *mnt, pid_t pid, pid_t tgid)
{
	struct dentry *dentry, *leader, *dir;
	char buf[PROC_NUMBUF];
	struct qstr name;

	name.name = buf;
	name.len = snprintf(buf, sizeof(buf), "%d", pid);
	/* no ->d_hash() rejects on procfs */
	dentry = d_hash_and_lookup(mnt->mnt_root, &name);
	if (dentry) {
		d_invalidate(dentry);
		dput(dentry);
	}

	name.name = buf;
	name.len = snprintf(buf, sizeof(buf), "%d", tgid);
	leader = d_hash_and_lookup(mnt->mnt_root, &name);
	if (!leader)
		goto out;

	name.name = "task";
	name.len = strlen(name.name);
	dir = d_hash_and_lookup(leader, &name);
	if (!dir)
		goto out_put_leader;

	name.name = buf;
	name.len = snprintf(buf, sizeof(buf), "%d", pid);
	dentry = d_hash_and_lookup(dir, &name);
	if (dentry) {
		d_invalidate(dentry);
		dput(dentry);
	}

	dput(dir);
out_put_leader:
	dput(leader);
out:
	return;
}

/**
 * proc_flush_task -  Remove dcache entries for @task from the /proc dcache.
 * @task: task that should be flushed.
 *
 * When flushing dentries from proc, one needs to flush them from global
 * proc (proc_mnt) and from all the namespaces' procs this task was seen
 * in. This call is supposed to do all of this job.
 *
 * Looks in the dcache for
 * /proc/@pid
 * /proc/@tgid/task/@pid
 * if either directory is present flushes it and all of it'ts children
 * from the dcache.
 *
 * It is safe and reasonable to cache /proc entries for a task until
 * that task exits.  After that they just clog up the dcache with
 * useless entries, possibly causing useful dcache entries to be
 * flushed instead.  This routine is proved to flush those useless
 * dcache entries at process exit time.
 *
 * NOTE: This routine is just an optimization so it does not guarantee
 *       that no dcache entries will exist at process exit time it
 *       just makes it very unlikely that any will persist.
 */

void proc_flush_task(struct task_struct *task)
{
	int i;
	struct pid *pid, *tgid;
	struct upid *upid;

	pid = task_pid(task);
	tgid = task_tgid(task);

	for (i = 0; i <= pid->level; i++) {
		upid = &pid->numbers[i];
		proc_flush_task_mnt(upid->ns->proc_mnt, upid->nr,
					tgid->numbers[i].nr);
	}
}

static int proc_pid_instantiate(struct inode *dir,
				   struct dentry * dentry,
				   struct task_struct *task, const void *ptr)
{
	struct inode *inode;

	inode = proc_pid_make_inode(dir->i_sb, task);
	if (!inode)
		goto out;

	inode->i_mode = S_IFDIR|S_IRUGO|S_IXUGO;
	inode->i_op = &proc_tgid_base_inode_operations;
	inode->i_fop = &proc_tgid_base_operations;
	inode->i_flags|=S_IMMUTABLE;

	set_nlink(inode, 2 + pid_entry_count_dirs(tgid_base_stuff,
						  ARRAY_SIZE(tgid_base_stuff)));

	d_set_d_op(dentry, &pid_dentry_operations);

	d_add(dentry, inode);
	/* Close the race of the process dying before we return the dentry */
	if (pid_revalidate(dentry, 0))
		return 0;
out:
	return -ENOENT;
}

struct dentry *proc_pid_lookup(struct inode *dir, struct dentry * dentry, unsigned int flags)
{
	int result = -ENOENT;
	struct task_struct *task;
	unsigned tgid;
	struct pid_namespace *ns;

	tgid = name_to_int(&dentry->d_name);
	if (tgid == ~0U)
		goto out;

	ns = dentry->d_sb->s_fs_info;
	rcu_read_lock();
	task = find_task_by_pid_ns(tgid, ns);
	if (task)
		get_task_struct(task);
	rcu_read_unlock();
	if (!task)
		goto out;

	result = proc_pid_instantiate(dir, dentry, task, NULL);
	put_task_struct(task);
out:
	return ERR_PTR(result);
}

/*
 * Find the first task with tgid >= tgid
 *
 */
struct tgid_iter {
	unsigned int tgid;
	struct task_struct *task;
};
static struct tgid_iter next_tgid(struct pid_namespace *ns, struct tgid_iter iter)
{
	struct pid *pid;

	if (iter.task)
		put_task_struct(iter.task);
	rcu_read_lock();
retry:
	iter.task = NULL;
	pid = find_ge_pid(iter.tgid, ns);
	if (pid) {
		iter.tgid = pid_nr_ns(pid, ns);
		iter.task = pid_task(pid, PIDTYPE_PID);
		/* What we to know is if the pid we have find is the
		 * pid of a thread_group_leader.  Testing for task
		 * being a thread_group_leader is the obvious thing
		 * todo but there is a window when it fails, due to
		 * the pid transfer logic in de_thread.
		 *
		 * So we perform the straight forward test of seeing
		 * if the pid we have found is the pid of a thread
		 * group leader, and don't worry if the task we have
		 * found doesn't happen to be a thread group leader.
		 * As we don't care in the case of readdir.
		 */
		if (!iter.task || !has_group_leader_pid(iter.task)) {
			iter.tgid += 1;
			goto retry;
		}
		get_task_struct(iter.task);
	}
	rcu_read_unlock();
	return iter;
}

#define TGID_OFFSET (FIRST_PROCESS_ENTRY + 2)

/* for the /proc/ directory itself, after non-process stuff has been done */
int proc_pid_readdir(struct file *file, struct dir_context *ctx)
{
	struct tgid_iter iter;
	struct pid_namespace *ns = file->f_dentry->d_sb->s_fs_info;
	loff_t pos = ctx->pos;

	if (pos >= PID_MAX_LIMIT + TGID_OFFSET)
		return 0;

	if (pos == TGID_OFFSET - 2) {
		struct inode *inode = ns->proc_self->d_inode;
		if (!dir_emit(ctx, "self", 4, inode->i_ino, DT_LNK))
			return 0;
		ctx->pos = pos = pos + 1;
	}
	if (pos == TGID_OFFSET - 1) {
		struct inode *inode = ns->proc_thread_self->d_inode;
		if (!dir_emit(ctx, "thread-self", 11, inode->i_ino, DT_LNK))
			return 0;
		ctx->pos = pos = pos + 1;
	}
	iter.tgid = pos - TGID_OFFSET;
	iter.task = NULL;
	for (iter = next_tgid(ns, iter);
	     iter.task;
	     iter.tgid += 1, iter = next_tgid(ns, iter)) {
		char name[PROC_NUMBUF];
		int len;
		if (!has_pid_permissions(ns, iter.task, 2))
			continue;

		len = snprintf(name, sizeof(name), "%d", iter.tgid);
		ctx->pos = iter.tgid + TGID_OFFSET;
		if (!proc_fill_cache(file, ctx, name, len,
				     proc_pid_instantiate, iter.task, NULL)) {
			put_task_struct(iter.task);
			return 0;
		}
	}
	ctx->pos = PID_MAX_LIMIT + TGID_OFFSET;
	return 0;
}

/*
 * proc_tid_comm_permission is a special permission function exclusively
 * used for the node /proc/<pid>/task/<tid>/comm.
 * It bypasses generic permission checks in the case where a task of the same
 * task group attempts to access the node.
 * The rational behind this is that glibc and bionic access this node for
 * cross thread naming (pthread_set/getname_np(!self)). However, if
 * PR_SET_DUMPABLE gets set to 0 this node among others becomes uid=0 gid=0,
 * which locks out the cross thread naming implementation.
 * This function makes sure that the node is always accessible for members of
 * same thread group.
 */
static int proc_tid_comm_permission(struct inode *inode, int mask)
{
	bool is_same_tgroup;
	struct task_struct *task;

	task = get_proc_task(inode);
	if (!task)
		return -ESRCH;
	is_same_tgroup = same_thread_group(current, task);
	put_task_struct(task);

	if (likely(is_same_tgroup && !(mask & MAY_EXEC))) {
		/* This file (/proc/<pid>/task/<tid>/comm) can always be
		 * read or written by the members of the corresponding
		 * thread group.
		 */
		return 0;
	}

	return generic_permission(inode, mask);
}

static const struct inode_operations proc_tid_comm_inode_operations = {
		.permission = proc_tid_comm_permission,
};

/*
 * Tasks
 */
static const struct pid_entry tid_base_stuff[] = {
	DIR("fd",        S_IRUSR|S_IXUSR, proc_fd_inode_operations, proc_fd_operations),
	DIR("fdinfo",    S_IRUSR|S_IXUSR, proc_fdinfo_inode_operations, proc_fdinfo_operations),
	DIR("ns",	 S_IRUSR|S_IXUGO, proc_ns_dir_inode_operations, proc_ns_dir_operations),
#ifdef CONFIG_NET
	DIR("net",        S_IRUGO|S_IXUGO, proc_net_inode_operations, proc_net_operations),
#endif
	REG("environ",   S_IRUSR, proc_environ_operations),
	ONE("auxv",      S_IRUSR, proc_pid_auxv),
	ONE("status",    S_IRUGO, proc_pid_status),
	ONE("personality", S_IRUSR, proc_pid_personality),
	ONE("limits",	 S_IRUGO, proc_pid_limits),
#ifdef CONFIG_SCHED_DEBUG
	REG("sched",     S_IRUGO|S_IWUSR, proc_pid_sched_operations),
#endif
	NOD("comm",      S_IFREG|S_IRUGO|S_IWUSR,
			 &proc_tid_comm_inode_operations,
			 &proc_pid_set_comm_operations, {}),
#ifdef CONFIG_HAVE_ARCH_TRACEHOOK
	ONE("syscall",   S_IRUSR, proc_pid_syscall),
#endif
	ONE("cmdline",   S_IRUGO, proc_pid_cmdline),
	ONE("stat",      S_IRUGO, proc_tid_stat),
	ONE("statm",     S_IRUGO, proc_pid_statm),
	REG("maps",      S_IRUGO, proc_tid_maps_operations),
#ifdef CONFIG_CHECKPOINT_RESTORE
	REG("children",  S_IRUGO, proc_tid_children_operations),
#endif
#ifdef CONFIG_NUMA
	REG("numa_maps", S_IRUGO, proc_tid_numa_maps_operations),
#endif
	REG("mem",       S_IRUSR|S_IWUSR, proc_mem_operations),
	LNK("cwd",       proc_cwd_link),
	LNK("root",      proc_root_link),
	LNK("exe",       proc_exe_link),
	REG("mounts",    S_IRUGO, proc_mounts_operations),
	REG("mountinfo",  S_IRUGO, proc_mountinfo_operations),
#ifdef CONFIG_PROC_PAGE_MONITOR
	REG("clear_refs", S_IWUSR, proc_clear_refs_operations),
	REG("smaps",     S_IRUGO, proc_tid_smaps_operations),
	REG("pagemap",    S_IRUSR, proc_pagemap_operations),
#endif
#ifdef CONFIG_SECURITY
	DIR("attr",      S_IRUGO|S_IXUGO, proc_attr_dir_inode_operations, proc_attr_dir_operations),
#endif
#ifdef CONFIG_KALLSYMS
	ONE("wchan",     S_IRUGO, proc_pid_wchan),
#endif
#ifdef CONFIG_STACKTRACE
	ONE("stack",      S_IRUSR, proc_pid_stack),
#endif
#ifdef CONFIG_SCHEDSTATS
	ONE("schedstat", S_IRUGO, proc_pid_schedstat),
#endif
#ifdef CONFIG_LATENCYTOP
	REG("latency",  S_IRUGO, proc_lstats_operations),
#endif
#ifdef CONFIG_PROC_PID_CPUSET
	ONE("cpuset",    S_IRUGO, proc_cpuset_show),
#endif
#ifdef CONFIG_CGROUPS
	ONE("cgroup",  S_IRUGO, proc_cgroup_show),
#endif
	ONE("oom_score", S_IRUGO, proc_oom_score),
	REG("oom_adj",   S_IRUGO|S_IWUSR, proc_oom_adj_operations),
	REG("oom_score_adj", S_IRUGO|S_IWUSR, proc_oom_score_adj_operations),
#ifdef CONFIG_AUDITSYSCALL
	REG("loginuid",  S_IWUSR|S_IRUGO, proc_loginuid_operations),
	REG("sessionid",  S_IRUGO, proc_sessionid_operations),
#endif
#ifdef CONFIG_FAULT_INJECTION
	REG("make-it-fail", S_IRUGO|S_IWUSR, proc_fault_inject_operations),
#endif
#ifdef CONFIG_TASK_IO_ACCOUNTING
	ONE("io",	S_IRUSR, proc_tid_io_accounting),
#endif
#ifdef CONFIG_HARDWALL
	ONE("hardwall",   S_IRUGO, proc_pid_hardwall),
#endif
#ifdef CONFIG_USER_NS
	REG("uid_map",    S_IRUGO|S_IWUSR, proc_uid_map_operations),
	REG("gid_map",    S_IRUGO|S_IWUSR, proc_gid_map_operations),
	REG("projid_map", S_IRUGO|S_IWUSR, proc_projid_map_operations),
	REG("setgroups",  S_IRUGO|S_IWUSR, proc_setgroups_operations),
#endif
#ifdef CONFIG_CPU_FREQ_STAT
	ONE("time_in_state", 0444, proc_time_in_state_show),
#endif
};

static int proc_tid_base_readdir(struct file *file, struct dir_context *ctx)
{
	return proc_pident_readdir(file, ctx,
				   tid_base_stuff, ARRAY_SIZE(tid_base_stuff));
}

static struct dentry *proc_tid_base_lookup(struct inode *dir, struct dentry *dentry, unsigned int flags)
{
	return proc_pident_lookup(dir, dentry,
				  tid_base_stuff, ARRAY_SIZE(tid_base_stuff));
}

static const struct file_operations proc_tid_base_operations = {
	.read		= generic_read_dir,
	.iterate	= proc_tid_base_readdir,
	.llseek		= default_llseek,
};

static const struct inode_operations proc_tid_base_inode_operations = {
	.lookup		= proc_tid_base_lookup,
	.getattr	= pid_getattr,
	.setattr	= proc_setattr,
};

static int proc_task_instantiate(struct inode *dir,
	struct dentry *dentry, struct task_struct *task, const void *ptr)
{
	struct inode *inode;
	inode = proc_pid_make_inode(dir->i_sb, task);

	if (!inode)
		goto out;
	inode->i_mode = S_IFDIR|S_IRUGO|S_IXUGO;
	inode->i_op = &proc_tid_base_inode_operations;
	inode->i_fop = &proc_tid_base_operations;
	inode->i_flags|=S_IMMUTABLE;

	set_nlink(inode, 2 + pid_entry_count_dirs(tid_base_stuff,
						  ARRAY_SIZE(tid_base_stuff)));

	d_set_d_op(dentry, &pid_dentry_operations);

	d_add(dentry, inode);
	/* Close the race of the process dying before we return the dentry */
	if (pid_revalidate(dentry, 0))
		return 0;
out:
	return -ENOENT;
}

static struct dentry *proc_task_lookup(struct inode *dir, struct dentry * dentry, unsigned int flags)
{
	int result = -ENOENT;
	struct task_struct *task;
	struct task_struct *leader = get_proc_task(dir);
	unsigned tid;
	struct pid_namespace *ns;

	if (!leader)
		goto out_no_task;

	tid = name_to_int(&dentry->d_name);
	if (tid == ~0U)
		goto out;

	ns = dentry->d_sb->s_fs_info;
	rcu_read_lock();
	task = find_task_by_pid_ns(tid, ns);
	if (task)
		get_task_struct(task);
	rcu_read_unlock();
	if (!task)
		goto out;
	if (!same_thread_group(leader, task))
		goto out_drop_task;

	result = proc_task_instantiate(dir, dentry, task, NULL);
out_drop_task:
	put_task_struct(task);
out:
	put_task_struct(leader);
out_no_task:
	return ERR_PTR(result);
}

/*
 * Find the first tid of a thread group to return to user space.
 *
 * Usually this is just the thread group leader, but if the users
 * buffer was too small or there was a seek into the middle of the
 * directory we have more work todo.
 *
 * In the case of a short read we start with find_task_by_pid.
 *
 * In the case of a seek we start with the leader and walk nr
 * threads past it.
 */
static struct task_struct *first_tid(struct pid *pid, int tid, loff_t f_pos,
					struct pid_namespace *ns)
{
	struct task_struct *pos, *task;
	unsigned long nr = f_pos;

	if (nr != f_pos)	/* 32bit overflow? */
		return NULL;

	rcu_read_lock();
	task = pid_task(pid, PIDTYPE_PID);
	if (!task)
		goto fail;

	/* Attempt to start with the tid of a thread */
	if (tid && nr) {
		pos = find_task_by_pid_ns(tid, ns);
		if (pos && same_thread_group(pos, task))
			goto found;
	}

	/* If nr exceeds the number of threads there is nothing todo */
	if (nr >= get_nr_threads(task))
		goto fail;

	/* If we haven't found our starting place yet start
	 * with the leader and walk nr threads forward.
	 */
	pos = task = task->group_leader;
	do {
		if (!nr--)
			goto found;
	} while_each_thread(task, pos);
fail:
	pos = NULL;
	goto out;
found:
	get_task_struct(pos);
out:
	rcu_read_unlock();
	return pos;
}

/*
 * Find the next thread in the thread list.
 * Return NULL if there is an error or no next thread.
 *
 * The reference to the input task_struct is released.
 */
static struct task_struct *next_tid(struct task_struct *start)
{
	struct task_struct *pos = NULL;
	rcu_read_lock();
	if (pid_alive(start)) {
		pos = next_thread(start);
		if (thread_group_leader(pos))
			pos = NULL;
		else
			get_task_struct(pos);
	}
	rcu_read_unlock();
	put_task_struct(start);
	return pos;
}

/* for the /proc/TGID/task/ directories */
static int proc_task_readdir(struct file *file, struct dir_context *ctx)
{
	struct inode *inode = file_inode(file);
	struct task_struct *task;
	struct pid_namespace *ns;
	int tid;

	if (proc_inode_is_dead(inode))
		return -ENOENT;

	if (!dir_emit_dots(file, ctx))
		return 0;

	/* f_version caches the tgid value that the last readdir call couldn't
	 * return. lseek aka telldir automagically resets f_version to 0.
	 */
	ns = file->f_dentry->d_sb->s_fs_info;
	tid = (int)file->f_version;
	file->f_version = 0;
	for (task = first_tid(proc_pid(inode), tid, ctx->pos - 2, ns);
	     task;
	     task = next_tid(task), ctx->pos++) {
		char name[PROC_NUMBUF];
		int len;
		tid = task_pid_nr_ns(task, ns);
		len = snprintf(name, sizeof(name), "%d", tid);
		if (!proc_fill_cache(file, ctx, name, len,
				proc_task_instantiate, task, NULL)) {
			/* returning this tgid failed, save it as the first
			 * pid for the next readir call */
			file->f_version = (u64)tid;
			put_task_struct(task);
			break;
		}
	}

	return 0;
}

static int proc_task_getattr(struct vfsmount *mnt, struct dentry *dentry, struct kstat *stat)
{
	struct inode *inode = dentry->d_inode;
	struct task_struct *p = get_proc_task(inode);
	generic_fillattr(inode, stat);

	if (p) {
		stat->nlink += get_nr_threads(p);
		put_task_struct(p);
	}

	return 0;
}

static const struct inode_operations proc_task_inode_operations = {
	.lookup		= proc_task_lookup,
	.getattr	= proc_task_getattr,
	.setattr	= proc_setattr,
	.permission	= proc_pid_permission,
};

static const struct file_operations proc_task_operations = {
	.read		= generic_read_dir,
	.iterate	= proc_task_readdir,
	.llseek		= default_llseek,
};<|MERGE_RESOLUTION|>--- conflicted
+++ resolved
@@ -280,10 +280,6 @@
 	int err;
 	int i;
 
-<<<<<<< HEAD
-	entries = kmalloc_array(MAX_STACK_TRACE_DEPTH, sizeof(*entries),
-				GFP_KERNEL);
-=======
 	/*
 	 * The ability to racily run the kernel stack unwinder on a running task
 	 * and then observe the unwinder output is scary; while it is useful for
@@ -299,7 +295,6 @@
 		return -EACCES;
 
 	entries = kmalloc(MAX_STACK_TRACE_DEPTH * sizeof(*entries), GFP_KERNEL);
->>>>>>> 0d63979c
 	if (!entries)
 		return -ENOMEM;
 
